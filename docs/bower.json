--- conflicted
+++ resolved
@@ -1,11 +1,7 @@
 {
   "name": "xjs",
   "main": "index.js",
-<<<<<<< HEAD
-  "version": "0.7.0",
-=======
   "version": "0.8.0",
->>>>>>> 1a379a98
   "homepage": "https://github.com/xjsframework/xjs",
   "authors": [],
   "ignore": [
