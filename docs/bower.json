--- conflicted
+++ resolved
@@ -1,11 +1,7 @@
 {
   "name": "xjs",
   "main": "index.js",
-<<<<<<< HEAD
-  "version": "0.10.0",
-=======
   "version": "1.0.0",
->>>>>>> 9de9e2f8
   "homepage": "https://github.com/xjsframework/xjs",
   "authors": [],
   "ignore": [
