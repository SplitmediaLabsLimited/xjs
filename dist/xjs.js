--- conflicted
+++ resolved
@@ -6,13 +6,37 @@
 var xml_1 = require('../internal/util/xml');
 var internal_1 = require('../internal/internal');
 var environment_1 = require('../internal/environment');
+/**
+ * The App Class provides you methods to get and set application related
+ * functionalities.
+ *
+ * ### Basic Usage
+ *
+ * ```javascript
+ * var XJS = require('XJS');
+ * var App = new XJS.App();
+ *
+ * App.getFrameTime().then(function(frametime) {
+ *   window.frametime = frametime;
+ * });
+ * ```
+ */
 var App = (function () {
     function App() {
     }
     /**
+     * return: Promise<number>
+     *
      * Gets application's frame time (duration per frame in 100ns unit)
      *
-     * @return {Promise<number>}
+     * #### Usage
+     *
+     * ```javascript
+     * var frameTimeP = App.getFrameTime();
+     * frameTimeP.then(function(res) {
+     *   var frameTime = res;
+     * });
+     * ```
      */
     App.prototype.getFrametime = function () {
         return new Promise(function (resolve) {
@@ -22,9 +46,19 @@
         });
     };
     /**
+     * return: Promise<Rectangle>
+     *
      * Gets application default output resolution
      *
-     * @return {Promise<Rectangle>}
+     * #### Usage
+     *
+     * ```javascript
+     * var resolutionP = App.getResolution();
+     * resolutionP.then(function(res) {
+     *   var height = res.getHeight();
+     *   var width = res.getWidth();
+     * });
+     * ```
      */
     App.prototype.getResolution = function () {
         return new Promise(function (resolve) {
@@ -35,9 +69,19 @@
         });
     };
     /**
+     * return: Promise<Rectangle>
+     *
      * Gets application viewport display resolution
      *
-     * @return {Promise<Rectangle>}
+     * #### Usage
+     *
+     * ```javascript
+     * var viewPortP = App.getViewport();
+     * viewPortP.then(function(res) {
+     *   var height = res.getHeight();
+     *   var width = res.getWidth();
+     * });
+     * ```
      */
     App.prototype.getViewport = function () {
         return new Promise(function (resolve) {
@@ -48,9 +92,18 @@
         });
     };
     /**
+     * return: Promise<string>
+     *
      * Refers to XSplit Broadcaster DLL file version number
      *
-     * @return {Promise<string>}
+     * #### Usage
+     *
+     * ```javascript
+     * var versionP = App.getVersion();
+     * versionP.then(function(res) {
+     *   var version = res;
+     * });
+     * ```
      */
     App.prototype.getVersion = function () {
         return new Promise(function (resolve) {
@@ -58,9 +111,18 @@
         });
     };
     /**
+     * return: Promise<number>
+     *
      * Gets the total number of frames rendered
      *
-     * @return {Promise<number>}
+     * #### Usage
+     *
+     * ```javascript
+     * var framesrenderedP = App.getFramesRendered();
+     * framesrenderedP.then(function(res) {
+     *   var framesrendered = res;
+     * });
+     * ```
      */
     App.prototype.getFramesRendered = function () {
         return new Promise(function (resolve) {
@@ -71,9 +133,18 @@
     };
     // Audio Services
     /**
+     * return: Promise<JSON>
+     *
      * Gets the configuration for silence detection
      *
-     * @return {Promise<JSON>}
+     * #### Usage
+     *
+     * ```javascript
+     * var audioGainP = App.getAudioGain();
+     * audioGainP.then(function(res) {
+     *   var audioGain = res;
+     * });
+     * ```
      */
     App.prototype.getAudioGain = function () {
         return new Promise(function (resolve) {
@@ -83,20 +154,31 @@
         });
     };
     /**
+     * param: config<JSON>
+     *
      * Sets the configuration for silence detection
      *
-     * @param {JSON} config
-     * @return {Promise<JSON>}
+     * #### Usage
+     *
+     * ```javascript
+     * App.setAudioGain(configJSON);
+     * ```
      */
     App.prototype.setAudioGain = function (config) {
         config.tag = 'configuration';
         app_1.App.set('microphonegain', xml_1.XML.parseJSON(config).toString());
     };
     /**
-     * Creates a persistent modal dialog.
+     * param: url<string>[, width<number>[, height<number>[, flags<number>[, title<string>]]]]
+     *
+     * Creates a persistent modal dialog.<br/>
      * This method is not available for source
      *
-     * @param {string} url
+     * #### Usage
+     *
+     * ```javascript
+     * App.newDialog(url, width, height, flags, title);
+     * ```
      */
     App.prototype.newDialog = function (url, width, height, flags, title) {
         if (width === void 0) { width = 300; }
@@ -117,9 +199,15 @@
         }
     };
     /**
+     * param: url<string>[, width<number>[, height<number>]]
+     *
      * Creates a dialog that automatically closes on outside click
      *
-     * @param {string} url
+     * #### Usage
+     *
+     * ```javascript
+     * App.newAutoDialog(url, width, height);
+     * ```
      */
     App.prototype.newAutoDialog = function (url, width, height) {
         if (width === void 0) { width = 300; }
@@ -146,9 +234,18 @@
         }
     };
     /**
-     * Gets the transition for scene changes.
-     *
-     * @return {Promise<string>}
+     * return: Promise<string>
+     *
+     * Gets the transition for scene changes
+     *
+     * #### Usage
+     *
+     * ```javascript
+     * var transitionP = App.getTransition();
+     * transitionP.then(function(res) {
+     *   var transitionid = res;
+     * });
+     * ```
      */
     App.prototype.getTransition = function () {
         return new Promise(function (resolve) {
@@ -157,16 +254,33 @@
             });
         });
     };
-    /** Sets the transition for scene changes.
-     *
-     * @param {string} transition
+    /**
+     * param: transition<string>
+     *
+     * Sets the transition for scene changes
+     *
+     * #### Usage
+     *
+     * ```javascript
+     * App.setTransition(transitionid);
+     * ```
      */
     App.prototype.setTransition = function (transition) {
         app_1.App.set('transitionid', transition);
     };
-    /** Gets the scene transition duration in milliseconds.
-     *
-     * @return {Promise<Number>}
+    /**
+     * return: Promise<number>
+     *
+     * Gets the scene transition duration in milliseconds
+     *
+     * #### Usage
+     *
+     * ```javascript
+     * var transitionTimeP = App.getTransitionTime();
+     * transitionTimeP.then(function(res) {
+     *   var transitiontime = res;
+     * });
+     * ```
      */
     App.prototype.getTransitionTime = function () {
         return new Promise(function (resolve) {
@@ -175,9 +289,16 @@
             });
         });
     };
-    /** Sets the scene transition duration in milliseconds.
-     *
-     * @param {Number} time
+    /**
+     * param: transition<number>
+     *
+     * Sets the scene transition duration in milliseconds
+     *
+     * #### Usage
+     *
+     * ```javascript
+     * App.setTransitionTime(transitiontime);
+     * ```
      */
     App.prototype.setTransitionTime = function (time) {
         app_1.App.set('transitiontime', time.toString());
@@ -843,16 +964,392 @@
 exports.XML = XML;
 },{}],11:[function(require,module,exports){
 /// <reference path="../../defs/es6-promise.d.ts" />
-<<<<<<< HEAD
+var json_1 = require('../internal/util/json');
+var xml_1 = require('../internal/util/xml');
 var AudioDevice = (function () {
-    function AudioDevice() {
-        this.DefaultConsole = false;
-        this.DefaultMultimedia = false;
-        this.DefaultCommunication = false;
+    function AudioDevice(props) {
+        this.defaultConsole = false;
+        this.defaultMultimedia = false;
+        this.defaultCommunication = false;
+        props = props || {};
+        this.id = props['id'];
+        this.name = props['name'];
+        this.adapter = props['adapter'];
+        this.adapterdev = props['adapterdev'];
+        this.dSoundGuid = props['dSoundGuid'];
+        this.dataFlow = props['dataFlow'];
+        this.state = props['state'];
+        this.defaultConsole = props['defaultConsole'];
+        this.defaultMultimedia = props['defaultMultimedia'];
+        this.defaultCommunication = props['defaultCommunication'];
+        this.level = props['level'] !== undefined ? props['level'] : 1.000000;
+        this.enable = props['enable'] !== undefined ? props['enable'] : true;
+        this.hwlevel = props['hwlevel'] !== undefined ? props['hwlevel'] : -1.000000;
+        this.hwenable = props['hwenable'] !== undefined ? props['hwenable'] : true;
+        this.delay = props['delay'] !== undefined ? props['delay'] : 0;
     }
     /**
      * Gets the device ID
-=======
+     *
+     * #Return
+     *
+     * ```
+     * string
+     * ```
+     *
+     * #Usage
+     *
+     * ````
+     * var audioDeviceID = device.getID();
+     * ```
+     */
+    AudioDevice.prototype.getId = function () {
+        return this.id;
+    };
+    /**
+     * Gets the device name
+     *
+     * #Return
+     *
+     * ```
+     * string
+     * ```
+     *
+     * #Usage
+     *
+     * ````
+     * var audioDeviceName = device.getName();
+     * ```
+     */
+    AudioDevice.prototype.getName = function () {
+        return this.name;
+    };
+    /**
+     * Gets whether device is capturing or rendering audio
+     *
+     * #Return
+     *
+     * ```
+     * string
+     * ```
+     *
+     * #Usage
+     *
+     * ````
+     * var audioDeviceName = device.getName();
+     * // possible values, "render"/"capture"
+     * ```
+     */
+    AudioDevice.prototype.getDataFlow = function () {
+        return this.dataFlow;
+    };
+    /**
+     * Gets whether audio device is the system default
+     *
+     * #Return
+     *
+     * ```
+     * boolean
+     * ```
+     *
+     * #Usage
+     *
+     * ````
+     * var audioIsDefaultDevice = audioDevice.isDefaultDevice();
+     * ```
+     */
+    AudioDevice.prototype.isDefaultDevice = function () {
+        return (this.defaultConsole && this.defaultMultimedia);
+    };
+    /**
+     * Gets the device audio level in the application
+     *
+     * #Return
+     *
+     * ```
+     * number
+     * ```
+     *
+     * #Usage
+     *
+     * ````
+     * var audioDeviceVolumeLevel = audioDevice.getLevel();
+     * ```
+     */
+    AudioDevice.prototype.getLevel = function () {
+        return this.level;
+    };
+    /**
+     * Sets the device audio level in the application
+     *
+     * #Parameter
+     *
+     * ```
+     * number
+     * ```
+     *
+     * #Return
+     *
+     * ```
+     * AudioDevice (used for chaining)
+     * ```
+     *
+     * #Usage
+     *
+     * ````
+     * audioDevice.setLevel(100);
+     * ```
+     */
+    AudioDevice.prototype.setLevel = function (level) {
+        this.level = level;
+        return this;
+    };
+    /**
+     * Gets whether audio device is enabled/muted in the application
+     *
+     * #Return
+     *
+     * ```
+     * boolean
+     * ```
+     *
+     * #Usage
+     *
+     * ````
+     * var isAudioDeviceEnabled = audioDevice.isEnabled();
+     * ```
+     */
+    AudioDevice.prototype.isEnabled = function () {
+        return this.enable;
+    };
+    /**
+     * Enables audio device/sets software mute
+     *
+     * #Parameter
+     *
+     * ```
+     * boolean
+     * ```
+     *
+     * #Return
+     *
+     * ```
+     * AudioDevice (used for chaining)
+     * ```
+     *
+     * #Usage
+     *
+     * ````
+     * audioDevice.setLevel(100);
+     * ```
+     */
+    AudioDevice.prototype.setEnabled = function (enabled) {
+        this.enable = enabled;
+        return this;
+    };
+    /**
+     * Gets the device system volume
+     *
+     * #Return
+     *
+     * ```
+     * number
+     * ```
+     *
+     * #Usage
+     *
+     * ````
+     * var appVolumeLevel = audioDevice.getLevel();
+     * ```
+     */
+    AudioDevice.prototype.getSystemLevel = function () {
+        return this.hwlevel;
+    };
+    /**
+     * Sets the device system volume
+     *
+     * #Parameter
+     *
+     * ```
+     * number
+     * ```
+     *
+     * #Return
+     *
+     * ```
+     * AudioDevice (used for chaining)
+     * ```
+     *
+     * #Usage
+     *
+     * ````
+     * audioDevice.setLevel(100);
+     * ```
+     */
+    AudioDevice.prototype.setSystemLevel = function (hwlevel) {
+        this.hwlevel = hwlevel;
+        return this;
+    };
+    /**
+     * Gets whether audio device is enabled/muted in the system
+     *
+     * #Return
+     *
+     * ```
+     * boolean
+     * ```
+     *
+     * #Usage
+     *
+     * ````
+     * var isAudioDeviceEnabled = audioDevice.isEnabled();
+     * ```
+     */
+    AudioDevice.prototype.isSystemEnabled = function () {
+        return this.hwenable;
+    };
+    /**
+     * Enables audio device/sets software mute
+     *
+     * #Parameter
+     *
+     * ```
+     * boolean
+     * ```
+     *
+     * #Return
+     *
+     * ```
+     * AudioDevice (used for chaining)
+     * ```
+     *
+     * #Usage
+     *
+     * ````
+     * audioDevice.setLevel(100);
+     * ```
+     */
+    AudioDevice.prototype.setSystemEnabled = function (hwenabled) {
+        this.hwenable = hwenabled;
+        return this;
+    };
+    /**
+     * Get the loopback capture delay value
+     *
+     * #Return
+     *
+     * ```
+     * number (100 nanoseconds units)
+     * ```
+     *
+     * #Usage
+     *
+     * ````
+     * var audioDelay = audioDevice.getDelay();
+     * ```
+     */
+    AudioDevice.prototype.getDelay = function () {
+        return this.delay;
+    };
+    /**
+     * Sets the loopback capture delay value
+     *
+     * #Parameter
+     *
+     * ```
+     * number (100 nanoseconds units)
+     * ```
+     *
+     * #Return
+     *
+     * ```
+     * AudioDevice (used for chaining)
+     * ```
+     *
+     * #Usage
+     *
+     * ````
+     * audioDevice.setLevel(100);
+     * ```
+     */
+    AudioDevice.prototype.setDelay = function (delay) {
+        this.delay = delay;
+        return this;
+    };
+    /**
+     * Converts the AudioDevice item to XML string
+     *
+     * #Return
+     *
+     * ```
+     * string (XML format)
+     * ```
+     *
+     * #Usage
+     *
+     * ````
+     * var audioDeviceXMLString = AudioDevice.toString;
+     * ```
+     */
+    /** Converts the AudioDevice item to XML string */
+    AudioDevice.prototype.toString = function () {
+        var device = new json_1.JSON();
+        device.tag = 'dev';
+        device.selfclosing = true;
+        device['id'] = this.getId();
+        device['level'] = this.getLevel();
+        device['enable'] = this.isEnabled() ? 1 : 0;
+        device['hwlevel'] = this.getSystemLevel();
+        device['hwenable'] = this.isSystemEnabled() ? 1 : 0;
+        device['delay'] = this.getDelay();
+        return xml_1.XML.parseJSON(device).toString();
+    };
+    /**
+     * Converts a JSON object into an AudioDevice object
+     *
+     * #Parameter
+     *
+     * ```
+     * deviceJXON: JXON
+     * ```
+     *
+     * #Return
+     *
+     * ```
+     * AudioDevice
+     * ```
+     *
+     * #Usage
+     *
+     * ````
+     * var newAudioDevice = AudioDevice.parse(deviceJSONObj);
+     * ```
+     */
+    AudioDevice.parse = function (deviceJXON) {
+        var audio = new AudioDevice({
+            id: deviceJXON['id'],
+            name: deviceJXON['name'],
+            adapter: deviceJXON['adapter'],
+            adapterdev: deviceJXON['adapterdev'],
+            dataFlow: deviceJXON['DataFlow'],
+            state: deviceJXON['State'],
+            dSoundGuid: deviceJXON['DSoundGuid'],
+            defaultCommunication: (deviceJXON['DefaultCommunication'] === '1'),
+            defaultConsole: (deviceJXON['DefaultConsole'] === '1'),
+            defaultMultimedia: (deviceJXON['DefaultMultimedia'] === '1')
+        });
+        audio.setLevel(Number(deviceJXON['level'] !== undefined ? deviceJXON['level'] : 1))
+            .setEnabled(deviceJXON['enable'] !== undefined ? deviceJXON['enable'] === '1' : true)
+            .setSystemLevel(Number(deviceJXON['hwlevel'] !== undefined ? deviceJXON['hwlevel'] : 1))
+            .setSystemEnabled(deviceJXON['hwenable'] !== undefined ? deviceJXON['hwenable'] === '1' : true)
+            .setDelay(Number(deviceJXON['delay'] !== undefined ? deviceJXON['delay'] : 1));
+        return audio;
+    };
+    return AudioDevice;
+})();
+exports.AudioDevice = AudioDevice;
+},{"../internal/util/json":8,"../internal/util/xml":10}],12:[function(require,module,exports){
+/// <reference path="../../defs/es6-promise.d.ts" />
 var json_1 = require('../internal/util/json');
 var xml_1 = require('../internal/util/xml');
 var CameraDevice = (function () {
@@ -863,7 +1360,6 @@
     /**
      * Get the ID of the device. The ID of the device is based on the `disp`
      * attribute of the devices XML
->>>>>>> 3371aa50
      *
      * #Return
      *
@@ -873,17 +1369,6 @@
      *
      * #Usage
      *
-<<<<<<< HEAD
-     * ````
-     * var audioDeviceID = device.getID();
-     * ```
-     */
-    AudioDevice.prototype.getId = function () {
-        return this.id;
-    };
-    /**
-     * Gets the device name
-=======
      * ```
      * var cameraID = device.getID();
      * ```
@@ -893,7 +1378,6 @@
     };
     /**
      * Get the Name of the device.
->>>>>>> 3371aa50
      *
      * #Return
      *
@@ -903,17 +1387,6 @@
      *
      * #Usage
      *
-<<<<<<< HEAD
-     * ````
-     * var audioDeviceName = device.getName();
-     * ```
-     */
-    AudioDevice.prototype.getName = function () {
-        return this.name;
-    };
-    /**
-     * Gets whether device is capturing or rendering audio
-=======
      * ```
      * var cameraName = device.getName();
      * ```
@@ -923,32 +1396,15 @@
     };
     /**
      * Convert the current CameraDevice object to XML
->>>>>>> 3371aa50
-     *
-     * #Return
-     *
-     * ```
-<<<<<<< HEAD
-     * string
-=======
+     *
+     * #Return
+     *
+     * ```
      * XML
->>>>>>> 3371aa50
-     * ```
-     *
-     * #Usage
-     *
-<<<<<<< HEAD
-     * ````
-     * var audioDeviceName = device.getName();
-     * // possible values, "render"/"capture"
-     * ```
-     */
-    AudioDevice.prototype.getDataFlow = function () {
-        return this.DataFlow;
-    };
-    /**
-     * Converts a JSON object into an AudioDevice object
-=======
+     * ```
+     *
+     * #Usage
+     *
      * ```
      * var xml = device.toXML();
      * ```
@@ -961,56 +1417,40 @@
     };
     /**
      * Create a CameraDevice object based on a JXON object
->>>>>>> 3371aa50
      *
      * #Parameter
      *
      * ```
-<<<<<<< HEAD
-     * deviceJXON: JXON
-=======
      * deviceJSON: JXON
->>>>>>> 3371aa50
-     * ```
-     *
-     * #Return
-     *
-     * ```
-<<<<<<< HEAD
-     * AudioDevice
-=======
+     * ```
+     *
+     * #Return
+     *
+     * ```
      * CameraDevice
->>>>>>> 3371aa50
-     * ```
-     *
-     * #Usage
-     *
-<<<<<<< HEAD
-     * ````
-     * var newAudioDevice = AudioDevice.parse(deviceJSONObj);
-     * ```
-     */
-    AudioDevice.parse = function (deviceJXON) {
-        var audio = new AudioDevice();
-        audio.id = deviceJXON['id'];
-        audio.name = deviceJXON['name'];
-        audio.adapter = deviceJXON['adapter'];
-        audio.adapterdev = deviceJXON['adapterdev'];
-        audio.DataFlow = deviceJXON['DataFlow'];
-        audio.State = deviceJXON['State'];
-        audio.DSoundGuid = deviceJXON['DSoundGuid'];
-        audio.DefaultCommunication = (deviceJXON['DefaultCommunication'] === '1');
-        audio.DefaultConsole = (deviceJXON['DefaultConsole'] === '1');
-        audio.DefaultMultimedia = (deviceJXON['DefaultMultimedia'] === '1');
-        return audio;
-    };
-    return AudioDevice;
+     * ```
+     *
+     * #Usage
+     *
+     * ```
+     * var camera = CameraDevice.parse(JSONObj);
+     * ```
+     */
+    CameraDevice.parse = function (deviceJSON) {
+        var cam = new CameraDevice({
+            id: deviceJSON['disp'],
+            name: deviceJSON['name']
+        });
+        return cam;
+    };
+    return CameraDevice;
 })();
-exports.AudioDevice = AudioDevice;
-},{}],12:[function(require,module,exports){
+exports.CameraDevice = CameraDevice;
+},{"../internal/util/json":8,"../internal/util/xml":10}],13:[function(require,module,exports){
 /// <reference path="../../defs/es6-promise.d.ts" />
 var app_1 = require('../internal/app');
 var audio_1 = require('./audio');
+var camera_1 = require('./camera');
 (function (AudioDeviceDataflow) {
     AudioDeviceDataflow[AudioDeviceDataflow["RENDER"] = 1] = "RENDER";
     AudioDeviceDataflow[AudioDeviceDataflow["CAPTURE"] = 2] = "CAPTURE";
@@ -1025,31 +1465,10 @@
     AudioDeviceState[AudioDeviceState["ALL"] = 15] = "ALL";
 })(exports.AudioDeviceState || (exports.AudioDeviceState = {}));
 var AudioDeviceState = exports.AudioDeviceState;
-=======
-     * ```
-     * var camera = CameraDevice.parse(JSONObj);
-     * ```
-     */
-    CameraDevice.parse = function (deviceJSON) {
-        var cam = new CameraDevice({
-            id: deviceJSON['disp'],
-            name: deviceJSON['name']
-        });
-        return cam;
-    };
-    return CameraDevice;
-})();
-exports.CameraDevice = CameraDevice;
-},{"../internal/util/json":8,"../internal/util/xml":10}],12:[function(require,module,exports){
-/// <reference path="../../defs/es6-promise.d.ts" />
-var app_1 = require('../internal/app');
-var camera_1 = require('./camera');
->>>>>>> 3371aa50
 var System = (function () {
     function System() {
     }
     /**
-<<<<<<< HEAD
      * Gets audio devices, both input and output
      *
      * @return {Promise<AudioDevice[]>}
@@ -1081,7 +1500,10 @@
                     }
                 }
                 resolve(devices);
-=======
+            });
+        });
+    };
+    /**
      * Gets all camera devices
      *
      * #Return
@@ -1115,29 +1537,19 @@
                     }
                     resolve(devices);
                 }
->>>>>>> 3371aa50
             });
         });
     };
     return System;
 })();
 exports.System = System;
-<<<<<<< HEAD
-},{"../internal/app":2,"./audio":11}],"xjs":[function(require,module,exports){
-=======
-},{"../internal/app":2,"./camera":11}],"xjs":[function(require,module,exports){
->>>>>>> 3371aa50
+},{"../internal/app":2,"./audio":11,"./camera":12}],"xjs":[function(require,module,exports){
 function __export(m) {
     for (var p in m) if (!exports.hasOwnProperty(p)) exports[p] = m[p];
 }
 require('../internal/init');
 __export(require('./app'));
-<<<<<<< HEAD
 __export(require('../system/system'));
 __export(require('../system/audio'));
-},{"../internal/init":5,"../system/audio":11,"../system/system":12,"./app":1}]},{},["xjs"]);
-=======
 __export(require('../system/camera'));
-__export(require('../system/system'));
-},{"../internal/init":5,"../system/camera":11,"../system/system":12,"./app":1}]},{},["xjs"]);
->>>>>>> 3371aa50
+},{"../internal/init":5,"../system/audio":11,"../system/camera":12,"../system/system":13,"./app":1}]},{},["xjs"]);