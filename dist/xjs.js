--- conflicted
+++ resolved
@@ -711,7 +711,6 @@
         item['type'] = this.type;
         return xml_1.XML.parseJSON(item);
     };
-<<<<<<< HEAD
     /** Tells the item to add itself to a scene.
      *  Currently limited to adding to the active scene.
      *  Should be implemented by Item subclasses.
@@ -719,8 +718,6 @@
     Item.prototype.addToScene = function (scene) {
         return Promise.reject(Error('Generic items are not addable to a scene'));
     };
-=======
->>>>>>> 0564ad50
     /** Get the current source (when function is called by sources), or the source
      * that was right-clicked to open the config window (when function is called
      * from the config window) */
@@ -1150,11 +1147,7 @@
     return Scene;
 })();
 exports.Scene = Scene;
-<<<<<<< HEAD
-},{"../internal/app":8,"./environment":2,"./item/item":6}],8:[function(require,module,exports){
-=======
-},{"../internal/app":5,"../internal/util/json":10,"./environment":2,"./item/item":3}],5:[function(require,module,exports){
->>>>>>> 0564ad50
+},{"../internal/app":8,"../internal/util/json":13,"./environment":2,"./item/item":6}],8:[function(require,module,exports){
 /// <reference path="../../defs/es6-promise.d.ts" />
 var internal_1 = require('./internal');
 var json_1 = require('./util/json');
