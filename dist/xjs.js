require=(function e(t,n,r){function s(o,u){if(!n[o]){if(!t[o]){var a=typeof require=="function"&&require;if(!u&&a)return a(o,!0);if(i)return i(o,!0);var f=new Error("Cannot find module '"+o+"'");throw f.code="MODULE_NOT_FOUND",f}var l=n[o]={exports:{}};t[o][0].call(l.exports,function(e){var n=t[o][1][e];return s(n?n:e)},l,l.exports,e,t,n,r)}return n[o].exports}var i=typeof require=="function"&&require;for(var o=0;o<r.length;o++)s(r[o]);return s})({1:[function(require,module,exports){
/// <reference path="../../defs/es6-promise.d.ts" />
var app_1 = require('../internal/app');
var rectangle_1 = require('../util/rectangle');
var audio_1 = require('../system/audio');
var json_1 = require('../internal/util/json');
var xml_1 = require('../internal/util/xml');
var transition_1 = require('./transition');
var DEFAULT_SILENCE_DETECTION_THRESHOLD = 5;
var DEFAULT_SILENCE_DETECTION_PERIOD = 1000;
/**
 * The App Class provides you methods to get and set application-related
 * functionalities.
 *
 * ### Basic Usage
 *
 * ```javascript
 * var xjs = require('xjs');
 * var App = new xjs.App();
 *
 * App.getFrameTime().then(function(frametime) {
 *   window.frametime = frametime;
 * });
 * ```
 */
var App = (function () {
    function App() {
    }
    /**
     * return: Promise<number>
     *
     * Gets application's frame time (duration per frame in 100ns unit)
     *
     * #### Usage
     *
     * ```javascript
     * App.getFrameTime().then(function(res) {
     *   var frameTime = res;
     * });
     * ```
     */
    App.prototype.getFrametime = function () {
        return new Promise(function (resolve) {
            app_1.App.get('frametime').then(function (val) {
                resolve(Number(val));
            });
        });
    };
    /**
     * return: Promise<Rectangle>
     *
     * Gets application default output resolution in pixels.
     *
     * See also: {@link #util/Rectangle Util/Rectangle}
     *
     * #### Usage
     *
     * ```javascript
     * App.getResolution().then(function(res) {
     *   var height = res.getHeight();
     *   var width = res.getWidth();
     * });
     * ```
     */
    App.prototype.getResolution = function () {
        return new Promise(function (resolve) {
            app_1.App.get('resolution').then(function (val) {
                var dimensions = val.split(',');
                resolve(rectangle_1.Rectangle.fromDimensions(parseInt(dimensions[0]), parseInt(dimensions[1])));
            });
        });
    };
    /**
     * return: Promise<Rectangle>
     *
     * Gets application viewport display resolution
     *
     * See also: {@link #util/Rectangle Util/Rectangle}
     *
     * #### Usage
     *
     * ```javascript
     * App.getViewport().then(function(res) {
     *   var height = res.getHeight();
     *   var width = res.getWidth();
     * });
     * ```
     */
    App.prototype.getViewport = function () {
        return new Promise(function (resolve) {
            app_1.App.get('viewport').then(function (val) {
                var dimensions = val.split(',');
                resolve(rectangle_1.Rectangle.fromDimensions(parseInt(dimensions[0]), parseInt(dimensions[1])));
            });
        });
    };
    /**
     * return: Promise<string>
     *
     * Refers to XSplit Broadcaster DLL file version number
     *
     * #### Usage
     *
     * ```javascript
     * App.getVersion().then(function(res) {
     *   var version = res;
     * });
     * ```
     */
    App.prototype.getVersion = function () {
        return new Promise(function (resolve) {
            resolve(app_1.App.get('version'));
        });
    };
    /**
     * return: Promise<number>
     *
     * Gets the total number of frames rendered
     *
     * #### Usage
     *
     * ```javascript
     * App.getFramesRendered().then(function(res) {
     *   var framesrendered = res;
     * });
     * ```
     */
    App.prototype.getFramesRendered = function () {
        return new Promise(function (resolve) {
            app_1.App.get('framesrendered').then(function (val) {
                resolve(Number(val));
            });
        });
    };
    // Audio Services
    /**
     * return: Promise<AudioDevice[]>
     *
     * Gets the primary microphone device used in the application
     *
     * See also: {@link #system/AudioDevice System/AudioDevice}
     *
     * ### Usage
     *
     * ```javascript
     * App.getPrimaryMic().then(function(audioDevice) {
     *   var primaryMic = audioDevice;
     * });
     * ```
     */
    App.prototype.getPrimaryMic = function () {
        return new Promise(function (resolve) {
            app_1.App.getAsList('microphonedev2').then(function (arr) {
                var audioDevices = arr.map(function (val) {
                    return audio_1.AudioDevice.parse(val);
                });
                if (audioDevices.length && audioDevices.length > 0) {
                    resolve(audioDevices[0]);
                }
                else {
                    resolve(new audio_1.AudioDevice({ id: 'empty' }));
                }
            });
        });
    };
    /**
     * return: Promise<AudioDevice[]>
     *
     * Gets the primary speaker/audio render device used in the application
     *
     * See also: {@link #system/AudioDevice System/AudioDevice}
     *
     * ### Usage
     *
     * ```javascript
     * App.getPrimarySpeaker().then(function(audioDevice) {
     *   var primarySpeaker = audioDevice;
     * });
     * ```
     */
    App.prototype.getPrimarySpeaker = function () {
        return new Promise(function (resolve) {
            app_1.App.getAsList('microphonedev2').then(function (arr) {
                var audioDevices = arr.map(function (val) {
                    return audio_1.AudioDevice.parse(val);
                });
                if (audioDevices.length && audioDevices.length > 1) {
                    resolve(audioDevices[1]);
                }
                else {
                    resolve(new audio_1.AudioDevice({ id: 'empty' }));
                }
            });
        });
    };
    /**
     * param: (device: AudioDevice)
     * ```
     * return: Promise<boolean>
     * ```
     *
     * Sets the primary microphone device to be used in the application
     *
     * See also: {@link #system/AudioDevice System/AudioDevice}
     *
     * ### Usage
     *
     * ```javascript
     * App.setPrimaryMic(device).then(function(val) {
     *   var isSet = val;
     * });
     * ```
     */
    App.prototype.setPrimaryMic = function (device) {
        return new Promise(function (resolve) {
            app_1.App.getAsList('microphonedev2').then(function (arr) {
                var audioDevices = arr.map(function (val) {
                    return audio_1.AudioDevice.parse(val);
                });
                audioDevices[0] = device;
                var dev = '';
                if (Array.isArray(audioDevices)) {
                    for (var i = 0; i < audioDevices.length; ++i) {
                        dev += audioDevices[i].toString();
                    }
                }
                dev = '<devices>' + dev + '</devices>';
                app_1.App.set('microphonedev2', dev).then(function (setVal) {
                    resolve(setVal);
                });
            });
        });
    };
    /**
     * param: (device: AudioDevice)
     * ```
     * return: Promise<boolean>
     * ```
     *
     * Sets the primary speaker/audio render device to be used in the application
     *
     * See also: {@link #system/AudioDevice System/AudioDevice}
     *
     * ### Usage
     *
     * ```javascript
     * App.setPrimarySpeaker(device).then(function(val) {
     *   var isSet = val;
     * });
     * ```
     */
    App.prototype.setPrimarySpeaker = function (device) {
        return new Promise(function (resolve) {
            app_1.App.getAsList('microphonedev2').then(function (arr) {
                var audioDevices = arr.map(function (val) {
                    return audio_1.AudioDevice.parse(val);
                });
                audioDevices[1] = device;
                var dev = '';
                if (Array.isArray(audioDevices)) {
                    for (var i = 0; i < audioDevices.length; ++i) {
                        dev += audioDevices[i].toString();
                    }
                }
                dev = '<devices>' + dev + '</devices>';
                app_1.App.set('microphonedev2', dev).then(function (setVal) {
                    resolve(setVal);
                });
            });
        });
    };
    /**
     * return: Promise<boolean>
     *
     * Gets whether silence detection is enabled
     *
     * ### Usage
     *
     * ```javascript
     * App.isSilenceDetectionEnabled().then(function(val) {
     *   var isEnabled = val;
     * });
     * ```
     */
    App.prototype.isSilenceDetectionEnabled = function () {
        return new Promise(function (resolve) {
            app_1.App.get('microphonegain').then(function (val) {
                var micGainObj = json_1.JSON.parse(val);
                resolve(micGainObj['enable'] == '1');
            });
        });
    };
    /**
     * param: (enabled: boolean)
     * ```
     * return: Promise<boolean>
     * ```
     *
     * Enables or disables silence detection
     *
     * ### Usage
     *
     * ```javascript
     * App.enableSilenceDetection(enabled).then(function(val) {
     *   var isSet = val;
     * });
     * ```
     */
    App.prototype.enableSilenceDetection = function (enabled) {
        return new Promise(function (resolve) {
            app_1.App.get('microphonegain').then(function (val) {
                var silenceDetectionObj = json_1.JSON.parse(decodeURIComponent(val));
                silenceDetectionObj['enable'] = (enabled ? '1' : '0');
                app_1.App.set('microphonegain', xml_1.XML.parseJSON(silenceDetectionObj).toString())
                    .then(function (setVal) {
                    resolve(setVal);
                });
            });
        });
    };
    /**
     * return: Promise<number>
     *
     * Gets silence detection period,
     * the length of time after voice detection before silence is again detected
     *
     * ### Usage
     *
     * ```javascript
     * App.getSilenceDetectionPeriod().then(function(val) {
     *   var silenceDetectionPeriod = val;
     * });
     * ```
     */
    App.prototype.getSilenceDetectionPeriod = function () {
        return new Promise(function (resolve) {
            app_1.App.get('microphonegain').then(function (val) {
                var micGainObj = json_1.JSON.parse(val);
                resolve(micGainObj['latency'] !== undefined ?
                    Number(micGainObj['latency']) : DEFAULT_SILENCE_DETECTION_PERIOD);
            });
        });
    };
    /**
     * param: (sdPeriod: number)
     * ```
     * return: Promise<boolean>
     * ```
     *
     * Sets silence detection period (0-60000 ms),
     * the length of time after voice detection before silence is again detected
     *
     * ### Usage
     *
     * ```javascript
     * App.setSilenceDetectionPeriod(sdPeriod).then(function(val) {
     *   var isSet = val;
     * });
     * ```
     */
    App.prototype.setSilenceDetectionPeriod = function (sdPeriod) {
        return new Promise(function (resolve, reject) {
            if (typeof sdPeriod !== 'number') {
                reject(Error('Silence detection period must be a number'));
            }
            else if (sdPeriod % 1 != 0) {
                reject(Error('Silence detection period must be an integer'));
            }
            else if (sdPeriod < 0 || sdPeriod > 60000) {
                reject(Error('Silence detection must be in the range 0-60000.'));
            }
            app_1.App.get('microphonegain').then(function (val) {
                var silenceDetectionObj = json_1.JSON.parse(decodeURIComponent(val));
                silenceDetectionObj['latency'] = (sdPeriod.toString());
                app_1.App.set('microphonegain', xml_1.XML.parseJSON(silenceDetectionObj).toString())
                    .then(function (setVal) {
                    resolve(setVal);
                });
            });
        });
    };
    /**
     * return: Promise<number>
     *
     * Gets silence detection threshold/silence amplitude
     *
     * ### Usage
     *
     * ```javascript
     * App.getSilenceDetectionThreshold().then(function(val) {
     *   var silenceDetectionTfhreshold = val;
     * });
     * ```
     */
    App.prototype.getSilenceDetectionThreshold = function () {
        return new Promise(function (resolve) {
            app_1.App.get('microphonegain').then(function (val) {
                var micGainObj = json_1.JSON.parse(val);
                resolve(micGainObj['gain'] !== undefined ?
                    Number(micGainObj['gain']) : DEFAULT_SILENCE_DETECTION_THRESHOLD);
            });
        });
    };
    /**
     * param: (sdThreshold: number)
     * ```
     * return: Promise<boolean>
     * ```
     *
     * Sets silence detection threshold/silence amplitude (values from 0-128)
     *
     * ### Usage
     *
     * ```javascript
     * App.setSilenceDetectionThreshold(sdThreshold).then(function(val) {
     *   var isSet = val;
     * });
     * ```
     */
    App.prototype.setSilenceDetectionThreshold = function (sdThreshold) {
        return new Promise(function (resolve, reject) {
            if (typeof sdThreshold !== 'number') {
                reject(Error('Silence detection threshold must be a number'));
            }
            else if (sdThreshold % 1 != 0) {
                reject(Error('Silence detection threshold must be an integer'));
            }
            else if (sdThreshold < 0 || sdThreshold > 128) {
                reject(Error('Silence detection threshold must be in the range 0-128.'));
            }
            app_1.App.get('microphonegain').then(function (val) {
                var silenceDetectionObj = json_1.JSON.parse(decodeURIComponent(val));
                silenceDetectionObj['gain'] = (sdThreshold.toString());
                app_1.App.set('microphonegain', xml_1.XML.parseJSON(silenceDetectionObj).toString())
                    .then(function (setVal) {
                    resolve(setVal);
                });
            });
        });
    };
    // Transition Services
    /**
     * return: Promise<Transition>
     *
     * Gets the transition for scene changes
     *
     * See also: {@link #core/Transition Core/Transition}
     *
     * #### Usage
     *
     * ```javascript
     * App.getTransition().then(function(res) {
     *   var transitionid = res;
     * });
     * ```
     */
    App.prototype.getTransition = function () {
        return new Promise(function (resolve) {
            app_1.App.get('transitionid').then(function (val) {
                if (val === '') {
                    resolve(transition_1.Transition.NONE);
                }
                else {
                    resolve(transition_1.Transition[val.toUpperCase()]);
                }
            });
        });
    };
    /**
     * param: (transition: Transition)
     * ```
     * return: Promise<boolean>
     * ```
     *
     * Sets the transition for scene changes
     *
     * See also: {@link #core/Transition Core/Transition}
     *
     * #### Usage
     *
     * ```javascript
     * var xjs = require('xjs'),
     *     Transition = xjs.Transition,
     *     App = new xjs.App();
  
     * App.setTransition(Transition.CLOCK).then(function(val) {
     *  var isSet = val;
     * });
     * ```
     */
    App.prototype.setTransition = function (transition) {
        return new Promise(function (resolve) {
            app_1.App.set('transitionid', transition.toString()).then(function (val) {
                resolve(val);
            });
        });
    };
    /**
     * return: Promise<number>
     *
     * Gets the scene transition duration in milliseconds
     *
     * #### Usage
     *
     * ```javascript
     * App.getTransitionTime().then(function(res) {
     *   var transitiontime = res;
     * });
     * ```
     */
    App.prototype.getTransitionTime = function () {
        return new Promise(function (resolve) {
            app_1.App.get('transitiontime').then(function (val) {
                resolve(Number(val));
            });
        });
    };
    /**
     * param: (time: number)
     * ```
     * return: Promise<boolean>
     * ```
     *
     * Sets the scene transition duration in milliseconds
     *
     * #### Usage
     *
     * ```javascript
     * App.setTransitionTime(time).then(function(val) {
     *  var isSet = val;
     * });
     * ```
     */
    App.prototype.setTransitionTime = function (time) {
        return new Promise(function (resolve) {
            app_1.App.set('transitiontime', time.toString()).then(function (val) {
                resolve(val);
            });
        });
    };
<<<<<<< HEAD
    return App;
})();
exports.App = App;
},{"../internal/app":17,"../internal/util/json":22,"../internal/util/xml":24,"../system/audio":25,"../util/rectangle":34,"./transition":16}],2:[function(require,module,exports){
=======
    /**
     * return: Promise<boolean>
     *
     *  Clears all cookies across all browser instances. Not available to
     *  source plugins (call this from the configuration window instead.)
     *
     * #### Usage
     *
     * ```javascript
     * App.clearBrowserCookies.then(function(val) {
     *  var isCleared = val;
     * });
     * ```
     */
    App.prototype.clearBrowserCookies = function () {
        return new Promise(function (resolve, reject) {
            if (environment_1.Environment.isSourcePlugin()) {
                reject(new Error('This method is not available to source plugins.'));
            }
            else {
                internal_1.exec('CallHost', 'deletecookie:videoitemprop');
                resolve(true);
            }
        });
    };
    return App;
})();
exports.App = App;
},{"../internal/app":22,"../internal/internal":25,"../internal/util/json":27,"../internal/util/xml":29,"../system/audio":30,"../util/rectangle":40,"./environment":3,"./transition":21}],2:[function(require,module,exports){
>>>>>>> 1a379a98
var app_1 = require('../internal/app');
var Channel = (function () {
    /** Channel constructor (only used internally) */
    function Channel(props) {
        this._name = props.name;
        this._stat = props.stat;
        this._channel = props.channel;
    }
    /**
     *  return: Promise<Channel[]>
     *
     *  Gets the list of currently active channels.
     */
    Channel.getActiveStreamChannels = function () {
        return new Promise(function (resolve) {
            app_1.App.getAsList('recstat').then(function (activeStreams) {
                if (activeStreams.length === 0) {
                    resolve([]);
                }
                else {
                    var channels = [];
                    for (var i = 0; i < activeStreams.length; ++i) {
                        channels.push(new Channel({
                            name: activeStreams[i]['name'],
                            stat: activeStreams[i].children[0],
                            channel: activeStreams[i].children[1]
                        }));
                    }
                    resolve(channels);
                }
            });
        });
    };
    /**
     *  return: Promise<string>
     *
     *  Gets the name of the channel.
     */
    Channel.prototype.getName = function () {
        var _this = this;
        return new Promise(function (resolve) {
            resolve(_this._name);
        });
    };
    /**
     * return: Promise<number>
     *
     * Gets the number of frames dropped */
    Channel.prototype.getStreamDrops = function () {
        var _this = this;
        return new Promise(function (resolve) {
            app_1.App.get('streamdrops:' + _this._name).then(function (val) {
                var drops = val.split(','), dropped = Number(drops[0]) || 0;
                resolve(dropped);
            });
        });
    };
    /**
     * return: Promise<number>
     *
     * Gets the number of frames rendered  */
    Channel.prototype.getStreamRenderedFrames = function () {
        var _this = this;
        return new Promise(function (resolve) {
            app_1.App.get('streamdrops:' + _this._name).then(function (val) {
                var drops = val.split(','), rendered = Number(drops[1]) || 0;
                resolve(rendered);
            });
        });
    };
    /**
     * return: Promise<number>
     *
     * Gets the current duration of the stream in microseconds  */
    Channel.prototype.getStreamTime = function () {
        var _this = this;
        return new Promise(function (resolve) {
            app_1.App.get('streamtime:' + _this._name).then(function (val) {
                var duration = Number(val) / 10;
                resolve(duration);
            });
        });
    };
    return Channel;
})();
exports.Channel = Channel;
},{"../internal/app":22}],3:[function(require,module,exports){
/**
 * This class allows detection of the context in which the HTML is located.
 */
var Environment = (function () {
    function Environment() {
    }
    /**
     * This method is only used internally.
     */
    Environment.initialize = function () {
        if (Environment._initialized) {
            return;
        }
        Environment._isSourcePlugin = (window.external &&
            window.external['GetConfiguration'] !== undefined);
        Environment._isSourceConfig = (window.external &&
            window.external['GetConfiguration'] === undefined &&
            window.external['GetViewId'] !== undefined &&
            window.external['GetViewId']() !== undefined);
        Environment._isExtension = (window.external &&
            window.external['GetConfiguration'] === undefined &&
            window.external['GetViewId'] !== undefined &&
            window.external['GetViewId']() === undefined);
        Environment._initialized = true;
    };
    /**
     * return: boolean
     *
     * Determines if this HTML is running as a source.
     */
    Environment.isSourcePlugin = function () {
        return Environment._isSourcePlugin;
    };
    /**
     * return: boolean
     * Determines if this HTML is running within the source configuration window.
     */
    Environment.isSourceConfig = function () {
        return Environment._isSourceConfig;
    };
    /**
     * return: boolean
     *
     * Determines if this HTML is running as an extension plugin.
     */
    Environment.isExtension = function () {
        return Environment._isExtension;
    };
    return Environment;
})();
exports.Environment = Environment;
Environment.initialize();
},{}],4:[function(require,module,exports){
/// <reference path="../../defs/es6-promise.d.ts" />
var environment_1 = require('../core/environment');
var internal_1 = require('../internal/internal');
var Extension = (function () {
    function Extension() {
        if (environment_1.Environment.isExtension()) {
            this._presName = window.location.href;
        }
        else {
            throw new Error('Extension class can only be used on Extension Plugins');
        }
    }
    /**
     *  Gets the instance of the Extension class. Use this instead of the constructor.
     */
    Extension.getInstance = function () {
        if (Extension._instance === undefined) {
            Extension._instance = new Extension();
        }
        return Extension._instance;
    };
    /**
     * param: (configObj: JSON)
     * ```
     * return: Promise<ExtensionWindow|Error>
     * ```
     *
     * Save the configuration object to the presentation
     */
    Extension.prototype.saveConfig = function (configObj) {
        var _this = this;
        return new Promise(function (resolve, reject) {
            if ({}.toString.call(configObj) === '[object Object]') {
                internal_1.exec('SetPresProperty', _this._presName, JSON.stringify(configObj));
                resolve(_this);
            }
            else {
                reject(Error('Configuration object should be in JSON format'));
            }
        });
    };
    /**
     * return: Promise<JSON>
     *
     * Get the saved configuration from the presentation
     */
    Extension.prototype.loadConfig = function () {
        var _this = this;
        return new Promise(function (resolve) {
            internal_1.exec('GetPresProperty', _this._presName, function (config) {
                var configObj = config === '' ? {} : JSON.parse(config);
                resolve(configObj);
            });
        });
    };
    return Extension;
})();
exports.Extension = Extension;
},{"../core/environment":3,"../internal/internal":25}],5:[function(require,module,exports){
/// <reference path="../../../defs/es6-promise.d.ts" />
var __extends = (this && this.__extends) || function (d, b) {
    for (var p in b) if (b.hasOwnProperty(p)) d[p] = b[p];
    function __() { this.constructor = d; }
    __.prototype = b.prototype;
    d.prototype = new __();
};
var mixin_1 = require('../../internal/util/mixin');
var item_1 = require('../../internal/item');
var iaudio_1 = require('./iaudio');
var item_2 = require('./item');
var environment_1 = require('../environment');
/**
 * The AudioItem class represents an audio device that has been added
 * to the stage.
 *
 * Inherits from: {@link #core/Item Core/Item}
 *
 *  All methods marked as *Chainable* resolve with the original `AudioItem`
 *  instance.
 */
var AudioItem = (function (_super) {
    __extends(AudioItem, _super);
    function AudioItem() {
        _super.apply(this, arguments);
    }
    AudioItem.prototype.isSilenceDetectionEnabled = function () {
        var _this = this;
        return new Promise(function (resolve) {
            var slot = item_1.Item.attach(_this._id);
            item_1.Item.get('prop:AudioGainEnable', slot).then(function (val) {
                resolve(val === '1');
            });
        });
    };
    AudioItem.prototype.setSilenceDetectionEnabled = function (value) {
        var _this = this;
        return new Promise(function (resolve, reject) {
            if (environment_1.Environment.isSourcePlugin()) {
                reject(Error('Source plugins cannot update audio sources properties'));
            }
            else {
                var slot = item_1.Item.attach(_this._id);
                item_1.Item.set('prop:AudioGainEnable', (value ? '1' : '0'), slot)
                    .then(function (res) {
                    if (!res) {
                        reject(Error('Item set property failed'));
                    }
                    else {
                        resolve(_this);
                    }
                });
            }
        });
    };
    AudioItem.prototype.getSilenceThreshold = function () {
        var _this = this;
        return new Promise(function (resolve) {
            var slot = item_1.Item.attach(_this._id);
            item_1.Item.get('prop:AudioGain', slot).then(function (val) {
                resolve(Number(val));
            });
        });
    };
    AudioItem.prototype.setSilenceThreshold = function (value) {
        var _this = this;
        return new Promise(function (resolve, reject) {
            if (environment_1.Environment.isSourcePlugin()) {
                reject(Error('Source plugins cannot update audio sources properties'));
            }
            else if (typeof value !== 'number') {
                reject(Error('Only numbers are acceptable values for threshold'));
            }
            else if (value % 1 !== 0 || value < 0 || value > 128) {
                reject(Error('Only integers in the range 0-128 are acceptable for threshold'));
            }
            else {
                var slot = item_1.Item.attach(_this._id);
                item_1.Item.set('prop:AudioGain', String(value), slot).then(function (res) {
                    if (!res) {
                        reject(Error('Item set property failed'));
                    }
                    else {
                        resolve(_this);
                    }
                });
            }
        });
    };
    AudioItem.prototype.getSilencePeriod = function () {
        var _this = this;
        return new Promise(function (resolve) {
            var slot = item_1.Item.attach(_this._id);
            item_1.Item.get('prop:AudioGainLatency', slot).then(function (val) {
                resolve(Number(val));
            });
        });
    };
    AudioItem.prototype.setSilencePeriod = function (value) {
        var _this = this;
        return new Promise(function (resolve, reject) {
            if (environment_1.Environment.isSourcePlugin()) {
                reject(Error('Source plugins cannot update audio sources properties'));
            }
            else if (typeof value !== 'number') {
                reject(Error('Only numbers are acceptable values for period'));
            }
            else if (value % 1 !== 0 || value < 0 || value > 10000) {
                reject(Error('Only integers in the range 0-10000 are acceptable for period'));
            }
            else {
                var slot = item_1.Item.attach(_this._id);
                item_1.Item.set('prop:AudioGainLatency', String(value), slot).then(function (res) {
                    if (!res) {
                        reject(Error('Item set property failed'));
                    }
                    else {
                        resolve(_this);
                    }
                });
            }
        });
    };
    return AudioItem;
})(item_2.Item);
exports.AudioItem = AudioItem;
mixin_1.applyMixins(item_2.Item, [iaudio_1.ItemAudio]);
},{"../../internal/item":26,"../../internal/util/mixin":28,"../environment":3,"./iaudio":10,"./item":16}],6:[function(require,module,exports){
/// <reference path="../../../defs/es6-promise.d.ts" />
var __extends = (this && this.__extends) || function (d, b) {
    for (var p in b) if (b.hasOwnProperty(p)) d[p] = b[p];
    function __() { this.constructor = d; }
    __.prototype = b.prototype;
    d.prototype = new __();
};
var mixin_1 = require('../../internal/util/mixin');
var item_1 = require('../../internal/item');
var ilayout_1 = require('./ilayout');
var icolor_1 = require('./icolor');
var ichroma_1 = require('./ichroma');
var itransition_1 = require('./itransition');
var item_2 = require('./item');
/**
 * The CameraItem Class provides methods specifically used for camera items and
 * also methods that are shared between Item Classes. The
 * {@link #core/Scene Scene} class' getItems method would automatically return a
 * CameraItem object if there's a camera item on the specified scene.
 *
 * Inherits from: {@link #core/Item Core/Item}
 *
 * ### Basic Usage
 *
 * ```javascript
 * var XJS = require('xjs');
 *
 * XJS.Scene.getActiveScene().then(function(scene) {
 *   scene.getItems().then(function(items) {
 *     for (var i in items) {
 *       if (items[i] instanceof XJS.CameraItem) {
 *         // Manipulate your camera item here
 *         items[i].getDeviceId().then(function(id) {
 *           // Do something with the id
 *         });
 *       }
 *     }
 *   });
 * });
 * ```
 *
 *  All methods marked as *Chainable* resolve with the original `CameraItem`
 *  instance.
 */
var CameraItem = (function (_super) {
    __extends(CameraItem, _super);
    function CameraItem() {
        _super.apply(this, arguments);
    }
    /**
     * return: Promise<string>
     *
     * Gets the device ID of the underlying camera device.
     */
    CameraItem.prototype.getDeviceId = function () {
        var _this = this;
        return new Promise(function (resolve) {
            var slot = item_1.Item.attach(_this._id);
            item_1.Item.get('prop:item', slot).then(function (val) {
                resolve(val);
            });
        });
    };
    // special color options pinning
    /**
     * param: value<boolean>
     *
     * Set this to true to share color settings across all instances of this
     * camera device on the stage.
     *
     * *Chainable.*
     */
    CameraItem.prototype.setColorOptionsPinned = function (value) {
        var _this = this;
        return new Promise(function (resolve) {
            var slot = item_1.Item.attach(_this._id);
            item_1.Item.set('prop:cc_pin', value ? '1' : '0', slot).then(function () {
                resolve(_this);
            });
        });
    };
    /**
     * return: Promise<boolean>
     *
     * Checks whether color settings are shared across all instances of
     * this camera device on the stage.
     */
    CameraItem.prototype.getColorOptionsPinned = function () {
        var _this = this;
        return new Promise(function (resolve) {
            var slot = item_1.Item.attach(_this._id);
            item_1.Item.get('prop:cc_pin', slot).then(function (val) {
                resolve(val === '1' ? true : false);
            });
        });
    };
    // special chroma options pinning
    /**
     * param: (value: boolean)
     *
     * Set this to true to share chroma keying settings across all instances of
     * this camera device on the stage.
     *
     * *Chainable.*
     */
    CameraItem.prototype.setKeyingOptionsPinned = function (value) {
        var _this = this;
        return new Promise(function (resolve) {
            var slot = item_1.Item.attach(_this._id);
            item_1.Item.set('prop:key_pin', value ? '1' : '0', slot).then(function () {
                resolve(_this);
            });
        });
    };
    /**
     * return: Promise<boolean>
     *
     * Checks whether chroma keying settings are shared across all instances of
     * this camera device on the stage.
     */
    CameraItem.prototype.getKeyingOptionsPinned = function () {
        var _this = this;
        return new Promise(function (resolve) {
            var slot = item_1.Item.attach(_this._id);
            item_1.Item.get('prop:key_pin', slot).then(function (val) {
                resolve(val === '1' ? true : false);
            });
        });
    };
    return CameraItem;
})(item_2.Item);
exports.CameraItem = CameraItem;
mixin_1.applyMixins(CameraItem, [ilayout_1.ItemLayout, icolor_1.ItemColor, ichroma_1.ItemChroma, itransition_1.ItemTransition]);
},{"../../internal/item":26,"../../internal/util/mixin":28,"./ichroma":11,"./icolor":12,"./ilayout":14,"./item":16,"./itransition":17}],7:[function(require,module,exports){
/// <reference path="../../../defs/es6-promise.d.ts" />
var __extends = (this && this.__extends) || function (d, b) {
    for (var p in b) if (b.hasOwnProperty(p)) d[p] = b[p];
    function __() { this.constructor = d; }
    __.prototype = b.prototype;
    d.prototype = new __();
};
var mixin_1 = require('../../internal/util/mixin');
var item_1 = require('../../internal/item');
var ilayout_1 = require('./ilayout');
var icolor_1 = require('./icolor');
var ichroma_1 = require('./ichroma');
var itransition_1 = require('./itransition');
var item_2 = require('./item');
var rectangle_1 = require('../../util/rectangle');
/**
 * The FlashItem class represents a flash source item, which is any SWF file
 * loaded to XSplit Broadcaster.
 *
 * Inherits from: {@link #core/Item Core/Item}
 *
 *  All methods marked as *Chainable* resolve with the original `FlashItem`
 *  instance.
 */
var FlashItem = (function (_super) {
    __extends(FlashItem, _super);
    function FlashItem() {
        _super.apply(this, arguments);
    }
    /**
     * return: Promise<Rectangle>
     *
     * Gets the custom resolution (in pixels) for the source, if set,
     * regardless of its layout on the mixer. Returns a (0, 0) Rectangle if no
     * custom resolution has been set.
     *
     * See also: {@link #util/Rectangle Util/Rectangle}
     */
    FlashItem.prototype.getCustomResolution = function () {
        var _this = this;
        return new Promise(function (resolve) {
            var slot = item_1.Item.attach(_this._id);
            var customSize;
            item_1.Item.get('prop:BrowserSize', slot).then(function (val) {
                if (val !== '') {
                    var _a = decodeURIComponent(val).split(','), width = _a[0], height = _a[1];
                    customSize = rectangle_1.Rectangle.fromDimensions(Number(width), Number(height));
                }
                else {
                    customSize = rectangle_1.Rectangle.fromDimensions(0, 0);
                }
                resolve(customSize);
            });
        });
    };
    /**
     * param: Promise<Rectangle>
     * ```
     * return: Promise<FlashItem>
     * ```
     *
     * Sets the custom resolution for the source
     * regardless of its layout on the mixer
     *
     * *Chainable.*
     *
     * See also: {@link #util/Rectangle Util/Rectangle}
     */
    FlashItem.prototype.setCustomResolution = function (value) {
        var _this = this;
        return new Promise(function (resolve) {
            var slot = item_1.Item.attach(_this._id);
            item_1.Item.set('prop:BrowserSize', value.toDimensionString(), slot).then(function () {
                resolve(_this);
            });
        });
    };
    return FlashItem;
})(item_2.Item);
exports.FlashItem = FlashItem;
mixin_1.applyMixins(FlashItem, [ilayout_1.ItemLayout, icolor_1.ItemColor, ichroma_1.ItemChroma, itransition_1.ItemTransition]);
},{"../../internal/item":26,"../../internal/util/mixin":28,"../../util/rectangle":40,"./ichroma":11,"./icolor":12,"./ilayout":14,"./item":16,"./itransition":17}],8:[function(require,module,exports){
/// <reference path="../../../defs/es6-promise.d.ts" />
var __extends = (this && this.__extends) || function (d, b) {
    for (var p in b) if (b.hasOwnProperty(p)) d[p] = b[p];
    function __() { this.constructor = d; }
    __.prototype = b.prototype;
    d.prototype = new __();
};
var mixin_1 = require('../../internal/util/mixin');
var item_1 = require('../../internal/item');
var ilayout_1 = require('./ilayout');
var icolor_1 = require('./icolor');
var ichroma_1 = require('./ichroma');
var itransition_1 = require('./itransition');
var item_2 = require('./item');
var json_1 = require('../../internal/util/json');
var xml_1 = require('../../internal/util/xml');
var item_3 = require('./item');
var environment_1 = require('../environment');
/**
 * The GameItem Class provides methods specifically used for game items and
 * also methods that is shared between Item Classes. The
 * {@link #core/Scene Scene} class' getItems method would automatically return a
 * GameItem object if there's a game item on the specified scene.
 *
 * Inherits from: {@link #core/Item Core/Item}
 *
 * ### Basic Usage
 *
 * ```javascript
 * var XJS = require('xjs');
 *
 * XJS.Scene.getActiveScene().then(function(scene) {
 *   scene.getItems().then(function(items) {
 *     for (var i in items) {
 *       if (items[i] instanceof XJS.GameItem) {
 *         // Manipulate your game item here
 *         items[i].setOfflineImage(path); // just an example here
 *       }
 *     }
 *   });
 * });
 * ```
 *
 *  All methods marked as *Chainable* resolve with the original `GameItem`
 *  instance.
 */
var GameItem = (function (_super) {
    __extends(GameItem, _super);
    function GameItem() {
        _super.apply(this, arguments);
    }
    /**
     * return: Promise<boolean>
     *
     * Check if Game Special Optimization is currently enabled or not
     */
    GameItem.prototype.isSpecialOptimizationEnabled = function () {
        var _this = this;
        return new Promise(function (resolve) {
            var slot = item_1.Item.attach(_this._id);
            item_1.Item.get('GameCapSurfSharing').then(function (res) {
                resolve(res === '1');
            });
        });
    };
    /**
     * param: Promise<boolean>
     *
     * Set Game Special Optimization to on or off
     *
     * *Chainable.*
     */
    GameItem.prototype.setSpecialOptimizationEnabled = function (value) {
        var _this = this;
        return new Promise(function (resolve) {
            var slot = item_1.Item.attach(_this._id);
            item_1.Item.set('GameCapSurfSharing', (value ? '1' : '0'), slot).then(function () {
                resolve(_this);
            });
        });
    };
    /**
     * return: Promise<boolean>
     *
     * Check if Show Mouse is currently enabled or not
     */
    GameItem.prototype.isShowMouseEnabled = function () {
        var _this = this;
        return new Promise(function (resolve) {
            var slot = item_1.Item.attach(_this._id);
            item_1.Item.get('GameCapShowMouse').then(function (res) {
                resolve(res === '1');
            });
        });
    };
    /**
     * param: value<boolean>
     *
     * Set Show Mouse in game to on or off
     *
     * *Chainable.*
     */
    GameItem.prototype.setShowMouseEnabled = function (value) {
        var _this = this;
        return new Promise(function (resolve) {
            var slot = item_1.Item.attach(_this._id);
            item_1.Item.set('GameCapShowMouse', (value ? '1' : '0'), slot).then(function () {
                resolve(_this);
            });
        });
    };
    /**
     * param: path<string>
     *
     * Set the offline image of a game source
     *
     * *Chainable.*
     */
    GameItem.prototype.setOfflineImage = function (path) {
        var _this = this;
        return new Promise(function (resolve, reject) {
            if (_this._type !== item_3.ItemTypes.GAMESOURCE) {
                reject(Error('Current item should be a game source'));
            }
            else if (environment_1.Environment.isSourcePlugin()) {
                reject(Error('Source plugins cannot update offline images of other sources'));
            }
            else if (!(_this._value instanceof xml_1.XML)) {
                _this.getValue().then(function () {
                    _this.setOfflineImage(path).then(function (itemObj) {
                        resolve(itemObj);
                    });
                });
            }
            else {
                var regExp = new RegExp('^(([A-Z|a-z]:\\\\[^*|"<>?\n]*)|(\\\\\\\\.*?' +
                    '\\\\.*)|([A-Za-z]+\\\\[^*|"<>?\\n]*))\.(png|gif|jpg|jpeg|tif)$');
                if (regExp.test(path) || path === '') {
                    var valueObj = json_1.JSON.parse(_this._value.toString());
                    valueObj['replace'] = path;
                    _this.setValue(xml_1.XML.parseJSON(valueObj)).then(function () {
                        resolve(_this);
                    });
                }
            }
        });
    };
    /**
     * return: Promise<string>
     *
     * Get the offline image of a game source
     */
    GameItem.prototype.getOfflineImage = function () {
        var _this = this;
        return new Promise(function (resolve, reject) {
            if (_this._type !== item_3.ItemTypes.GAMESOURCE) {
                reject(Error('Current item should be a game source'));
            }
            else {
                _this.getValue().then(function () {
                    var valueObj = json_1.JSON.parse(_this._value.toString());
                    resolve(valueObj['replace'] ? valueObj['replace'] : '');
                });
            }
        });
    };
    return GameItem;
})(item_2.Item);
exports.GameItem = GameItem;
mixin_1.applyMixins(GameItem, [ilayout_1.ItemLayout, icolor_1.ItemColor, ichroma_1.ItemChroma, itransition_1.ItemTransition]);
},{"../../internal/item":26,"../../internal/util/json":27,"../../internal/util/mixin":28,"../../internal/util/xml":29,"../environment":3,"./ichroma":11,"./icolor":12,"./ilayout":14,"./item":16,"./itransition":17}],9:[function(require,module,exports){
/// <reference path="../../../defs/es6-promise.d.ts" />
var __extends = (this && this.__extends) || function (d, b) {
    for (var p in b) if (b.hasOwnProperty(p)) d[p] = b[p];
    function __() { this.constructor = d; }
    __.prototype = b.prototype;
    d.prototype = new __();
};
var internal_1 = require('../../internal/internal');
var mixin_1 = require('../../internal/util/mixin');
var item_1 = require('../../internal/item');
var ilayout_1 = require('./ilayout');
var icolor_1 = require('./icolor');
var ichroma_1 = require('./ichroma');
var itransition_1 = require('./itransition');
var iconfig_1 = require('./iconfig');
var item_2 = require('./item');
var rectangle_1 = require('../../util/rectangle');
var environment_1 = require('../environment');
/**
 * The HTMLItem class represents a web page source. This covers both source
 * plugins and non-plugin URLs.
 *
 * Inherits from: {@link #core/Item Core/Item}
 *
 *  All methods marked as *Chainable* resolve with the original `HTMLItem`
 *  instance.
 */
var HTMLItem = (function (_super) {
    __extends(HTMLItem, _super);
    function HTMLItem() {
        _super.apply(this, arguments);
    }
    /**
     * return: Promise<string>
     *
     * Gets the URL of this webpage source.
     */
    HTMLItem.prototype.getURL = function () {
        var _this = this;
        return new Promise(function (resolve) {
            var slot = item_1.Item.attach(_this._id);
            item_1.Item.get('prop:item', slot).then(function (url) {
                var _url = String(url).split('*');
                url = _url[0];
                resolve(url);
            });
        });
    };
    /**
     * param: (url: string)
     * ```
     * return: Promise<HTMLItem>
     * ```
     *
     * Sets the URL of this webpage source.
     *
     * *Chainable.*
     */
    HTMLItem.prototype.setURL = function (value) {
        var _this = this;
        return new Promise(function (resolve, reject) {
            var slot = item_1.Item.attach(_this._id);
            item_1.Item.set('prop:item', value, slot).then(function (code) {
                if (code) {
                    resolve(_this);
                }
                else {
                    reject('Invalid value');
                }
            });
        });
    };
    /**
     * return: Promise<string>
     *
     * Gets the javascript commands to be executed on source upon load
     */
    HTMLItem.prototype.getBrowserJS = function () {
        var _this = this;
        return new Promise(function (resolve) {
            var slot = item_1.Item.attach(_this._id);
            item_1.Item.get('prop:custom', slot).then(function (custom) {
                var customJS = '';
                try {
                    var customObject = JSON.parse(custom);
                    if (customObject.hasOwnProperty('customJS')) {
                        customJS = customObject['customJS'];
                    }
                }
                catch (e) {
                }
                resolve(customJS);
            });
        });
    };
    /**
     * param: (js: string, refresh: boolean = false)
     * ```
     * return: Promise<HTMLItem>
     * ```
     *
     * Sets the javascript commands to be executed on source
     * right upon setting and on load. Optionally set second parameter
     * to true to refresh source (needed to clean previously executed JS code.)
     *
     * *Chainable.*
     */
    HTMLItem.prototype.setBrowserJS = function (value, refresh) {
        var _this = this;
        if (refresh === void 0) { refresh = false; }
        return new Promise(function (resolve, reject) {
            var slot = item_1.Item.attach(_this._id);
            var customObject = {};
            item_1.Item.get('prop:custom', slot).then(function (custom) {
                var customJS = '';
                var customCSS = '';
                var scriptString = ' ';
                var scriptEnabled = true;
                var cssEnabled = true;
                try {
                    customObject = JSON.parse(custom);
                    if (customObject.hasOwnProperty('cssEnabled')) {
                        cssEnabled = (customObject['cssEnabled'] == 'true');
                    }
                    if (customObject.hasOwnProperty('scriptEnabled')) {
                        scriptEnabled = (customObject['scriptEnabled'] == 'true');
                    }
                    if (customObject.hasOwnProperty('customCSS')) {
                        customCSS = customObject['customCSS'];
                    }
                }
                catch (e) {
                }
                customObject['cssEnabled'] = cssEnabled.toString();
                customObject['scriptEnabled'] = scriptEnabled.toString();
                customObject['customCSS'] = customCSS;
                customObject['customJS'] = value;
                if (cssEnabled === true) {
                    var cssScript = "var xjsCSSOverwrite = document.createElement('style');xjsCSSOverwrite.id = 'splitmedialabsCSSOverwrite';xjsCSSOverwrite.type = 'text/css';var h = document.querySelector('head');var existing = document.querySelector('head #splitmedialabsCSSOverwrite');if (existing != null)h.removeChild(existing);xjsCSSOverwrite.innerHTML = '" + customCSS.replace(/(\r\n|\n|\r)/gm, '').replace(/\s{2,}/g, ' ').replace(/(\[br\])/gm, '') + "';h.appendChild(xjsCSSOverwrite);";
                    scriptString = scriptString + cssScript;
                }
                if (value !== '' && scriptEnabled === true) {
                    scriptString = scriptString + value;
                }
                return item_1.Item.set('prop:BrowserJs', scriptString, slot);
            })
                .then(function () {
                return item_1.Item.set('prop:custom', JSON.stringify(customObject), slot);
            })
                .then(function () {
                if (refresh) {
                    item_1.Item.set('refresh', '', slot).then(function () {
                        resolve(_this);
                    });
                }
                else {
                    resolve(_this);
                }
            });
        });
    };
    /**
     * return: Promise<boolean>
     *
     * Gets if BrowserJS is enabled and executed on load
     */
    HTMLItem.prototype.isBrowserJSEnabled = function () {
        var _this = this;
        return new Promise(function (resolve) {
            var slot = item_1.Item.attach(_this._id);
            item_1.Item.get('prop:custom', slot).then(function (custom) {
                var enabled = true;
                try {
                    var customObject = JSON.parse(custom);
                    if (customObject.hasOwnProperty('scriptEnabled')) {
                        enabled = (customObject['scriptEnabled'] == 'true');
                    }
                }
                catch (e) {
                }
                resolve(enabled);
            });
        });
    };
    /**
<<<<<<< HEAD
     * param: value<string>
=======
     * param: value<boolean>
>>>>>>> 1a379a98
     * ```
     * return: Promise<HTMLItem>
     * ```
     *
     * Enables or disables execution of the set BrowserJs upon load.
     * Note that disabling this will require source to be refreshed
     * in order to remove any BrowserJS previously executed.
     *
     * *Chainable.*
     */
    HTMLItem.prototype.enableBrowserJS = function (value) {
        var _this = this;
        return new Promise(function (resolve, reject) {
            var slot = item_1.Item.attach(_this._id);
            var customObject = {};
            item_1.Item.get('prop:custom', slot).then(function (custom) {
                var customJS = '';
                var customCSS = '';
                var scriptString = ' ';
                var scriptEnabled = true;
                var cssEnabled = true;
                try {
                    customObject = JSON.parse(custom);
                    if (customObject.hasOwnProperty('cssEnabled')) {
                        cssEnabled = (customObject['cssEnabled'] == 'true');
                    }
                    if (customObject.hasOwnProperty('customJS')) {
                        customJS = customObject['customJS'];
                    }
                    if (customObject.hasOwnProperty('customCSS')) {
                        customCSS = customObject['customCSS'];
                    }
                }
                catch (e) {
                }
                customObject['cssEnabled'] = cssEnabled.toString();
                customObject['scriptEnabled'] = value.toString();
                customObject['customJS'] = customJS;
                customObject['customCSS'] = customCSS;
                if (cssEnabled === true) {
                    var cssScript = 'var xjsCSSOverwrite = document.createElement("style");' +
                        'xjsCSSOverwrite.id = "splitmedialabsCSSOverwrite";' +
                        'xjsCSSOverwrite.type = "text/css";' +
                        'var h = document.querySelector("head");' +
                        'var existing = document' +
                        '.querySelector("head #splitmedialabsCSSOverwrite");' +
                        'if (existing != null)h.removeChild(existing);' +
                        'xjsCSSOverwrite.innerHTML = "' +
                        customCSS.replace(/(\r\n|\n|\r)/gm, '')
                            .replace(/\s{2,}/g, ' ').replace(/(\[br\])/gm, '') + '";"' +
                        'h.appendChild(xjsCSSOverwrite);';
                    scriptString = scriptString + cssScript;
                }
                if (customJS !== '' && value === true) {
                    scriptString = scriptString + customJS;
                }
                return item_1.Item.set('prop:BrowserJs', scriptString, slot);
            })
                .then(function () {
                return item_1.Item.set('prop:custom', JSON.stringify(customObject), slot);
            })
                .then(function () {
                if (!value) {
                    item_1.Item.set('refresh', '', slot).then(function () {
                        resolve(_this);
                    });
                }
                else {
                    resolve(_this);
                }
            });
        });
    };
    /**
     * return: Promise<string>
     *
     * Gets the custom CSS applied to the document upon loading
     */
    HTMLItem.prototype.getCustomCSS = function () {
        var _this = this;
        return new Promise(function (resolve) {
            var slot = item_1.Item.attach(_this._id);
            item_1.Item.get('prop:custom', slot).then(function (custom) {
                var customCSS = '';
                try {
                    var customObject = JSON.parse(custom);
                    if (customObject.hasOwnProperty('customCSS')) {
                        customCSS = customObject['customCSS'];
                    }
                }
                catch (e) {
                }
                resolve(customCSS);
            });
        });
    };
    /**
     * param: value<string>
     * ```
     * return: Promise<HTMLItem>
     * ```
     *
     * Sets the custom CSS to be applied to the document upon loading
     *
     * *Chainable.*
     */
    HTMLItem.prototype.setCustomCSS = function (value) {
        var _this = this;
        return new Promise(function (resolve, reject) {
            var slot = item_1.Item.attach(_this._id);
            var customObject = {};
            item_1.Item.get('prop:custom', slot).then(function (custom) {
                var customJS = '';
                var customCSS = '';
                var scriptString = ' ';
                var scriptEnabled = true;
                var cssEnabled = true;
                try {
                    customObject = JSON.parse(custom);
                    if (customObject.hasOwnProperty('cssEnabled')) {
                        cssEnabled = (customObject['cssEnabled'] == 'true');
                    }
                    if (customObject.hasOwnProperty('scriptEnabled')) {
                        scriptEnabled = (customObject['scriptEnabled'] == 'true');
                    }
                    if (customObject.hasOwnProperty('customJS')) {
                        customJS = customObject['customJS'];
                    }
                }
                catch (e) {
                }
                customObject['cssEnabled'] = cssEnabled.toString();
                customObject['scriptEnabled'] = scriptEnabled.toString();
                customObject['customJS'] = customJS;
                customObject['customCSS'] = value;
                if (cssEnabled === true) {
                    var cssScript = 'var xjsCSSOverwrite = document.createElement("style");' +
                        'xjsCSSOverwrite.id = "splitmedialabsCSSOverwrite";' +
                        'xjsCSSOverwrite.type = "text/css";' +
                        'var h = document.querySelector("head");' +
                        'var existing = document' +
                        '.querySelector("head #splitmedialabsCSSOverwrite");' +
                        'if (existing != null)h.removeChild(existing);' +
                        'xjsCSSOverwrite.innerHTML = "' +
                        value.replace(/(\r\n|\n|\r)/gm, '')
                            .replace(/\s{2,}/g, ' ').replace(/(\[br\])/gm, '') +
                        '";h.appendChild(xjsCSSOverwrite);';
                    scriptString = scriptString + cssScript;
                }
                if (customJS !== '' && scriptEnabled === true) {
                    scriptString = scriptString + customJS;
                }
                return item_1.Item.set('prop:BrowserJs', scriptString, slot);
            })
                .then(function () {
                return item_1.Item.set('prop:custom', JSON.stringify(customObject), slot);
            })
                .then(function () {
                resolve(_this);
            });
        });
    };
    /**
     * return: Promise<boolean>
     *
     * Gets if custom CSS is enabled and applied to the document on load
     */
    HTMLItem.prototype.isCustomCSSEnabled = function () {
        var _this = this;
        return new Promise(function (resolve) {
            var slot = item_1.Item.attach(_this._id);
            item_1.Item.get('prop:custom', slot).then(function (custom) {
                var enabled = true;
                try {
                    var customObject = JSON.parse(custom);
                    if (customObject.hasOwnProperty('cssEnabled')) {
                        enabled = (customObject['cssEnabled'] == 'true');
                    }
                }
                catch (e) {
                }
                resolve(enabled);
            });
        });
    };
    /**
<<<<<<< HEAD
     * param: value<string>
=======
     * param: value<boolean>
>>>>>>> 1a379a98
     * ```
     * return: Promise<HTMLItem>
     * ```
     *
     * Enables or disables application of custom CSS to the document
     *
     * *Chainable.*
     */
    HTMLItem.prototype.enableCustomCSS = function (value) {
        var _this = this;
        return new Promise(function (resolve, reject) {
            var slot = item_1.Item.attach(_this._id);
            var customObject = {};
            item_1.Item.get('prop:custom', slot).then(function (custom) {
                var customJS = '';
                var customCSS = '';
                var scriptString = ' ';
                var scriptEnabled = true;
                var cssEnabled = true;
                try {
                    customObject = JSON.parse(custom);
                    if (customObject.hasOwnProperty('scriptEnabled')) {
                        scriptEnabled = (customObject['scriptEnabled'] == 'true');
                    }
                    if (customObject.hasOwnProperty('customJS')) {
                        customJS = customObject['customJS'];
                    }
                    if (customObject.hasOwnProperty('customCSS')) {
                        customCSS = customObject['customCSS'];
                    }
                }
                catch (e) {
                }
                customObject['scriptEnabled'] = scriptEnabled.toString();
                customObject['cssEnabled'] = value.toString();
                customObject['customJS'] = customJS;
                customObject['customCSS'] = customCSS;
                if (value === true) {
                    var cssScript = 'var xjsCSSOverwrite = document.createElement("style");' +
                        'xjsCSSOverwrite.id = "splitmedialabsCSSOverwrite";' +
                        'xjsCSSOverwrite.type = "text/css";' +
                        'var h = document.querySelector("head");' +
                        'var existing = document' +
                        '.querySelector("head #splitmedialabsCSSOverwrite");' +
                        'if (existing != null)h.removeChild(existing);' +
                        'xjsCSSOverwrite.innerHTML = "' +
                        customCSS.replace(/(\r\n|\n|\r)/gm, '')
                            .replace(/\s{2,}/g, ' ').replace(/(\[br\])/gm, '') +
                        '";h.appendChild(xjsCSSOverwrite);';
                    scriptString = scriptString + cssScript;
                }
                if (customJS !== '' && value === scriptEnabled) {
                    scriptString = scriptString + customJS;
                }
                return item_1.Item.set('prop:BrowserJs', scriptString, slot);
            })
                .then(function () {
                return item_1.Item.set('prop:custom', JSON.stringify(customObject), slot);
            })
                .then(function () {
                if (!value) {
                    var cssScript = "var h = document.querySelector('head');var existing3 = document.querySelector('head #splitmedialabsCSSOverwrite');if (existing3 != null)h.removeChild(existing3);";
                    if (environment_1.Environment.isSourcePlugin()) {
                        eval(cssScript);
                    }
                    else {
                        internal_1.exec('CallInner', 'eval', cssScript);
                    }
                    resolve(_this);
                }
                else {
                    resolve(_this);
                }
            });
        });
    };
    /**
     * return: Promise<boolean>
     *
     * Check if browser is rendered transparent
     */
    HTMLItem.prototype.isBrowserTransparent = function () {
        var _this = this;
        return new Promise(function (resolve) {
            var slot = item_1.Item.attach(_this._id);
            item_1.Item.get('prop:BrowserTransparent').then(function (isTransparent) {
                resolve(isTransparent === '1');
            });
        });
    };
    /**
     * param: Promise<boolean>
     * ```
     * return: Promise<HTMLItem>
     * ```
<<<<<<< HEAD
     *
     * Enable or disabled transparency of CEF browser
     *
=======
     *
     * Enable or disabled transparency of CEF browser
     *
>>>>>>> 1a379a98
     * *Chainable.*
     */
    HTMLItem.prototype.enableBrowserTransparency = function (value) {
        var _this = this;
        return new Promise(function (resolve) {
            var slot = item_1.Item.attach(_this._id);
            item_1.Item.set('prop:BrowserTransparent', (value ? '1' : '0'), slot).then(function () {
                resolve(_this);
            });
        });
    };
    /**
     * return: Promise<Rectangle>
     *
<<<<<<< HEAD
     * Gets the custom browser window size for the source, if set,
     * regardless of its layout on the mixer
=======
     * Gets the custom browser window size (in pixels) for the source, if set,
     * regardless of its layout on the mixer. Returns a (0, 0) Rectangle if no
     * custom size has been set.
>>>>>>> 1a379a98
     *
     * See also: {@link #util/Rectangle Util/Rectangle}
     */
    HTMLItem.prototype.getBrowserCustomSize = function () {
        var _this = this;
        return new Promise(function (resolve) {
            var slot = item_1.Item.attach(_this._id);
            var customSize;
            item_1.Item.get('prop:BrowserSize', slot).then(function (val) {
                if (val !== '') {
                    var _a = decodeURIComponent(val).split(','), width = _a[0], height = _a[1];
                    customSize = rectangle_1.Rectangle.fromDimensions(Number(width), Number(height));
                }
                else {
                    customSize = rectangle_1.Rectangle.fromDimensions(0, 0);
                }
                resolve(customSize);
            });
        });
    };
    /**
     * param: Promise<Rectangle>
     * ```
     * return: Promise<HTMLItem>
     * ```
     *
     * Sets the custom browser window size for the source
     * regardless of its layout on the mixer
     *
     * *Chainable.*
     *
     * See also: {@link #util/Rectangle Util/Rectangle}
     */
    HTMLItem.prototype.setBrowserCustomSize = function (value) {
        var _this = this;
        return new Promise(function (resolve) {
            var slot = item_1.Item.attach(_this._id);
            item_1.Item.set('prop:BrowserSize', value.toDimensionString(), slot).then(function () {
                resolve(_this);
            });
        });
    };
    return HTMLItem;
})(item_2.Item);
exports.HTMLItem = HTMLItem;
mixin_1.applyMixins(HTMLItem, [ilayout_1.ItemLayout, icolor_1.ItemColor, ichroma_1.ItemChroma, itransition_1.ItemTransition, iconfig_1.ItemConfigurable]);
},{"../../internal/internal":25,"../../internal/item":26,"../../internal/util/mixin":28,"../../util/rectangle":40,"../environment":3,"./ichroma":11,"./icolor":12,"./iconfig":13,"./ilayout":14,"./item":16,"./itransition":17}],10:[function(require,module,exports){
/// <reference path="../../../defs/es6-promise.d.ts" />
var item_1 = require('../../internal/item');
var environment_1 = require('../environment');
var ItemAudio = (function () {
    function ItemAudio() {
    }
    ItemAudio.prototype.getVolume = function () {
        var _this = this;
        return new Promise(function (resolve) {
            var slot = item_1.Item.attach(_this._id);
            item_1.Item.get('prop:volume', slot).then(function (val) {
                resolve(Number(val));
            });
        });
    };
    ItemAudio.prototype.setVolume = function (value) {
        var _this = this;
        return new Promise(function (resolve, reject) {
            if (environment_1.Environment.isSourcePlugin()) {
                reject(Error('Source plugins cannot update audio source properties.'));
            }
            else {
                var slot = item_1.Item.attach(_this._id);
                value = value < 0 ? 0 : value > 100 ? 100 : value;
                item_1.Item.set('prop:volume', String(value), slot).then(function (res) {
                    if (!res) {
                        reject(Error('Item set property failed'));
                    }
                    else {
                        resolve(_this);
                    }
                });
            }
        });
    };
    ItemAudio.prototype.isMute = function () {
        var _this = this;
        return new Promise(function (resolve) {
            var slot = item_1.Item.attach(_this._id);
            item_1.Item.get('prop:mute', slot).then(function (val) {
                resolve(val === '1');
            });
        });
    };
    ItemAudio.prototype.setMute = function (value) {
        var _this = this;
        return new Promise(function (resolve, reject) {
            if (environment_1.Environment.isSourcePlugin()) {
                reject(Error('Source plugins cannot update audio sources properties'));
            }
            else {
                var slot = item_1.Item.attach(_this._id);
                item_1.Item.set('prop:mute', (value ? '1' : '0'), slot).then(function (res) {
                    if (!res) {
                        reject(Error('Item set property failed'));
                    }
                    else {
                        resolve(_this);
                    }
                });
            }
        });
    };
    ItemAudio.prototype.getAudioOffset = function () {
        var _this = this;
        return new Promise(function (resolve) {
            var slot = item_1.Item.attach(_this._id);
            item_1.Item.get('prop:AudioDelay', slot).then(function (val) {
                resolve(Number(val));
            });
        });
    };
    ItemAudio.prototype.setAudioOffset = function (value) {
        var _this = this;
        return new Promise(function (resolve, reject) {
            if (environment_1.Environment.isSourcePlugin()) {
                reject(Error('Source plugins cannot update audio sources properties'));
            }
            else {
                var slot = item_1.Item.attach(_this._id);
                item_1.Item.set('prop:AudioDelay', String(value), slot).then(function (res) {
                    if (!res) {
                        reject(Error('Item set property failed'));
                    }
                    else {
                        resolve(_this);
                    }
                });
            }
        });
    };
    ItemAudio.prototype.isStreamOnlyEnabled = function () {
        var _this = this;
        return new Promise(function (resolve) {
            var slot = item_1.Item.attach(_this._id);
            item_1.Item.get('prop:sounddev', slot).then(function (val) {
                resolve(val === '1');
            });
        });
    };
    ItemAudio.prototype.setStreamOnlyEnabled = function (value) {
        var _this = this;
        return new Promise(function (resolve, reject) {
            if (environment_1.Environment.isSourcePlugin()) {
                reject(Error('Source plugins cannot update audio sources properties'));
            }
            else {
                var slot = item_1.Item.attach(_this._id);
                item_1.Item.set('prop:sounddev', (value ? '1' : '0'), slot).then(function (res) {
                    if (!res) {
                        reject(Error('Item set property failed'));
                    }
                    else {
                        resolve(_this);
                    }
                });
            }
        });
    };
    return ItemAudio;
})();
exports.ItemAudio = ItemAudio;
},{"../../internal/item":26,"../environment":3}],11:[function(require,module,exports){
/// <reference path="../../../defs/es6-promise.d.ts" />
var item_1 = require('../../internal/item');
var color_1 = require('../../util/color');
/**
 *  Used by items that implement the Chroma interface.
 *  Check `getKeyingType()`/`setKeyingType()` method of
 *  {@link #core/CameraItem Core/CameraItem},
 *  {@link #core/GameItem Core/GameItem}, and
 *  {@link #core/HTMLItem Core/HTMLItem}.
 */
(function (KeyingType) {
    KeyingType[KeyingType["LEGACY"] = 0] = "LEGACY";
    KeyingType[KeyingType["COLORKEY"] = 1] = "COLORKEY";
    KeyingType[KeyingType["RGBKEY"] = 2] = "RGBKEY"; // Chroma Key RGB Mode
})(exports.KeyingType || (exports.KeyingType = {}));
var KeyingType = exports.KeyingType;
/**
 *  Used by items that implement the Chroma interface, when using RGB mode
 *  Chroma Key.
 *
 *  Check `getChromaRGBKeyPrimaryColor()`/`setChromaRGBKeyPrimaryColor()` method
 *  of {@link #core/CameraItem Core/CameraItem},
 *  {@link #core/GameItem Core/GameItem}, and
 *  {@link #core/HTMLItem Core/HTMLItem}.
 */
(function (ChromaPrimaryColors) {
    ChromaPrimaryColors[ChromaPrimaryColors["RED"] = 0] = "RED";
    ChromaPrimaryColors[ChromaPrimaryColors["GREEN"] = 1] = "GREEN";
    ChromaPrimaryColors[ChromaPrimaryColors["BLUE"] = 2] = "BLUE";
})(exports.ChromaPrimaryColors || (exports.ChromaPrimaryColors = {}));
var ChromaPrimaryColors = exports.ChromaPrimaryColors;
/**
 *  Used by items that implement the Chroma interface.
 *
 *  Check `getChromaAntiAliasLevel()`/`setChromaAntiAliasLevel()` method
 *  of {@link #core/CameraItem Core/CameraItem},
 *  {@link #core/GameItem Core/GameItem}, and
 *  {@link #core/HTMLItem Core/HTMLItem}.
 */
(function (ChromaAntiAliasLevel) {
    ChromaAntiAliasLevel[ChromaAntiAliasLevel["NONE"] = 0] = "NONE";
    ChromaAntiAliasLevel[ChromaAntiAliasLevel["LOW"] = 1] = "LOW";
    ChromaAntiAliasLevel[ChromaAntiAliasLevel["HIGH"] = 2] = "HIGH";
})(exports.ChromaAntiAliasLevel || (exports.ChromaAntiAliasLevel = {}));
var ChromaAntiAliasLevel = exports.ChromaAntiAliasLevel;
var ItemChroma = (function () {
    function ItemChroma() {
    }
    ItemChroma.prototype.isChromaEnabled = function () {
        var _this = this;
        return new Promise(function (resolve) {
            var slot = item_1.Item.attach(_this._id);
            item_1.Item.get('prop:key_chromakey', slot).then(function (val) {
                resolve(val === '1');
            });
        });
    };
    ItemChroma.prototype.setChromaEnabled = function (value) {
        var _this = this;
        return new Promise(function (resolve, reject) {
            if (typeof value !== 'boolean') {
                reject(TypeError('Parameter should be boolean.'));
            }
            else {
                var slot = item_1.Item.attach(_this._id);
                item_1.Item.set('prop:key_chromakey', (value ? '1' : '0'), slot).then(function () {
                    resolve(_this);
                });
            }
        });
    };
    ItemChroma.prototype.getKeyingType = function () {
        var _this = this;
        return new Promise(function (resolve) {
            var slot = item_1.Item.attach(_this._id);
            item_1.Item.get('prop:key_chromakeytype', slot).then(function (val) {
                resolve(Number(val));
            });
        });
    };
    ItemChroma.prototype.setKeyingType = function (value) {
        var _this = this;
        return new Promise(function (resolve, reject) {
            if (typeof value !== 'number') {
                reject(TypeError('Use a KeyingType value as the parameter.'));
            }
            else if (value < 0 || value > 2) {
                reject(RangeError('Use a KeyingType value as the parameter.'));
            }
            else {
                var slot = item_1.Item.attach(_this._id);
                item_1.Item.set('prop:key_chromakeytype', String(value), slot).then(function () {
                    resolve(_this);
                });
            }
        });
    };
    ItemChroma.prototype.getChromaAntiAliasLevel = function () {
        var _this = this;
        return new Promise(function (resolve) {
            var slot = item_1.Item.attach(_this._id);
            item_1.Item.get('prop:key_antialiasing', slot).then(function (val) {
                resolve(Number(val));
            });
        });
    };
    ItemChroma.prototype.setChromaAntiAliasLevel = function (value) {
        var _this = this;
        return new Promise(function (resolve, reject) {
            if (typeof value !== 'number') {
                reject(TypeError('Use a ChromaAntiAliasLevel value as the parameter.'));
            }
            else if (value < 0 || value > 2) {
                reject(RangeError('Use a ChromaAntiAliasLevel value as the parameter.'));
            }
            else {
                var slot = item_1.Item.attach(_this._id);
                item_1.Item.set('prop:key_antialiasing', String(value), slot).then(function () {
                    resolve(_this);
                });
            }
        });
    };
    // CHROMA LEGACY MODE FUNCTIONS
    ItemChroma.prototype.getChromaLegacyBrightness = function () {
        var _this = this;
        return new Promise(function (resolve) {
            var slot = item_1.Item.attach(_this._id);
            item_1.Item.get('prop:key_chromabr', slot).then(function (val) {
                resolve(Number(val));
            });
        });
    };
    ItemChroma.prototype.setChromaLegacyBrightness = function (value) {
        var _this = this;
        return new Promise(function (resolve, reject) {
            if (typeof value !== 'number') {
                reject(TypeError('Use an integer as the parameter.'));
            }
            else if (value < 0 || value > 255) {
                reject(RangeError('Valid value is an integer from 0-255.'));
            }
            else {
                var slot = item_1.Item.attach(_this._id);
                item_1.Item.set('prop:key_chromabr', String(value), slot).then(function () {
                    resolve(_this);
                });
            }
        });
    };
    ItemChroma.prototype.getChromaLegacySaturation = function () {
        var _this = this;
        return new Promise(function (resolve) {
            var slot = item_1.Item.attach(_this._id);
            item_1.Item.get('prop:key_chromasat', slot).then(function (val) {
                resolve(Number(val));
            });
        });
    };
    ItemChroma.prototype.setChromaLegacySaturation = function (value) {
        var _this = this;
        return new Promise(function (resolve, reject) {
            if (typeof value !== 'number') {
                reject(TypeError('Use an integer as the parameter.'));
            }
            else if (value < 0 || value > 255) {
                reject(RangeError('Valid value is an integer from 0-255.'));
            }
            else {
                var slot = item_1.Item.attach(_this._id);
                item_1.Item.set('prop:key_chromasat', String(value), slot).then(function () {
                    resolve(_this);
                });
            }
        });
    };
    ItemChroma.prototype.getChromaLegacyHue = function () {
        var _this = this;
        return new Promise(function (resolve) {
            var slot = item_1.Item.attach(_this._id);
            item_1.Item.get('prop:key_chromahue', slot).then(function (val) {
                resolve(Number(val));
            });
        });
    };
    ItemChroma.prototype.setChromaLegacyHue = function (value) {
        var _this = this;
        return new Promise(function (resolve, reject) {
            if (typeof value !== 'number') {
                reject(TypeError('Use an integer as the parameter.'));
            }
            else if (value < 0 || value > 180) {
                reject(RangeError('Valid value is an integer from 0-180.'));
            }
            else {
                var slot = item_1.Item.attach(_this._id);
                item_1.Item.set('prop:key_chromahue', String(value), slot).then(function () {
                    resolve(_this);
                });
            }
        });
    };
    ItemChroma.prototype.getChromaLegacyThreshold = function () {
        var _this = this;
        return new Promise(function (resolve) {
            var slot = item_1.Item.attach(_this._id);
            item_1.Item.get('prop:key_chromarang', slot).then(function (val) {
                resolve(Number(val));
            });
        });
    };
    ItemChroma.prototype.setChromaLegacyThreshold = function (value) {
        var _this = this;
        return new Promise(function (resolve, reject) {
            if (typeof value !== 'number') {
                reject(TypeError('Use an integer as the parameter.'));
            }
            else if (value < 0 || value > 255) {
                reject(RangeError('Valid value is an integer from 0-255.'));
            }
            else {
                var slot = item_1.Item.attach(_this._id);
                item_1.Item.set('prop:key_chromarang', String(value), slot).then(function () {
                    resolve(_this);
                });
            }
        });
    };
    ItemChroma.prototype.getChromaLegacyAlphaSmoothing = function () {
        var _this = this;
        return new Promise(function (resolve) {
            var slot = item_1.Item.attach(_this._id);
            item_1.Item.get('prop:key_chromaranga', slot).then(function (val) {
                resolve(Number(val));
            });
        });
    };
    ItemChroma.prototype.setChromaLegacyAlphaSmoothing = function (value) {
        var _this = this;
        return new Promise(function (resolve, reject) {
            if (typeof value !== 'number') {
                reject(TypeError('Use an integer as the parameter.'));
            }
            else if (value < 0 || value > 255) {
                reject(RangeError('Valid value is an integer from 0-255.'));
            }
            else {
                var slot = item_1.Item.attach(_this._id);
                item_1.Item.set('prop:key_chromaranga', String(value), slot).then(function () {
                    resolve(_this);
                });
            }
        });
    };
    // CHROMA RGB KEY FUNCTIONS
    ItemChroma.prototype.getChromaRGBKeyPrimaryColor = function () {
        var _this = this;
        return new Promise(function (resolve) {
            var slot = item_1.Item.attach(_this._id);
            item_1.Item.get('prop:key_chromargbkeyprimary', slot).then(function (val) {
                resolve(Number(val));
            });
        });
    };
    ItemChroma.prototype.setChromaRGBKeyPrimaryColor = function (value) {
        var _this = this;
        return new Promise(function (resolve, reject) {
            if (typeof value !== 'number') {
                reject(TypeError('Use a ChromaPrimaryColors value as the parameter.'));
            }
            else if (value < 0 || value > 2) {
                reject(RangeError('Use a ChromaPrimaryColors value as the parameter.'));
            }
            else {
                var slot = item_1.Item.attach(_this._id);
                item_1.Item.set('prop:key_chromargbkeyprimary', String(value), slot)
                    .then(function () {
                    resolve(_this);
                });
            }
        });
    };
    ItemChroma.prototype.getChromaRGBKeyThreshold = function () {
        var _this = this;
        return new Promise(function (resolve) {
            var slot = item_1.Item.attach(_this._id);
            item_1.Item.get('prop:key_chromargbkeythresh', slot).then(function (val) {
                resolve(Number(val));
            });
        });
    };
    ItemChroma.prototype.setChromaRGBKeyThreshold = function (value) {
        var _this = this;
        return new Promise(function (resolve, reject) {
            if (typeof value !== 'number') {
                reject(TypeError('Use an integer as the parameter.'));
            }
            else if (value < 0 || value > 255) {
                reject(RangeError('Valid value is an integer from 0-255.'));
            }
            else {
                var slot = item_1.Item.attach(_this._id);
                item_1.Item.set('prop:key_chromargbkeythresh', String(value), slot)
                    .then(function () {
                    resolve(_this);
                });
            }
        });
    };
    ItemChroma.prototype.getChromaRGBKeyExposure = function () {
        var _this = this;
        return new Promise(function (resolve) {
            var slot = item_1.Item.attach(_this._id);
            item_1.Item.get('prop:key_chromargbkeybalance', slot).then(function (val) {
                resolve(Number(val));
            });
        });
    };
    ItemChroma.prototype.setChromaRGBKeyExposure = function (value) {
        var _this = this;
        return new Promise(function (resolve, reject) {
            if (typeof value !== 'number') {
                reject(TypeError('Use an integer as the parameter.'));
            }
            else if (value < 0 || value > 255) {
                reject(RangeError('Valid value is an integer from 0-255.'));
            }
            else {
                var slot = item_1.Item.attach(_this._id);
                item_1.Item.set('prop:key_chromargbkeybalance', String(value), slot)
                    .then(function () {
                    resolve(_this);
                });
            }
        });
    };
    // CHROMA COLOR KEY FUNCTIONS
    ItemChroma.prototype.getChromaColorKeyThreshold = function () {
        var _this = this;
        return new Promise(function (resolve) {
            var slot = item_1.Item.attach(_this._id);
            item_1.Item.get('prop:key_colorrang', slot).then(function (val) {
                resolve(Number(val));
            });
        });
    };
    ItemChroma.prototype.setChromaColorKeyThreshold = function (value) {
        var _this = this;
        return new Promise(function (resolve, reject) {
            if (typeof value !== 'number') {
                reject(TypeError('Use an integer as the parameter.'));
            }
            else if (value < 0 || value > 255) {
                reject(RangeError('Valid value is an integer from 0-255.'));
            }
            else {
                var slot = item_1.Item.attach(_this._id);
                item_1.Item.set('prop:key_colorrang', String(value), slot).then(function () {
                    resolve(_this);
                });
            }
        });
    };
    ItemChroma.prototype.getChromaColorKeyExposure = function () {
        var _this = this;
        return new Promise(function (resolve) {
            var slot = item_1.Item.attach(_this._id);
            item_1.Item.get('prop:key_colorranga', slot).then(function (val) {
                resolve(Number(val));
            });
        });
    };
    ItemChroma.prototype.setChromaColorKeyExposure = function (value) {
        var _this = this;
        return new Promise(function (resolve, reject) {
            if (typeof value !== 'number') {
                reject(TypeError('Use an integer as the parameter.'));
            }
            else if (value < 0 || value > 255) {
                reject(RangeError('Valid value is an integer from 0-255.'));
            }
            else {
                var slot = item_1.Item.attach(_this._id);
                item_1.Item.set('prop:key_colorranga', String(value), slot).then(function () {
                    resolve(_this);
                });
            }
        });
    };
    ItemChroma.prototype.getChromaColorKeyColor = function () {
        var _this = this;
        return new Promise(function (resolve) {
            var slot = item_1.Item.attach(_this._id);
            item_1.Item.get('prop:key_colorrgb', slot).then(function (val) {
                var color = color_1.Color.fromBGRString(val);
                resolve(color);
            });
        });
    };
    ItemChroma.prototype.setChromaColorKeyColor = function (value) {
        var _this = this;
        return new Promise(function (resolve) {
            var slot = item_1.Item.attach(_this._id);
            item_1.Item.set('prop:key_colorrgb', String(value.getIbgr()), slot).then(function () {
                resolve(_this);
            });
        });
    };
    return ItemChroma;
})();
exports.ItemChroma = ItemChroma;
},{"../../internal/item":26,"../../util/color":36}],12:[function(require,module,exports){
/// <reference path="../../../defs/es6-promise.d.ts" />
var item_1 = require('../../internal/item');
var color_1 = require('../../util/color');
var ItemColor = (function () {
    function ItemColor() {
    }
    ItemColor.prototype.getTransparency = function () {
        var _this = this;
        return new Promise(function (resolve) {
            var slot = item_1.Item.attach(_this._id);
            item_1.Item.get('prop:alpha', slot).then(function (val) {
                resolve(Number(val));
            });
        });
    };
    ItemColor.prototype.setTransparency = function (value) {
        var _this = this;
        return new Promise(function (resolve, reject) {
            if (value < 0 || value > 255) {
                reject(RangeError('Transparency may only be in the range 0 to 255.'));
            }
            else {
                var slot = item_1.Item.attach(_this._id);
                item_1.Item.set('prop:alpha', String(value), slot).then(function () {
                    resolve(_this);
                });
            }
        });
    };
    ItemColor.prototype.getBrightness = function () {
        var _this = this;
        return new Promise(function (resolve) {
            var slot = item_1.Item.attach(_this._id);
            item_1.Item.get('prop:cc_brightness', slot).then(function (val) {
                resolve(Number(val));
            });
        });
    };
    ItemColor.prototype.setBrightness = function (value) {
        var _this = this;
        return new Promise(function (resolve, reject) {
            if (value < -100 || value > 100) {
                reject(RangeError('Brightness may only be in the range -100 to 100.'));
            }
            else {
                var slot = item_1.Item.attach(_this._id);
                item_1.Item.set('prop:cc_brightness', String(value), slot).then(function () {
                    resolve(_this);
                });
            }
        });
    };
    ItemColor.prototype.getContrast = function () {
        var _this = this;
        return new Promise(function (resolve) {
            var slot = item_1.Item.attach(_this._id);
            item_1.Item.get('prop:cc_contrast', slot).then(function (val) {
                resolve(Number(val));
            });
        });
    };
    ItemColor.prototype.setContrast = function (value) {
        var _this = this;
        return new Promise(function (resolve, reject) {
            if (value < -100 || value > 100) {
                reject(RangeError('Contrast may only be in the range -100 to 100.'));
            }
            else {
                var slot = item_1.Item.attach(_this._id);
                item_1.Item.set('prop:cc_contrast', String(value), slot).then(function () {
                    resolve(_this);
                });
            }
        });
    };
    ItemColor.prototype.getHue = function () {
        var _this = this;
        return new Promise(function (resolve) {
            var slot = item_1.Item.attach(_this._id);
            item_1.Item.get('prop:cc_hue', slot).then(function (val) {
                resolve(Number(val));
            });
        });
    };
    ItemColor.prototype.setHue = function (value) {
        var _this = this;
        return new Promise(function (resolve, reject) {
            if (value < -180 || value > 180) {
                reject(RangeError('Contrast may only be in the range -180 to 180.'));
            }
            else {
                var slot = item_1.Item.attach(_this._id);
                item_1.Item.set('prop:cc_hue', String(value), slot).then(function () {
                    resolve(_this);
                });
            }
        });
    };
    ItemColor.prototype.getSaturation = function () {
        var _this = this;
        return new Promise(function (resolve) {
            var slot = item_1.Item.attach(_this._id);
            item_1.Item.get('prop:cc_saturation', slot).then(function (val) {
                resolve(Number(val));
            });
        });
    };
    ItemColor.prototype.setSaturation = function (value) {
        var _this = this;
        return new Promise(function (resolve, reject) {
            if (value < -100 || value > 100) {
                reject(RangeError('Saturation may only be in the range -100 to 100'));
            }
            else {
                var slot = item_1.Item.attach(_this._id);
                item_1.Item.set('prop:cc_saturation', String(value), slot).then(function () {
                    resolve(_this);
                });
            }
        });
    };
    ItemColor.prototype.getBorderColor = function () {
        var _this = this;
        return new Promise(function (resolve) {
            var slot = item_1.Item.attach(_this._id);
            item_1.Item.get('prop:border', slot).then(function (val) {
                var bgr = Number(val) - 0x80000000;
                var color = color_1.Color.fromBGRInt(bgr);
                resolve(color);
            });
        });
    };
    ItemColor.prototype.setBorderColor = function (value) {
        var _this = this;
        return new Promise(function (resolve, reject) {
            var slot = item_1.Item.attach(_this._id);
            item_1.Item.set('prop:border', String(value.getIbgr() - 0x80000000), slot).then(function () {
                resolve(_this);
            });
        });
    };
    return ItemColor;
})();
exports.ItemColor = ItemColor;
},{"../../internal/item":26,"../../util/color":36}],13:[function(require,module,exports){
/// <reference path="../../../defs/es6-promise.d.ts" />
var item_1 = require('../../internal/item');
var global_1 = require('../../internal/global');
var internal_1 = require('../../internal/internal');
var environment_1 = require('../environment');
var ItemConfigurable = (function () {
    function ItemConfigurable() {
    }
    ItemConfigurable.prototype.loadConfig = function () {
        var _this = this;
        return new Promise(function (resolve) {
            var slot = item_1.Item.attach(_this._id);
            item_1.Item.get('prop:BrowserConfiguration', slot).then(function (config) {
                var configObj = config === 'null' ? {} : JSON.parse(config);
                var persist = global_1.Global.getPersistentConfig();
                for (var key in persist) {
                    delete configObj[key];
                }
                resolve(configObj);
            });
        });
    };
    ItemConfigurable.prototype.saveConfig = function (configObj) {
        var _this = this;
        return new Promise(function (resolve, reject) {
            if (environment_1.Environment.isSourcePlugin) {
                var slot = item_1.Item.attach(_this._id);
                // only allow direct saving for self
                if (slot === 0) {
                    // check for valid object
                    if ({}.toString.call(configObj) === '[object Object]') {
                        // add persisted configuration if available
                        // currently only top level merging is available
                        var persist = global_1.Global.getPersistentConfig();
                        for (var key in persist) {
                            configObj[key] = persist[key];
                        }
                        internal_1.exec('SetBrowserProperty', 'Configuration', JSON.stringify(configObj));
                        resolve(_this);
                    }
                    else {
                        reject(Error('Configuration object should be ' +
                            'in JSON format.'));
                    }
                }
                else {
                    reject(Error('Sources may only request other ' +
                        'sources to save a configuration. Consider ' +
                        'calling requestSaveConfig() on this Item ' +
                        'instance instead.'));
                }
            }
            else {
                reject(Error('Extensions and source configuration windows are ' +
                    'not allowed to directly save configuration objects. ' +
                    'Call requestSaveConfig() instead.'));
            }
        });
    };
    ItemConfigurable.prototype.requestSaveConfig = function (configObj) {
        var _this = this;
        return new Promise(function (resolve) {
            var slot = item_1.Item.attach(_this._id);
            internal_1.exec('CallInner' + (slot === 0 ? '' : (slot + 1)), 'MessageSource', JSON.stringify({
                'request': 'saveConfig',
                'data': configObj
            }));
            resolve(_this);
        });
    };
    ItemConfigurable.prototype.applyConfig = function (configObj) {
        var _this = this;
        return new Promise(function (resolve) {
            var slot = item_1.Item.attach(_this._id);
            internal_1.exec('CallInner' + (slot === 0 ? '' : (slot + 1)), 'MessageSource', JSON.stringify({
                'request': 'applyConfig',
                'data': configObj
            }));
            resolve(_this);
        });
    };
    return ItemConfigurable;
})();
exports.ItemConfigurable = ItemConfigurable;
},{"../../internal/global":23,"../../internal/internal":25,"../../internal/item":26,"../environment":3}],14:[function(require,module,exports){
/// <reference path="../../../defs/es6-promise.d.ts" />
var item_1 = require('../../internal/item');
var rectangle_1 = require('../../util/rectangle');
var ItemLayout = (function () {
    function ItemLayout() {
    }
    ItemLayout.prototype.isKeepAspectRatio = function () {
        var _this = this;
        return new Promise(function (resolve) {
            var slot = item_1.Item.attach(_this._id);
            item_1.Item.get('prop:keep_ar', slot).then(function (val) {
                resolve(val === '1');
            });
        });
    };
    ItemLayout.prototype.setKeepAspectRatio = function (value) {
        var _this = this;
        return new Promise(function (resolve) {
            var slot = item_1.Item.attach(_this._id);
            item_1.Item.set('prop:keep_ar', value ? '1' : '0', slot).then(function () {
                resolve(_this);
            });
        });
    };
    ItemLayout.prototype.isPositionLocked = function () {
        var _this = this;
        return new Promise(function (resolve) {
            var slot = item_1.Item.attach(_this._id);
            item_1.Item.get('prop:lockmove', slot).then(function (val) {
                resolve(val === '1');
            });
        });
    };
    ItemLayout.prototype.setPositionLocked = function (value) {
        var _this = this;
        return new Promise(function (resolve) {
            var slot = item_1.Item.attach(_this._id);
            item_1.Item.set('prop:lockmove', value ? '1' : '0', slot).then(function () {
                resolve(_this);
            });
        });
    };
    ItemLayout.prototype.isEnhancedResizeEnabled = function () {
        var _this = this;
        return new Promise(function (resolve) {
            var slot = item_1.Item.attach(_this._id);
            item_1.Item.get('prop:mipmaps', slot).then(function (val) {
                resolve(val === '1');
            });
        });
    };
    ItemLayout.prototype.setEnhancedResizeEnabled = function (value) {
        var _this = this;
        return new Promise(function (resolve) {
            var slot = item_1.Item.attach(_this._id);
            item_1.Item.set('prop:mipmaps', value ? '1' : '0', slot).then(function () {
                resolve(_this);
            });
        });
    };
    ItemLayout.prototype.getPosition = function () {
        var _this = this;
        return new Promise(function (resolve) {
            var slot = item_1.Item.attach(_this._id);
            item_1.Item.get('prop:pos', slot).then(function (val) {
                var _a = decodeURIComponent(val).split(','), left = _a[0], top = _a[1], right = _a[2], bottom = _a[3];
                _this.position = rectangle_1.Rectangle.fromCoordinates(Number(left), Number(top), Number(right), Number(bottom));
                resolve(_this.position);
            });
        });
    };
    ItemLayout.prototype.setPosition = function (value) {
        var _this = this;
        return new Promise(function (resolve) {
            var slot = item_1.Item.attach(_this._id);
            _this.position = value;
            item_1.Item.set('prop:pos', value.toCoordinateString(), slot).then(function () {
                resolve(_this);
            });
        });
    };
    ItemLayout.prototype.getRotateY = function () {
        var _this = this;
        return new Promise(function (resolve) {
            var slot = item_1.Item.attach(_this._id);
            item_1.Item.get('prop:rotate_y', slot).then(function (val) {
                resolve(Number(val));
            });
        });
    };
    ItemLayout.prototype.setRotateY = function (value) {
        var _this = this;
        return new Promise(function (resolve, reject) {
            if (value < -360 || value > 360) {
                reject(Error('Invalid value. Min: -360, Max: 360'));
            }
            else {
                var slot = item_1.Item.attach(_this._id);
                item_1.Item.set('prop:rotate_y', String(value), slot).then(function () {
                    resolve(_this);
                });
            }
        });
    };
    ItemLayout.prototype.getRotateX = function () {
        var _this = this;
        return new Promise(function (resolve) {
            var slot = item_1.Item.attach(_this._id);
            item_1.Item.get('prop:rotate_x', slot).then(function (val) {
                resolve(Number(val));
            });
        });
    };
    ItemLayout.prototype.setRotateX = function (value) {
        var _this = this;
        return new Promise(function (resolve, reject) {
            if (value < -360 || value > 360) {
                reject(Error('Invalid value. Min: -360, Max: 360'));
            }
            else {
                var slot = item_1.Item.attach(_this._id);
                item_1.Item.set('prop:rotate_x', String(value), slot).then(function () {
                    resolve(_this);
                });
            }
        });
    };
    ItemLayout.prototype.getRotateZ = function () {
        var _this = this;
        return new Promise(function (resolve) {
            var slot = item_1.Item.attach(_this._id);
            item_1.Item.get('prop:rotate_z', slot).then(function (val) {
                resolve(Number(val));
            });
        });
    };
    ItemLayout.prototype.setRotateZ = function (value) {
        var _this = this;
        return new Promise(function (resolve, reject) {
            if (value < -360 || value > 360) {
                reject(Error('Invalid value. Min: -360, Max: 360'));
            }
            else {
                var slot = item_1.Item.attach(_this._id);
                item_1.Item.set('prop:rotate_z', String(value), slot).then(function () {
                    resolve(_this);
                });
            }
        });
    };
    return ItemLayout;
})();
exports.ItemLayout = ItemLayout;
},{"../../internal/item":26,"../../util/rectangle":40}],15:[function(require,module,exports){
/// <reference path="../../../defs/es6-promise.d.ts" />
var __extends = (this && this.__extends) || function (d, b) {
    for (var p in b) if (b.hasOwnProperty(p)) d[p] = b[p];
    function __() { this.constructor = d; }
    __.prototype = b.prototype;
    d.prototype = new __();
};
var mixin_1 = require('../../internal/util/mixin');
var ilayout_1 = require('./ilayout');
var icolor_1 = require('./icolor');
var ichroma_1 = require('./ichroma');
var itransition_1 = require('./itransition');
var item_1 = require('./item');
/**
 * The ImageItem class represents an image source (includes GIF files).
 *
 * Inherits from: {@link #core/Item Core/Item}
 *
 *  All methods marked as *Chainable* resolve with the original `ImageItem`
 *  instance.
 */
var ImageItem = (function (_super) {
    __extends(ImageItem, _super);
    function ImageItem() {
        _super.apply(this, arguments);
    }
    return ImageItem;
})(item_1.Item);
exports.ImageItem = ImageItem;
mixin_1.applyMixins(ImageItem, [ilayout_1.ItemLayout, icolor_1.ItemColor, ichroma_1.ItemChroma, itransition_1.ItemTransition]);
},{"../../internal/util/mixin":28,"./ichroma":11,"./icolor":12,"./ilayout":14,"./item":16,"./itransition":17}],16:[function(require,module,exports){
/// <reference path="../../../defs/es6-promise.d.ts" />
var mixin_1 = require('../../internal/util/mixin');
var item_1 = require('../../internal/item');
var environment_1 = require('../environment');
var json_1 = require('../../internal/util/json');
var xml_1 = require('../../internal/util/xml');
var scene_1 = require('../scene');
var ilayout_1 = require('./ilayout');
(function (ItemTypes) {
    ItemTypes[ItemTypes["UNDEFINED"] = 0] = "UNDEFINED";
    ItemTypes[ItemTypes["FILE"] = 1] = "FILE";
    ItemTypes[ItemTypes["LIVE"] = 2] = "LIVE";
    ItemTypes[ItemTypes["TEXT"] = 3] = "TEXT";
    ItemTypes[ItemTypes["BITMAP"] = 4] = "BITMAP";
    ItemTypes[ItemTypes["SCREEN"] = 5] = "SCREEN";
    ItemTypes[ItemTypes["FLASHFILE"] = 6] = "FLASHFILE";
    ItemTypes[ItemTypes["GAMESOURCE"] = 7] = "GAMESOURCE";
    ItemTypes[ItemTypes["HTML"] = 8] = "HTML";
})(exports.ItemTypes || (exports.ItemTypes = {}));
var ItemTypes = exports.ItemTypes;
/**
 * An `Item` represents an object that is used as a source on the stage.
 * Some possible sources are games, microphones, or a webpage.
 *
 * ### Basic Usage
 *
 * ```javascript
 * var xjs = require('xjs');
 * var Scene = xjs.Scene.getById(0);
 *
 * Scene.getItems().then(function(items) {
 *   if (items.length === 0) return;
 *
 *   // There's a valid item, let's use that
 *   var item = items[items.length - 1];
 *   return item.setCustomName('ItemTesting');
 * }).then(function(item) {
 *   // Do something else here
 * });
 * ```
 * All methods marked as *Chainable* resolve with the original `Item` instance.
 * This allows you to perform sequential operations correctly:
 * ```javascript
 * var xjs = require('xjs');
 * var Item = xjs.Item;
 *
 * // a source that sets its own properties on load
 * xjs.ready()
 *    .then(Item.getCurrentSource)
 *    .then(function(item) {
 *     return item.setCustomName('MyCustomName');
 *  }).then(function(item) {
 *     return item.setKeepLoaded(true);
 *  }).then(function(item) {
 *     // set more properties here
 *  });
 * ```
 */
var Item = (function () {
    function Item(props) {
        props = props ? props : {};
        this._name = props['name'];
        this._cname = props['cname'];
        this._id = props['id'];
        this._sceneID = props['sceneID'];
        this._value = props['value'];
        this._keepLoaded = props['keeploaded'];
        this._type = Number(props['type']);
        this._xmlparams = props;
    }
    /**
     * param: (value: string)
     * ```
     * return: Promise<Item>
     * ```
     *
     * Sets the name of the item.
     *
     * *Chainable.*
     *
     * #### Usage
     *
     * ```javascript
     * item.setName('newNameHere').then(function(item) {
     *   // Promise resolves with same Item instance when name has been set
     *   return item.getName();
     * }).then(function(name) {
     *   // 'name' should be the updated value by now.
     * });
     * ```
     */
    Item.prototype.setName = function (value) {
        var _this = this;
        return new Promise(function (resolve) {
            var slot = item_1.Item.attach(_this._id);
            _this._name = value;
            item_1.Item.set('prop:name', _this._name, slot).then(function () {
                resolve(_this);
            });
        });
    };
    /**
     * return: Promise<string>
     *
     * Gets the name of the item.
     *
     * #### Usage
     *
     * ```javascript
     * item.getName().then(function(name) {
     *   // Do something with the name
     * });
     * ```
     */
    Item.prototype.getName = function () {
        var _this = this;
        return new Promise(function (resolve) {
            var slot = item_1.Item.attach(_this._id);
            item_1.Item.get('prop:name', slot).then(function (val) {
                _this._name = val;
                resolve(val);
            });
        });
    };
    /**
     * param: (value: string)
     * ```
     * return: Promise<Item>
     * ```
     *
     * Sets the custom name of the item.
     *
     * The main difference between `setName` and `setCustomName` is that the CustomName
     * can be edited by users using XBC through the bottom panel. `setName` on
     * the other hand would update the item's internal name property.
     *
     * *Chainable.*
     *
     * #### Usage
     *
     * ```javascript
     * item.setCustomName('newNameHere').then(function(item) {
     *   // Promise resolves with same Item instance when custom name has been set
     *   return item.getCustomName();
     * }).then(function(name) {
     *   // 'name' should be the updated value by now.
     * });
     * ```
     */
    Item.prototype.setCustomName = function (value) {
        var _this = this;
        return new Promise(function (resolve) {
            var slot = item_1.Item.attach(_this._id);
            _this._cname = value;
            item_1.Item.set('prop:cname', _this._cname, slot).then(function () {
                resolve(_this);
            });
        });
    };
    /**
     * return: Promise<string>
     *
     * Gets the custom name of the item.
     *
     * #### Usage
     *
     * ```javascript
     * item.getCustomName().then(function(name) {
     *   // Do something with the name
     * });
     * ```
     */
    Item.prototype.getCustomName = function () {
        var _this = this;
        return new Promise(function (resolve) {
            var slot = item_1.Item.attach(_this._id);
            item_1.Item.get('prop:cname', slot).then(function (val) {
                _this._cname = val;
                resolve(val);
            });
        });
    };
    /**
     * return: Promise<string|XML>
     *
     * Gets the custom name of the item.
     *
     * This method can resolve with an XML object, which is an object generated by
     * the framework. Call `toString()` to transform into an XML String. (See the
     * documentation for `setValue` for more details.)
     *
     * #### Usage
     *
     * ```javascript
     * item.getCustomName().then(function(name) {
     *   // Do something with the name
     * });
     * ```
     */
    Item.prototype.getValue = function () {
        var _this = this;
        return new Promise(function (resolve) {
            var slot = item_1.Item.attach(_this._id);
            item_1.Item.get('prop:item', slot).then(function (val) {
                val = (val === 'null') ? '' : val;
                if (val === '') {
                    _this._value = '';
                    resolve(val);
                }
                else {
                    try {
                        _this._value = xml_1.XML.parseJSON(json_1.JSON.parse(val));
                        resolve(_this._value);
                    }
                    catch (e) {
                        // value is not valid XML (it is a string instead)
                        _this._value = val;
                        resolve(val);
                    }
                }
            });
        });
    };
    /**
     * param: (value: string)
     * ```
     * return: Promise<Item>
     * ```
     *
     * Set the video item's main definition.
     *
     * *Chainable.*
     *
     * **WARNING:**
     * Please do note that using this method COULD break the current item, possibly modifying
     * its type IF you set an invalid string for the current item.
     *
     * #### Possible values by item type
     * - FILE - path/URL
     * - LIVE - Device ID
     * - BITMAP - path
     * - SCREEN - XML string
     * - FLASHFILE - path
     * - GAMESOURCE - XML string
     * - HTML - path/URL or html:<plugin>
     *
     * #### Usage
     *
     * ```javascript
     * item.setValue('@DEVICE:PNP:\\?\USB#VID_046D&amp;PID_082C&amp;MI_02#6&amp;16FD2F8D&amp;0&amp;0002#{65E8773D-8F56-11D0-A3B9-00A0C9223196}\GLOBAL')
     *   .then(function(item) {
     *   // Promise resolves with same Item instance
     * });
     * ```
     */
    Item.prototype.setValue = function (value) {
        var _this = this;
        return new Promise(function (resolve) {
            var slot = item_1.Item.attach(_this._id);
            var val = (typeof value === 'string') ?
                value : value.toString();
            if (typeof value !== 'string') {
                _this._value = json_1.JSON.parse(val);
            }
            else {
                _this._value = val;
            }
            item_1.Item.set('prop:item', val, slot).then(function () {
                resolve(_this);
            });
        });
    };
    /**
     * return: Promise<boolean>
     *
     * Check if item is kept loaded in memory
     *
     * #### Usage
     *
     * ```javascript
     * item.getKeepLoaded().then(function(isLoaded) {
     *   // The rest of your code here
     * });
     * ```
     */
    Item.prototype.getKeepLoaded = function () {
        var _this = this;
        return new Promise(function (resolve) {
            var slot = item_1.Item.attach(_this._id);
            item_1.Item.get('prop:keeploaded', slot).then(function (val) {
                _this._keepLoaded = (val === '1');
                resolve(_this._keepLoaded);
            });
        });
    };
    /**
     * param: (value: boolean)
     * ```
     * return: Promise<Item>
     * ```
     *
     * Set Keep loaded option to ON or OFF
     *
     * *Chainable.*
     *
     * #### Usage
     *
     * ```javascript
     * item.setKeepLoaded(true).then(function(item) {
     *   // Promise resolves with same Item instance
     * });
     * ```
     */
    Item.prototype.setKeepLoaded = function (value) {
        var _this = this;
        return new Promise(function (resolve) {
            var slot = item_1.Item.attach(_this._id);
            _this._keepLoaded = value;
            item_1.Item.set('prop:keeploaded', (_this._keepLoaded ? '1' : '0'), slot)
                .then(function () {
                resolve(_this);
            });
        });
    };
    /**
     * return: Promise<ItemTypes>
     *
     * Get the type of the item
     *
     * #### Usage
     *
     * ```javascript
     * item.getType().then(function(type) {
     *   // The rest of your code here
     * });
     * ```
     */
    Item.prototype.getType = function () {
        var _this = this;
        return new Promise(function (resolve) {
            var slot = item_1.Item.attach(_this._id);
            item_1.Item.get('prop:type', slot).then(function (val) {
                _this._type = ItemTypes[ItemTypes[Number(val)]];
                resolve(_this._type);
            });
        });
    };
    /**
     * return: Promise<string>
     *
     * Get the ID of the item
     *
     * #### Usage
     *
     * ```javascript
     * item.getID().then(function(id) {
     *   // The rest of your code here
     * });
     * ```
     */
    Item.prototype.getID = function () {
        var _this = this;
        return new Promise(function (resolve) {
            resolve(_this._id);
        });
    };
    /**
     * return: Promise<number>
     *
     * Get (1-indexed) Scene ID where the item is loaded
     *
     * #### Usage
     *
     * ```javascript
     * item.getSceneID().then(function(id) {
     *   // The rest of your code here
     * });
     * ```
     */
    Item.prototype.getSceneID = function () {
        var _this = this;
        return new Promise(function (resolve) {
            resolve(Number(_this._sceneID) + 1);
        });
    };
    /**
     * return: XML
     *
     * Convert the Item object to an XML object. Use `toString()` to
     * get the string version of the returned object.
     *
     * #### Usage
     *
     * ```javascript
     * var xml = item.toXML();
     * ```
     */
    Item.prototype.toXML = function () {
        var item = new json_1.JSON();
        item['tag'] = 'item';
        item['name'] = this._name;
        item['item'] = this._value;
        item['type'] = this._type;
        item['selfclosing'] = true;
        if (this._cname) {
            item['cname'] = this._cname;
        }
        return xml_1.XML.parseJSON(item);
    };
    /**
     * return: Promise<Item>
     *
     * Get the current source (when function is called by sources), or the source
     * that was right-clicked to open the config window (when function is called
     * from the config window)
     *
     * #### Usage
     *
     * ```javascript
     * xjs.Item.getCurrentSource().then(function(item) {
     *   // This will fetch the current item (the plugin)
     * }).catch(function(err) {
     *   // Handle the error here. Errors would only occur
     *   // if we try to execute this method on Extension plugins
     * });
     * ```
     */
    Item.getCurrentSource = function () {
        return new Promise(function (resolve, reject) {
            if (environment_1.Environment.isExtension()) {
                reject(Error('Extensions do not have sources ' +
                    'associated with them.'));
            }
            else if (environment_1.Environment.isSourcePlugin() || environment_1.Environment.isSourceConfig()) {
                scene_1.Scene.searchItemsById(item_1.Item.getBaseID()).then(function (item) {
                    resolve(item); // this should always exist
                });
            }
        });
    };
    return Item;
})();
exports.Item = Item;
mixin_1.applyMixins(Item, [ilayout_1.ItemLayout]);
},{"../../internal/item":26,"../../internal/util/json":27,"../../internal/util/mixin":28,"../../internal/util/xml":29,"../environment":3,"../scene":20,"./ilayout":14}],17:[function(require,module,exports){
/// <reference path="../../../defs/es6-promise.d.ts" />
var item_1 = require('../../internal/item');
var transition_1 = require('../transition');
var ItemTransition = (function () {
    function ItemTransition() {
    }
    ItemTransition.prototype.isVisible = function () {
        var _this = this;
        return new Promise(function (resolve) {
            var slot = item_1.Item.attach(_this._id);
            item_1.Item.get('prop:visible', slot).then(function (val) {
                resolve(val === '1' ? true : false);
            });
        });
    };
    ItemTransition.prototype.setVisible = function (value) {
        var _this = this;
        return new Promise(function (resolve) {
            var slot = item_1.Item.attach(_this._id);
            item_1.Item.set('prop:visible', value ? '1' : '0', slot).then(function () {
                resolve(_this);
            });
        });
    };
    ItemTransition.prototype.getTransition = function () {
        var _this = this;
        return new Promise(function (resolve) {
            var slot = item_1.Item.attach(_this._id);
            item_1.Item.get('prop:transitionid', slot).then(function (val) {
                if (val === '') {
                    resolve(transition_1.Transition.NONE);
                }
                else {
                    resolve(transition_1.Transition[val.toUpperCase()]);
                }
            });
        });
    };
    ItemTransition.prototype.setTransition = function (value) {
        var _this = this;
        return new Promise(function (resolve) {
            var slot = item_1.Item.attach(_this._id);
            item_1.Item.set('prop:transitionid', value.toString(), slot).then(function () {
                resolve(_this);
            });
        });
    };
    ItemTransition.prototype.getTransitionTime = function () {
        var _this = this;
        return new Promise(function (resolve) {
            var slot = item_1.Item.attach(_this._id);
            item_1.Item.get('prop:transitiontime', slot).then(function (val) {
                resolve(Number(val));
            });
        });
    };
    ItemTransition.prototype.setTransitionTime = function (value) {
        var _this = this;
        return new Promise(function (resolve, reject) {
            if (value < 0 || value > 60000) {
                reject(RangeError('Transparency may only be in the range 0 to 60000.'));
            }
            else {
                var slot = item_1.Item.attach(_this._id);
                item_1.Item.set('prop:transitiontime', String(value), slot).then(function () {
                    resolve(_this);
                });
            }
        });
    };
    return ItemTransition;
})();
exports.ItemTransition = ItemTransition;
},{"../../internal/item":26,"../transition":21}],18:[function(require,module,exports){
/// <reference path="../../../defs/es6-promise.d.ts" />
var __extends = (this && this.__extends) || function (d, b) {
    for (var p in b) if (b.hasOwnProperty(p)) d[p] = b[p];
    function __() { this.constructor = d; }
    __.prototype = b.prototype;
    d.prototype = new __();
};
var mixin_1 = require('../../internal/util/mixin');
var ilayout_1 = require('./ilayout');
var icolor_1 = require('./icolor');
var ichroma_1 = require('./ichroma');
var itransition_1 = require('./itransition');
var item_1 = require('./item');
/**
 * The MediaItem class represents a playable media file.
 *
 * Inherits from: {@link #core/Item Core/Item}
 *
 *  All methods marked as *Chainable* resolve with the original `MediaItem`
 *  instance.
 */
var MediaItem = (function (_super) {
    __extends(MediaItem, _super);
    function MediaItem() {
        _super.apply(this, arguments);
    }
    return MediaItem;
})(item_1.Item);
exports.MediaItem = MediaItem;
mixin_1.applyMixins(MediaItem, [ilayout_1.ItemLayout, icolor_1.ItemColor, ichroma_1.ItemChroma, itransition_1.ItemTransition]);
},{"../../internal/util/mixin":28,"./ichroma":11,"./icolor":12,"./ilayout":14,"./item":16,"./itransition":17}],19:[function(require,module,exports){
/// <reference path="../../../defs/es6-promise.d.ts" />
var __extends = (this && this.__extends) || function (d, b) {
    for (var p in b) if (b.hasOwnProperty(p)) d[p] = b[p];
    function __() { this.constructor = d; }
    __.prototype = b.prototype;
    d.prototype = new __();
};
var mixin_1 = require('../../internal/util/mixin');
var item_1 = require('../../internal/item');
var ilayout_1 = require('./ilayout');
var icolor_1 = require('./icolor');
var ichroma_1 = require('./ichroma');
var itransition_1 = require('./itransition');
var item_2 = require('./item');
var rectangle_1 = require('../../util/rectangle');
var json_1 = require('../../internal/util/json');
var xml_1 = require('../../internal/util/xml');
/**
 * The ScreenItem class represents a screen capture item.
 *
 * Inherits from: {@link #core/Item Core/Item}
 *
 *  All methods marked as *Chainable* resolve with the original `ScreenItem`
 *  instance.
 */
var ScreenItem = (function (_super) {
    __extends(ScreenItem, _super);
    function ScreenItem() {
        _super.apply(this, arguments);
    }
    /**
     * return: Promise<Rectangle>
     *
     * Gets the Capture Area of the Screen Capture Item. Returns a Rectangle
     * object.
     *
     * See also: {@link #util/Rectangle Util/Rectangle}
     */
    ScreenItem.prototype.getCaptureArea = function () {
        var _this = this;
        return new Promise(function (resolve) {
            _this.getValue().then(function (val) {
                if (!(val instanceof xml_1.XML)) {
                    resolve(rectangle_1.Rectangle.fromCoordinates(0, 0, 0, 0));
                }
                else {
                    var _value = json_1.JSON.parse(val);
                    resolve(rectangle_1.Rectangle.fromCoordinates(Number(_value['top']), Number(_value['left']), Number(_value['width']) + Number(_value['left']), Number(_value['height']) + Number(_value['top'])));
                }
            });
        });
    };
    /**
     * param: Promise<Rectangle>
     * ```
     * return: Promise<ScreenItem>
     * ```
     *
     * Sets the Window Capture Area of the Screen Capture Item.
     *
     * *Chainable.*
     *
     * See also: {@link #util/Rectangle Util/Rectangle}
     */
    ScreenItem.prototype.setCaptureArea = function (dimension) {
        var _this = this;
        return new Promise(function (resolve) {
            _this.getValue().then(function (val) {
                return new Promise(function (iResolve) {
                    var slot = item_1.Item.attach(_this._id);
                    item_1.Item.get('screenresolution', slot).then(function (res) {
                        var _res = res.split(',');
                        iResolve({
                            value: val,
                            res: rectangle_1.Rectangle.fromCoordinates(Number(_res[1]), Number(_res[0]), Number(_res[2]), Number(_res[3]))
                        });
                    });
                });
            }).then(function (obj) {
                var _config = new json_1.JSON();
                if (!(obj.value instanceof xml_1.XML)) {
                    _config['tag'] = 'screen';
                    _config['module'] = '';
                    _config['window'] = '';
                    _config['hwnd'] = '0';
                    _config['wclient'] = '0';
                    _config['left'] = '0';
                    _config['top'] = '0';
                    _config['width'] = '0';
                    _config['height'] = '0';
                }
                else {
                    _config = json_1.JSON.parse(obj.value);
                }
                _config['left'] = dimension.getLeft() >= obj.res.getLeft() ?
                    dimension.getLeft() : Number(_config['left']) >= obj.res.getLeft() ?
                    _config['left'] : obj.res.getLeft();
                _config['top'] = dimension.getTop() >= obj.res.getTop() ?
                    dimension.getTop() : Number(_config['top']) >= obj.res.getTop() ?
                    _config['top'] : obj.res.getTop();
                _config['width'] = dimension.getWidth() <= obj.res.getWidth() ?
                    dimension.getWidth() : Number(_config['width']) <=
                    obj.res.getWidth() ? _config['width'] : obj.res.getWidth();
                _config['height'] = dimension.getHeight() <= obj.res.getHeight() ?
                    dimension.getHeight() : Number(_config['height']) <=
                    obj.res.getHeight() ? _config['height'] : obj.res.getHeight();
                _this.setValue(xml_1.XML.parseJSON(_config)).then(function () {
                    resolve(_this);
                });
            });
        });
    };
    /**
     * return: Promise<boolean>
     *
     * Checks if the Screen Capture Item only captures the
     * Client area (does not capture the title bar, menu bar, window border, etc.)
     */
    ScreenItem.prototype.isClientArea = function () {
        var _this = this;
        return new Promise(function (resolve) {
            _this.getValue().then(function (val) {
                if (!(val instanceof xml_1.XML)) {
                    resolve(false);
                }
                else {
                    var _value = json_1.JSON.parse(val);
                    resolve(_value['wclient'] === '1');
                }
            });
        });
    };
    /**
     * param: Promise<boolean>
     * ```
     * return: Promise<ScreenItem>
     * ```
     *
     * Set the Screen Capture to capture the Client area only or include
     * the titlebar, menu bar, window border, etc.
     */
    ScreenItem.prototype.setClientArea = function (value) {
        var _this = this;
        return new Promise(function (resolve) {
            _this.getValue().then(function (val) {
                var _config = new json_1.JSON();
                if (!(val instanceof xml_1.XML)) {
                    _config['tag'] = 'screen';
                    _config['module'] = '';
                    _config['window'] = '';
                    _config['hwnd'] = '0';
                    _config['wclient'] = '0';
                    _config['left'] = '0';
                    _config['top'] = '0';
                    _config['width'] = '0';
                    _config['height'] = '0';
                }
                else {
                    _config = json_1.JSON.parse(val);
                }
                _config['wclient'] = (value ? '1' : '0');
                _this.setValue(xml_1.XML.parseJSON(_config)).then(function () {
                    resolve(_this);
                });
            });
        });
    };
    /**
     * return: Promise<boolean>
     *
     * Checks if the Screen Capture Item captures a window based on
     * the window's title.
     */
    ScreenItem.prototype.isStickToTitle = function () {
        var _this = this;
        return new Promise(function (resolve) {
            var slot = item_1.Item.attach(_this._id);
            item_1.Item.get('prop:ScrCapTrackWindowTitle', slot).then(function (val) {
                resolve(val === '0');
            });
        });
    };
    /**
     * param: Promise<boolean>
     * ```
     * return: Promise<ScreenItem>
     * ```
     *
     * Set the Screen Capture to capture the window based on the window title.
     * Useful when capturing programs with multiple tabs, for you to only
     * capture a particular tab.
     */
    ScreenItem.prototype.setStickToTitle = function (value) {
        var _this = this;
        return new Promise(function (resolve) {
            var slot = item_1.Item.attach(_this._id);
            item_1.Item.set('prop:ScrCapTrackWindowTitle', value ? '0' : '1', slot)
                .then(function () {
                resolve(_this);
            });
        });
    };
    return ScreenItem;
})(item_2.Item);
exports.ScreenItem = ScreenItem;
mixin_1.applyMixins(ScreenItem, [ilayout_1.ItemLayout, icolor_1.ItemColor, ichroma_1.ItemChroma, itransition_1.ItemTransition]);
},{"../../internal/item":26,"../../internal/util/json":27,"../../internal/util/mixin":28,"../../internal/util/xml":29,"../../util/rectangle":40,"./ichroma":11,"./icolor":12,"./ilayout":14,"./item":16,"./itransition":17}],20:[function(require,module,exports){
/// <reference path="../../defs/es6-promise.d.ts" />
var json_1 = require('../internal/util/json');
var xml_1 = require('../internal/util/xml');
var app_1 = require('../internal/app');
var internal_1 = require('../internal/internal');
var environment_1 = require('./environment');
var item_1 = require('./item/item');
var game_1 = require('./item/game');
var camera_1 = require('./item/camera');
var audio_1 = require('./item/audio');
var html_1 = require('./item/html');
var flash_1 = require('./item/flash');
var screen_1 = require('./item/screen');
var image_1 = require('./item/image');
var media_1 = require('./item/media');
var Scene = (function () {
    function Scene(sceneNum) {
        this._id = sceneNum - 1;
    }
    ;
    Scene._initializeScenePool = function () {
        if (Scene._scenePool.length === 0) {
            for (var i = 0; i < Scene._maxScenes; i++) {
                Scene._scenePool[i] = new Scene(i + 1);
            }
        }
    };
    /**
     * return: Scene
     *
     * Get a specific scene object given the scene number.
     *
     *
     * #### Usage
     *
     * ```javascript
     * var scene1 = Scene.getById(1);
     * ```
     */
    Scene.getById = function (sceneNum) {
        // initialize if necessary
        Scene._initializeScenePool();
        return Scene._scenePool[sceneNum - 1];
    };
    /**
     * return: Promise<Scene[]>
     *
     * Asynchronous functon to get a list of scene objects with a specific name.
     *
     *
     * #### Usage
     *
     * ```javascript
     * var scenes = Scene.getByName('Game').then(function(scenes) {
     *    // manipulate scenes
     * });
     * ```
     */
    Scene.getByName = function (sceneName) {
        // initialize if necessary
        Scene._initializeScenePool();
        var namePromise = Promise.all(Scene._scenePool.map(function (scene, index) {
            return app_1.App.get('presetname:' + index).then(function (name) {
                if (sceneName === name) {
                    return Scene._scenePool[index];
                }
                else {
                    return null;
                }
            });
        }));
        return new Promise(function (resolve) {
            namePromise.then(function (results) {
                var returnArray = [];
                for (var j = 0; j < results.length; ++j) {
                    if (results[j] !== null) {
                        returnArray.push(results[j]);
                    }
                }
                ;
                resolve(returnArray);
            });
        });
    };
    /**
     * return: Promise<Scene>
     *
     * Get the currently active scene.
     *
     *
     * #### Usage
     *
     * ```javascript
     * var myScene = Scene.getActiveScene();
     * ```
     */
    Scene.getActiveScene = function () {
        return new Promise(function (resolve) {
            if (environment_1.Environment.isSourcePlugin()) {
                app_1.App.get('presetconfig:-1').then(function (sceneString) {
                    var curScene = json_1.JSON.parse(sceneString);
                    if (curScene.children.length > 0) {
                        resolve(Scene.searchScenesByItemId(curScene.children[0]['id']));
                    }
                    else {
                        throw new Error('presetconfig cannot fetch current scene');
                    }
                });
            }
            else {
                app_1.App.get('preset:0').then(function (id) {
                    resolve(Scene.getById(Number(id) + 1));
                });
            }
        });
    };
    /**
     * param: scene<number|Scene>
     * ```
     * return: Promise<boolean>
     * ```
     *
     * Change active scene. Does not work on source plugins.
     */
    Scene.setActiveScene = function (scene) {
        return new Promise(function (resolve, reject) {
            if (environment_1.Environment.isSourcePlugin()) {
                reject(Error('Not supported on source plugins'));
            }
            else {
                if (scene instanceof Scene) {
                    scene.getID().then(function (id) {
                        app_1.App.set('preset', String(id)).then(function (res) {
                            resolve(res);
                        });
                    });
                }
                else if (typeof scene === 'number') {
                    if (scene < 1 || scene > 12) {
                        reject(Error('Invalid parameters. Valid range is 1 to 12.'));
                    }
                    else {
                        app_1.App.set('preset', String(scene - 1)).then(function (res) {
                            resolve(res);
                        });
                    }
                }
                else {
                    reject(Error('Invalid parameters'));
                }
            }
        });
    };
    /**
     * return: Promise<Item>
     *
     * Searches all scenes for an item by ID. ID search will return exactly 1 result (IDs are unique) or null.
     *
     * See also: {@link #core/Item Core/Item}
     *
     * #### Usage
     *
     * ```javascript
     * Scene.searchItemsById('{10F04AE-6215-3A88-7899-950B12186359}').then(function(item) {
     *   // item is either an Item or null
     * });
     * ```
     *
     */
    Scene.searchItemsById = function (id) {
        var isID = /^{[A-F0-9\-]*}$/i.test(id);
        if (!isID) {
            throw new Error('Not a valid ID format for items');
        }
        else {
            Scene._initializeScenePool();
            return new Promise(function (resolve) {
                var match = null;
                var found = false;
                Scene._scenePool.forEach(function (scene, idx, arr) {
                    if (match === null) {
                        scene.getItems().then((function (items) {
                            found = items.some(function (item) {
                                if (item['_id'] === id) {
                                    match = item;
                                    return true;
                                }
                                else {
                                    return false;
                                }
                            });
                            if (found ||
                                Number(this) === arr.length - 1) {
                                resolve(match);
                            }
                        }).bind(idx));
                    }
                });
            });
        }
    };
    ;
    /**
     * return: Promise<Scene>
     *
     * Searches all scenes for one that contains the given item ID.
     *
     *
     * #### Usage
     *
     * ```javascript
     * Scene.searchScenesByItemId('{10F04AE-6215-3A88-7899-950B12186359}').then(function(scene) {
     *   // scene contains the item
     * });
     * ```
     *
     */
    Scene.searchScenesByItemId = function (id) {
        var isID = /^{[A-F0-9-]*}$/i.test(id);
        if (!isID) {
            throw new Error('Not a valid ID format for items');
        }
        else {
            Scene._initializeScenePool();
            return new Promise(function (resolve) {
                var match = null;
                var found = false;
                Scene._scenePool.forEach(function (scene, idx, arr) {
                    if (match === null) {
                        scene.getItems().then(function (items) {
                            found = items.some(function (item) {
                                if (item['_id'] === id) {
                                    match = Scene.getById(idx + 1);
                                    return true;
                                }
                                else {
                                    return false;
                                }
                            });
                            if (found ||
                                idx === arr.length - 1) {
                                resolve(match);
                            }
                        });
                    }
                });
            });
        }
    };
    ;
    /**
     * return: Promise<Item[]>
     *
     * Searches all scenes for an item by name substring. This function compares
     * against custom name first (recommended) before falling back to the name
     * property of the source.
     *
     *
     * #### Usage
     *
     * ```javascript
     * Scene.searchItemsByName('camera').then(function(items) {
     *   // do something to each item in items array
     * });
     * ```
     *
     */
    Scene.searchItemsByName = function (param) {
        var _this = this;
        return new Promise(function (resolve) {
            _this.filterItems(function (item, filterResolve) {
                item.getCustomName().then(function (cname) {
                    if (cname.match(param)) {
                        filterResolve(true);
                    }
                    else {
                        return item.getName();
                    }
                }).then(function (name) {
                    if (name.match(param)) {
                        filterResolve(true);
                    }
                    else {
                        return item.getValue();
                    }
                }).then(function (value) {
                    if (value.toString().match(param)) {
                        filterResolve(true);
                    }
                    else {
                        filterResolve(false);
                    }
                });
            }).then(function (items) {
                resolve(items);
            });
        });
    };
    ;
    /**
     * param: function(item, resolve)
     * ```
     * return: Promise<Item[]>
     * ```
     *
     * Searches all scenes for items that satisfies the provided testing function.
     *
     * #### Usage
     *
     * ```javascript
     * Scene.filterItems(function(item, resolve) {
     *   // We'll only fetch Flash Items by resolving 'true' if the item is an
     *   // instance of FlashItem
     *   resolve((item instanceof FlashItem));
     * }).then(function(items) {
     *   // items would either be an empty array if no Flash items was found, or
     *   // an array of FlashItem objects
     * });
     * ```
     */
    Scene.filterItems = function (func) {
        Scene._initializeScenePool();
        var matches = [];
        return new Promise(function (resolve, reject) {
            if (typeof func === 'function') {
                return Promise.all(Scene._scenePool.map(function (scene) {
                    return new Promise(function (resolveScene) {
                        scene.getItems().then(function (items) {
                            if (items.length === 0) {
                                resolveScene();
                            }
                            else {
                                return Promise.all(items.map(function (item) {
                                    return new Promise(function (resolveItem) {
                                        func(item, function (checker) {
                                            if (checker) {
                                                matches.push(item);
                                            }
                                            resolveItem();
                                        });
                                    });
                                })).then(function () {
                                    resolveScene();
                                });
                            }
                        });
                    });
                })).then(function () {
                    resolve(matches);
                });
            }
            else {
                reject(Error('Parameter is not a function'));
            }
        });
    };
    /**
     * param: function(item, resolve)
     * ```
     * return: Promise<Scene[]>
     * ```
     *
     * Searches all scenes for items that satisfies the provided testing function,
     * and then return the scene that contains the item.
     *
     * #### Usage
     *
     * ```javascript
     * Scene.filterScenesByItems(function(item, resolve) {
     *   // We'll only fetch the scenes with flash items by resolving 'true' if
     *   // the item is an instance of FlashItem
     *   resolve((item instanceof FlashItem));
     * }).then(function(scenes) {
     *   // scenes would be an array of all scenes with FlashItems
     * });
     * ```
     */
    Scene.filterScenesByItems = function (func) {
        Scene._initializeScenePool();
        var matches = [];
        return new Promise(function (resolve, reject) {
            if (typeof func === 'function') {
                return Promise.all(Scene._scenePool.map(function (scene) {
                    return new Promise(function (resolveScene) {
                        scene.getItems().then(function (items) {
                            if (items.length === 0) {
                                resolveScene();
                            }
                            else {
                                return Promise.all(items.map(function (item) {
                                    return new Promise(function (resolveItem) {
                                        func(item, function (checker) {
                                            if (checker) {
                                                matches.push(scene);
                                            }
                                            resolveItem();
                                        });
                                    });
                                })).then(function () {
                                    resolveScene();
                                });
                            }
                        });
                    });
                })).then(function () {
                    resolve(matches);
                });
            }
            else {
                reject(Error('Parameter is not a function'));
            }
        });
    };
    /**
     * return: Promise<boolean>
  
     * Load scenes that are not yet initialized in XSplit Broadcaster.
     *
     * Note: For memory saving purposes, this is not called automatically.
     * If your extension wants to manipulate multiple scenes, it is imperative that you call this function.
     * This function is only available to extensions.
     *
     * #### Usage
     *
     * ```javascript
     * Scene.initializeScenes().then(function(val) {
     *   if (val === true) {
     *     // Now you know that all scenes are loaded :)
     *   }
     * })
     * ```
     */
    Scene.initializeScenes = function () {
        return new Promise(function (resolve, reject) {
            if (environment_1.Environment.isSourcePlugin()) {
                reject(Error('function is not available for source'));
            }
            app_1.App.get('presetcount').then(function (cnt) {
                if (Number(cnt) !== 12) {
                    // Insert an empty scene for scene #12
                    app_1.App
                        .set('presetconfig:11', '<placement name="Scene 12" defpos="0" />')
                        .then(function (res) {
                        resolve(res);
                    });
                }
                else {
                    resolve(true);
                }
            });
        });
    };
    /**
     * return: number
     *
     * Get the 1-indexed scene number of this scene object.
     *
     *
     * #### Usage
     *
     * ```javascript
     * myScene.getSceneNumber().then(function(num) {
     *  console.log('My scene is scene number ' + num);
     * });
     * ```
     */
    Scene.prototype.getSceneNumber = function () {
        var _this = this;
        return new Promise(function (resolve) {
            resolve(_this._id + 1);
        });
    };
    /**
     * return: number
     *
     * Get the name of this scene object.
     *
     *
     * #### Usage
     *
     * ```javascript
     * myScene.getSceneName().then(function(name) {
     *  console.log('My scene is named ' + name);
     * });
     * ```
     */
    Scene.prototype.getName = function () {
        var _this = this;
        return new Promise(function (resolve) {
            app_1.App.get('presetname:' + _this._id).then(function (val) {
                resolve(val);
            });
        });
    };
    /**
     *
     * Set the name of this scene object. Cannot be set by source plugins.
     *
     * #### Usage
     *
     * ```javascript
     * myScene.setName('Gameplay');
     * ```
     */
    Scene.prototype.setName = function (name) {
        var _this = this;
        return new Promise(function (resolve, reject) {
            if (environment_1.Environment.isSourcePlugin()) {
                reject(Error('Scene names are readonly for source plugins.'));
            }
            else {
                app_1.App.set('presetname:' + _this._id, name).then(function (value) {
                    resolve(value);
                });
            }
        });
    };
    /**
     * return: Promise<Item[]>
     *
     * Gets all the items (sources) in a specific scene.
     * See also: {@link #core/Item Core/Item}
     *
     * #### Usage
     *
     * ```javascript
     * myScene.getItems().then(function(items) {
     *  // do something to each item in items array
     * });
     * ```
     */
    Scene.prototype.getItems = function () {
        var _this = this;
        return new Promise(function (resolve) {
            app_1.App.getAsList('presetconfig:' + _this._id).then(function (jsonArr) {
                var promiseArray = [];
                // type checking to return correct Item subtype
                var typePromise = function (index) { return new Promise(function (typeResolve) {
                    var item = jsonArr[index];
                    var type = Number(item['type']);
                    if (type === item_1.ItemTypes.GAMESOURCE) {
                        typeResolve(new game_1.GameItem(item));
                    }
                    else if (type === item_1.ItemTypes.HTML) {
                        typeResolve(new html_1.HTMLItem(item));
                    }
                    else if (type === item_1.ItemTypes.SCREEN) {
                        typeResolve(new screen_1.ScreenItem(item));
                    }
                    else if (type === item_1.ItemTypes.BITMAP ||
                        type === item_1.ItemTypes.FILE &&
                            /\.gif$/.test(item['item'])) {
                        typeResolve(new image_1.ImageItem(item));
                    }
                    else if (type === item_1.ItemTypes.FILE &&
                        /\.(gif|xbs)$/.test(item['item']) === false &&
                        /^(rtsp|rtmp):\/\//.test(item['item']) === false) {
                        typeResolve(new media_1.MediaItem(item));
                    }
                    else if (Number(item['type']) === item_1.ItemTypes.LIVE &&
                        item['item'].indexOf('{33D9A762-90C8-11D0-BD43-00A0C911CE86}') === -1) {
                        typeResolve(new camera_1.CameraItem(item));
                    }
                    else if (Number(item['type']) === item_1.ItemTypes.LIVE &&
                        item['item'].indexOf('{33D9A762-90C8-11D0-BD43-00A0C911CE86}') !== -1) {
                        typeResolve(new audio_1.AudioItem(item));
                    }
                    else if (Number(item['type']) === item_1.ItemTypes.FLASHFILE) {
                        typeResolve(new flash_1.FlashItem(item));
                    }
                    else {
                        typeResolve(new item_1.Item(item));
                    }
                }); };
                if (Array.isArray(jsonArr)) {
                    for (var i = 0; i < jsonArr.length; i++) {
                        jsonArr[i]['sceneID'] = _this._id;
                        promiseArray.push(typePromise(i));
                    }
                }
                Promise.all(promiseArray).then(function (results) {
                    resolve(results);
                });
            });
        });
    };
    /**
     * Checks if a scene is empty.
     *
     * #### Usage
     *
     * ```javascript
     * myScene.isEmpty().then(function(empty) {
     *   if (empty === true) {
     *     console.log('My scene is empty.');
     *   }
     * });
     * ```
     */
    Scene.prototype.isEmpty = function () {
        var _this = this;
        return new Promise(function (resolve) {
            app_1.App.get('presetisempty:' + _this._id).then(function (val) {
                resolve(val === '1');
            });
        });
    };
    /**
     * param: Array<Item> | Array<string> (item IDs)
     * ```
     * return: Promise<Scene>
     * ```
     *
     * Sets the item order of the current scene. The first item in the array will
     * be on top (will cover items below it).
     */
    Scene.prototype.setItemOrder = function (items) {
        var _this = this;
        return new Promise(function (resolve, reject) {
            if (environment_1.Environment.isSourcePlugin()) {
                reject(Error('not available for source plugins'));
            }
            else {
                items.reverse();
                var ids = [];
                Scene.getActiveScene().then(function (scene) {
                    if (items.every(function (el) { return el instanceof item_1.Item; })) {
                        return new Promise(function (resolve) {
                            var promises = [];
                            for (var i in items) {
                                promises.push((function (_i) {
                                    return new Promise(function (resolve) {
                                        items[_i].getID().then(function (id) {
                                            ids[_i] = id;
                                            resolve(_this);
                                        });
                                    });
                                })(i));
                            }
                            Promise.all(promises).then(function () {
                                return scene.getSceneNumber();
                            }).then(function (id) {
                                resolve(id);
                            });
                        });
                    }
                    else {
                        ids = items;
                        return scene.getSceneNumber();
                    }
                }).then(function (id) {
                    if ((Number(id) - 1) === _this._id && environment_1.Environment.isSourceConfig()) {
                        internal_1.exec('SourcesListOrderSave', ids.join(','));
                        resolve(_this);
                    }
                    else {
                        var sceneName;
                        _this.getName().then(function (name) {
                            sceneName = name;
                            return app_1.App.getAsList('presetconfig:' + _this._id);
                        }).then(function (jsonArr) {
                            var newOrder = new json_1.JSON();
                            newOrder.children = [];
                            newOrder['tag'] = 'placement';
                            newOrder['name'] = sceneName;
                            if (Array.isArray(jsonArr)) {
                                var attrs = ['name', 'cname', 'item'];
                                for (var i = 0; i < jsonArr.length; i++) {
                                    for (var a = 0; a < attrs.length; a++) {
                                        jsonArr[i][attrs[a]] = jsonArr[i][attrs[a]]
                                            .replace(/([^\\])(\\)([^\\])/g, '$1\\\\$3');
                                        jsonArr[i][attrs[a]] = jsonArr[i][attrs[a]]
                                            .replace(/"/g, '&quot;');
                                    }
                                    newOrder.children[ids.indexOf(jsonArr[i]['id'])] = jsonArr[i];
                                }
                                app_1.App.set('presetconfig:' + _this._id, xml_1.XML.parseJSON(newOrder).toString()).then(function () {
                                    resolve(_this);
                                });
                            }
                            else {
                                reject(Error('Scene does not have any items'));
                            }
                        });
                    }
                });
            }
        });
    };
    Scene._maxScenes = 12;
    Scene._scenePool = [];
    return Scene;
})();
exports.Scene = Scene;
},{"../internal/app":22,"../internal/internal":25,"../internal/util/json":27,"../internal/util/xml":29,"./environment":3,"./item/audio":5,"./item/camera":6,"./item/flash":7,"./item/game":8,"./item/html":9,"./item/image":15,"./item/item":16,"./item/media":18,"./item/screen":19}],21:[function(require,module,exports){
/**
 * The Transition class represents a preset transition within XSplit Broadcaster.
 * This may be used to set the application's transition scheme when switching scenes,
 * or to set an individual source's transition when its visibility changes.
 *
 * Simply use one of the available Transition objects such as Transition.FAN or
 * Transition.COLLAPSE as the parameter to the `setTransition()` method of an
 * App instance, or a valid Item instance that supports transitions (this
 * includes {@link #core/CameraItem Core/CameraItem},
 * {@link #core/GameItem Core/GameItem}, and
 * {@link #core/HTMLItem Core/HTMLItem}.)
 */
var Transition = (function () {
    function Transition(key) {
        this._key = key; // retain key so that NONE is readable
        this._value = Transition._transitionMap[key];
    }
    /**
     * Converts this transition object to the underlying string representation to be read by XSplit Broadcaster.
     */
    Transition.prototype.toString = function () {
        return this._value;
    };
    /**
     * Converts this transition object to a easily identifiable string such as 'NONE'.
     */
    Transition.prototype.toTransitionKey = function () {
        return this._key;
    };
    Transition._transitionMap = {
        NONE: '',
        CLOCK: 'clock',
        COLLAPSE: 'collapse',
        FADE: 'fade',
        FAN: 'fan',
        HOLE: 'hole',
        MOVE_BOTTOM: 'move_bottom',
        MOVE_LEFT: 'move_left',
        MOVE_LEFT_RIGHT: 'move_left_right',
        MOVE_RIGHT: 'move_right',
        MOVE_TOP: 'move_top',
        MOVE_TOP_BOTTOM: 'move_top_bottom',
        WAVE: 'wave'
    };
    Transition.NONE = new Transition('NONE');
    Transition.CLOCK = new Transition('CLOCK');
    Transition.COLLAPSE = new Transition('COLLAPSE');
    Transition.FADE = new Transition('FADE');
    Transition.FAN = new Transition('FAN');
    Transition.HOLE = new Transition('HOLE');
    Transition.MOVE_BOTTOM = new Transition('MOVE_BOTTOM');
    Transition.MOVE_LEFT = new Transition('MOVE_LEFT');
    Transition.MOVE_LEFT_RIGHT = new Transition('MOVE_LEFT_RIGHT');
    Transition.MOVE_RIGHT = new Transition('MOVE_RIGHT');
    Transition.MOVE_TOP = new Transition('MOVE_TOP');
    Transition.MOVE_TOP_BOTTOM = new Transition('MOVE_TOP_BOTTOM');
    Transition.WAVE = new Transition('WAVE');
    return Transition;
})();
exports.Transition = Transition;
},{}],22:[function(require,module,exports){
/// <reference path="../../defs/es6-promise.d.ts" />
var internal_1 = require('./internal');
var json_1 = require('./util/json');
var POSTMESSAGE_CLOSE = '1';
var POSTMESSAGE_SIZE = '2';
var App = (function () {
    function App() {
    }
    /** Get the value of the given property */
    App.get = function (name) {
        return new Promise(function (resolve) {
            internal_1.exec('AppGetPropertyAsync', name, resolve);
        });
    };
    /** Sets the value of a property */
    App.set = function (name, value) {
        return new Promise(function (resolve) {
            internal_1.exec('AppSetPropertyAsync', name, value, function (ret) {
                resolve(Number(ret) < 0 ? false : true);
            });
        });
    };
    /** Gets the value of the given property as list */
    App.getAsList = function (name) {
        return new Promise(function (resolve) {
            App.get(name).then(function (xml) {
                var propsJSON = json_1.JSON.parse(xml), propsArr = [];
                if (propsJSON.children && propsJSON.children.length > 0) {
                    propsArr = propsJSON.children;
                }
                resolve(propsArr);
            });
        });
    };
    /** Get the value of the given global property */
    App.getGlobalProperty = function (name) {
        return internal_1.exec('GetGlobalProperty', name);
    };
    /** Calls a DLL function synchronously */
    App.callDll = function (func) {
        var arg = [];
        for (var _i = 1; _i < arguments.length; _i++) {
            arg[_i - 1] = arguments[_i];
        }
        var args = [].slice.call(arguments);
        args.unshift('CallDll');
        return internal_1.exec.apply(this, args);
    };
    /** Calls an application method asynchronously */
    App.callFunc = function (func, arg) {
        return new Promise(function (resolve) {
            internal_1.exec('AppCallFuncAsync', func, arg, function (ret) {
                resolve(ret);
            });
        });
    };
    App.postMessage = function (key) {
        var _this = this;
        var args = [];
        for (var _i = 1; _i < arguments.length; _i++) {
            args[_i - 1] = arguments[_i];
        }
        return new Promise(function (resolve) {
            args.unshift(key);
            args.unshift('PostMessageToParent');
            args.push(function (val) {
                resolve(val);
            });
            internal_1.exec.apply(_this, args);
        });
    };
    return App;
})();
exports.App = App;
},{"./internal":25,"./util/json":27}],23:[function(require,module,exports){
/// <reference path="../../defs/es6-promise.d.ts" />
var Global = (function () {
    function Global() {
    }
    Global.addInitializationPromise = function (promise) {
        Global.initialPromises.push(promise);
    };
    Global.getInitializationPromises = function () {
        return Global.initialPromises;
    };
    Global.setPersistentConfig = function (config) {
        Global.persistedConfig = config;
    };
    Global.getPersistentConfig = function () {
        return Global.persistedConfig;
    };
    Global.persistedConfig = {};
    Global.initialPromises = [];
    return Global;
})();
exports.Global = Global;
},{}],24:[function(require,module,exports){
/// <reference path="../../defs/es6-promise.d.ts" />
var environment_1 = require('../core/environment');
var item_1 = require('./item');
var internal_1 = require('./internal');
var global_1 = require('./global');
var config_1 = require('../window/config');
function resolveRelativePath(path, base) {
    // ABSOLUTE PATHS
    if (path.substring(0, 7) === 'http://' ||
        path.substring(0, 8) === 'https://') {
        return path;
    }
    else if (path.substring(0, 2) === '//') {
        // get current protocol
        return base.split('://')[0] + ':' + path;
    }
    else if (path.substring(0, 3) === '../') {
        // RELATIVE PATHS
        var upDirectoryCount = 0;
        // count ../ segments
        while (path.substring(0, 3) === '../') {
            path = path.substring(3);
            ++upDirectoryCount;
        }
        var baseDirectories = base.split('/');
        baseDirectories = baseDirectories.slice(0, length - 1 - upDirectoryCount);
        baseDirectories.push(path);
        return baseDirectories.join('/');
    }
    else {
        if (path.substring(0, 2) === './') {
            path = path.substring(2);
        }
        var baseSegments = base.split('/');
        baseSegments[baseSegments.length - 1] = path;
        return baseSegments.join('/');
    }
}
function readMetaConfigUrl() {
    return new Promise(function (resolve) {
        if (environment_1.Environment.isSourcePlugin()) {
            var configObj = {};
            // initialize config URL if necessary
            var promise = new Promise(function (resolveInner) {
                internal_1.exec('GetLocalPropertyAsync', 'prop:BrowserConfiguration', function (result) {
                    resolveInner(decodeURIComponent(result));
                });
            });
            promise.then(function (browserConfig) {
                try {
                    if (browserConfig === '' || browserConfig === 'null') {
                        browserConfig = internal_1.exec('GetConfiguration');
                    }
                    configObj = JSON.parse(browserConfig);
                }
                catch (e) {
                }
                finally {
                    var metas = document.getElementsByTagName('meta');
                    for (var i = metas.length - 1; i >= 0; i--) {
                        if (metas[i].name === 'xsplit:config-url') {
                            var url = resolveRelativePath(metas[i].content, window.location.href);
                            configObj['configUrl'] = url;
                            var persist = {
                                configUrl: url
                            };
                            global_1.Global.setPersistentConfig(persist);
                            break;
                        }
                    }
                    internal_1.exec('SetBrowserProperty', 'Configuration', JSON.stringify(configObj));
                    resolve();
                }
            });
        }
        else {
            resolve();
        }
    });
}
function getCurrentSourceID() {
    return new Promise(function (resolve) {
        if (environment_1.Environment.isSourcePlugin() || environment_1.Environment.isSourceConfig()) {
            // initialize Item.getSource() functions
            internal_1.exec('GetLocalPropertyAsync', 'prop:id', function (result) {
                var id = decodeURIComponent(result);
                item_1.Item.setBaseID(id);
                if (environment_1.Environment.isSourcePlugin()) {
                    item_1.Item.lockSourceSlot(id);
                }
                resolve();
            });
        }
        else {
            resolve();
        }
    });
}
function informWhenConfigLoaded() {
    return new Promise(function (resolve) {
        if (environment_1.Environment.isSourceConfig()) {
            window.addEventListener('load', function () {
                config_1.SourceConfigWindow.getInstance().emit('config-load');
                resolve();
            });
        }
        else {
            resolve(); // other environments don't care if config iframe has loaded
        }
    });
}
function init() {
    global_1.Global.addInitializationPromise(readMetaConfigUrl());
    global_1.Global.addInitializationPromise(getCurrentSourceID());
    global_1.Global.addInitializationPromise(informWhenConfigLoaded());
    Promise.all(global_1.Global.getInitializationPromises()).then(function () {
        document.dispatchEvent(new CustomEvent('xsplit-js-ready', {
            bubbles: true
        }));
    });
}
init();
},{"../core/environment":3,"../window/config":41,"./global":23,"./internal":25,"./item":26}],25:[function(require,module,exports){
/// <reference path="../../defs/window.d.ts" />
exports.DEBUG = false;
var _callbacks = {};
/**
* Executes an external function
*/
function exec(funcName) {
    var args = [];
    for (var _i = 1; _i < arguments.length; _i++) {
        args[_i - 1] = arguments[_i];
    }
    var callback = null, ret = false;
    if (args.length > 0) {
        callback = args[args.length - 1];
        if (callback instanceof Function) {
            args.pop();
        }
        else {
            callback = null;
        }
    }
    if (exports.DEBUG) {
        console.log([
            'internal.exec("', funcName, '") ', JSON.stringify(args)
        ].join(' '));
    }
    if (window.external &&
        window.external[funcName] &&
        window.external[funcName] instanceof Function) {
        ret = window.external[funcName].apply(this, args);
    }
    // register callback if present
    if (callback !== null) {
        _callbacks[ret] = callback;
    }
    return ret;
}
exports.exec = exec;
window.OnAsyncCallback = function (asyncID, result) {
    var callback = _callbacks[asyncID];
    if (callback instanceof Function) {
        callback.call(this, decodeURIComponent(result));
    }
};
},{}],26:[function(require,module,exports){
/// <reference path="../../defs/es6-promise.d.ts" />
var internal_1 = require('./internal');
var environment_1 = require('../core/environment');
var Item = (function () {
    function Item() {
    }
    /** Prepare an item for manipulation */
    Item.attach = function (itemID) {
        var slot = Item.itemSlotMap.indexOf(itemID);
        if (slot === -1) {
            slot = ++Item.lastSlot % Item.MAX_SLOTS;
            if (Item.islockedSourceSlot && slot === 0) {
                ++slot; // source cannot attach to first slot
            }
            Item.lastSlot = slot;
            Item.itemSlotMap[slot] = itemID;
            if (environment_1.Environment.isExtension()) {
                internal_1.exec('SearchVideoItem' +
                    (String(slot) === '0' ? '' : (slot + 1)), itemID);
            }
            else {
                internal_1.exec('AttachVideoItem' +
                    (String(slot) === '0' ? '' : (slot + 1)), itemID);
            }
        }
        return slot;
    };
    /** used for source plugins. lock an id to slot 0 */
    Item.lockSourceSlot = function (itemID) {
        if (itemID !== undefined) {
            Item.islockedSourceSlot = true;
            Item.itemSlotMap[0] = itemID;
        }
        else {
            Item.islockedSourceSlot = false;
            Item.itemSlotMap[0] = '';
        }
    };
    /** Get an item's local property asynchronously */
    Item.get = function (name, slot) {
        if (slot === void 0) { slot = 0; }
        return new Promise(function (resolve) {
            internal_1.exec('GetLocalPropertyAsync' +
                (String(slot) === '0' ? '' : slot + 1), name, function (val) {
                resolve(val);
            });
        });
    };
    /** Sets an item's local property */
    Item.set = function (name, value, slot) {
        if (slot === void 0) { slot = 0; }
        return new Promise(function (resolve) {
            internal_1.exec('SetLocalPropertyAsync' +
                (String(slot) === '0' ? '' : slot + 1), name, value, function (val) {
                resolve(!(Number(val) < 0));
            });
        });
    };
    /** Calls a function defined in an item/source */
    Item.callFunc = function (func, arg) {
        internal_1.exec('CallInner', func, arg);
    };
    /** helper function to get current source on init */
    Item.setBaseID = function (id) {
        Item.baseID = id;
    };
    /** helper function for Item.getCurrentSource() */
    Item.getBaseID = function () {
        return Item.baseID;
    };
    Item.MAX_SLOTS = 2;
    Item.lastSlot = Item.MAX_SLOTS - 1;
    Item.itemSlotMap = [];
    Item.islockedSourceSlot = false;
    return Item;
})();
exports.Item = Item;
},{"../core/environment":3,"./internal":25}],27:[function(require,module,exports){
var xml_1 = require('./xml');
var JSON = (function () {
    function JSON(xml) {
        if (xml === undefined || xml === '') {
            return;
        }
        var sxml = xml;
        if (xml instanceof xml_1.XML) {
            sxml = xml.toString();
        }
        var openingRegex = /<([^\s>\/]+)/g;
        var selfCloseRegex = /(\/>)/g;
        var openResult = openingRegex.exec(sxml);
        var selfCloseResult = selfCloseRegex.exec(sxml);
        var xmlDocument = (new DOMParser()).parseFromString(sxml, 'application/xml');
        if (xmlDocument.getElementsByTagName('parsererror').length > 0) {
            throw new Error('XML parsing error. Invalid XML string');
        }
        var processNode = function (node) {
            var obj = new JSON();
            obj.tag = node.tagName;
            // FIXME: optimize complex condition
            // every time we process a new node, we advance the opening tag regex
            openResult = openingRegex.exec(sxml);
            if (openResult === null && selfCloseRegex.lastIndex === 0) {
            }
            else if (openResult === null && selfCloseRegex.lastIndex > 0) {
                // no more opening tags, so by default the self-closing belongs to this
                obj.selfclosing = true;
                selfCloseResult = selfCloseRegex.exec(sxml);
            }
            else if (openResult !== null &&
                selfCloseRegex.lastIndex > openingRegex.lastIndex) {
            }
            else if (openResult !== null &&
                selfCloseRegex.lastIndex < openingRegex.lastIndex &&
                selfCloseRegex.lastIndex === openingRegex.lastIndex -
                    openResult[0].length // make sure self-closing pattern belongs to
            ) {
                obj.selfclosing = true;
                selfCloseResult = selfCloseRegex.exec(sxml);
            }
            for (var i = 0; i < node.attributes.length; i++) {
                var att = node.attributes[i];
                obj[att.name] = att.value;
            }
            obj.children = [];
            // FIXME: self-closing nodes do not have children, maybe optimize then?
            for (var j = 0; j < node.childNodes.length; j++) {
                var child = node.childNodes[j];
                if (child instanceof Element) {
                    obj.children.push(processNode(child));
                }
            }
            // process text value
            if (obj.value === undefined && obj.children.length === 0) {
                delete obj.children;
                obj.value = node.textContent;
            }
            return obj;
        };
        return processNode(xmlDocument.childNodes[0]);
    }
    JSON.parse = function (xml) {
        return new JSON(xml);
    };
    return JSON;
})();
exports.JSON = JSON;
},{"./xml":29}],28:[function(require,module,exports){
function applyMixins(derivedCtor, baseCtors) {
    baseCtors.forEach(function (baseCtor) {
        Object.getOwnPropertyNames(baseCtor.prototype).forEach(function (name) {
            if (name === 'constructor') {
                return;
            }
            derivedCtor.prototype[name] = baseCtor.prototype[name];
        });
    });
}
exports.applyMixins = applyMixins;
},{}],29:[function(require,module,exports){
var XML = (function () {
    function XML(json) {
        var attributes = '';
        var value = '';
        if (json.value === undefined) {
            json.value = '';
        }
        for (var key in json) {
            if (!XML.RESERVED_ATTRIBUTES.test(key) &&
                json[key] !== undefined) {
                attributes += [' ', key, '="', json[key], '"'].join('');
            }
        }
        if (json.children === undefined) {
            json.children = [];
        }
        for (var _i = 0, _a = json.children; _i < _a.length; _i++) {
            var child = _a[_i];
            json.value += new XML(child).toString();
        }
        if (json.selfclosing === true) {
            this.xml = ['<', json.tag, attributes, '/>'].join('');
        }
        else if (value !== '') {
            this.xml = ['<', json.tag, attributes, '>',
                value, '</', json.tag, '>'].join('');
        }
        else {
            // json actually contains text content
            this.xml = ['<', json.tag, attributes, '>',
                json.value, '</', json.tag, '>'].join('');
        }
    }
    XML.prototype.toString = function () {
        return this.xml;
    };
    XML.parseJSON = function (json) {
        return new XML(json);
    };
    XML.encode = function (str) {
        return str.replace(/[&<>'']/g, function ($0) {
            return '&' + {
                '&': 'amp',
                '<': 'lt',
                '>': 'gt',
                '\'': 'quot',
                '"': '#39'
            }[$0] + ';';
        });
    };
    XML.RESERVED_ATTRIBUTES = /^(children|tag|value|selfclosing)$/i;
    return XML;
})();
exports.XML = XML;
},{}],30:[function(require,module,exports){
/// <reference path="../../defs/es6-promise.d.ts" />
var json_1 = require('../internal/util/json');
var xml_1 = require('../internal/util/xml');
/**
 * The AudioDevice Class is the object returned by
 * {@link #system/System System Class'} getAudioDevices method. It provides you
 * with methods to fetch the audio device object's attributes, and also provides
 * methods to convert it back to an XML object that is compatible with XBC
 *
 * ### Basic Usage
 *
 * ```javascript
 * var XJS = require('xjs');
 * var System = XJS.System;
 *
 * System.getAudioDevices().then(function(audios) {
 *   for (var i in audios) {
 *     // Do not include the imaginary xsplit audio device if that ever exist
 *     if (audios[i].getName().indexOf('xsplit') === -1) {
 *       xml = audios[i].toXML();
 *       // do something with the XML here
 *     }
 *   }
 * });
 * ```
 */
var AudioDevice = (function () {
    function AudioDevice(props) {
        this._defaultConsole = false;
        this._defaultMultimedia = false;
        this._defaultCommunication = false;
        props = props || {};
        this._id = props['id'];
        this._name = props['name'];
        this._adapter = props['adapter'];
        this._adapterdev = props['adapterdev'];
        this._dSoundGuid = props['dSoundGuid'];
        this._dataFlow = props['dataFlow'];
        this._state = props['state'];
        this._defaultConsole = props['defaultConsole'];
        this._defaultMultimedia = props['defaultMultimedia'];
        this._defaultCommunication = props['defaultCommunication'];
        this._level = props['level'] !== undefined ? props['level'] : 1.000000;
        this._enable = props['enable'] !== undefined ? props['enable'] : true;
        this._hwlevel = props['hwlevel'] !== undefined ? props['hwlevel'] : -1.000000;
        this._hwenable = props['hwenable'] !== undefined ? props['hwenable'] : 255;
        this._delay = props['delay'] !== undefined ? props['delay'] : 0;
        this._mix = props['mix'] !== undefined ? props['mix'] : 0;
    }
    /**
     * return: string
     *
     * Gets the device ID
     *
     * #### Usage
     *
     * ```javascript
     * var audioDeviceID = device.getID();
     * ```
     */
    AudioDevice.prototype.getId = function () {
        return this._id;
    };
    /**
     * return: string
     *
     * Gets the device name
     *
     * #### Usage
     *
     * ```javascript
     * var audioDeviceName = device.getName();
     * ```
     */
    AudioDevice.prototype.getName = function () {
        return this._name;
    };
    /**
     * return: string
     *
     * Gets whether device is capturing or rendering audio
     *
     * #### Usage
     *
     * ```javascript
     * var audioDataFlow = device.getDataFlow();
     *   //where possible values are "render" or "capture"
     * ```
     */
    AudioDevice.prototype.getDataFlow = function () {
        return this._dataFlow;
    };
    /**
     * return: boolean
     *
     * Gets whether audio device is the system default
     *
     * #### Usage
     *
     * ```javascript
     * var audioIsDefaultDevice = audioDevice.isDefaultDevice();
     * ```
     */
    AudioDevice.prototype.isDefaultDevice = function () {
        return (this._defaultConsole && this._defaultMultimedia);
    };
    /**
     * return: number
     *
     * Gets the device audio level in the application
     *
     * #### Usage
     *
     * ```javascript
     * var audioDeviceVolumeLevel = audioDevice.getLevel();
     * ```
     */
    AudioDevice.prototype.getLevel = function () {
        return this._level;
    };
    /**
     * param: level<number>
     * ```
     * return: AudioDevice (used for chaining)
     * ```
     *
     * Sets the device audio level in the application
     *
     * #### Usage
     *
     * ```javascript
     * audioDevice.setLevel(100);
     * ```
     */
    AudioDevice.prototype.setLevel = function (level) {
        this._level = level;
        return this;
    };
    /**
     * return: boolean
     *
     * Gets whether audio device is the system default
     *
     * #### Usage
     *
     * ```javascript
     * var isAudioDeviceEnabled = audioDevice.isEnabled();
     * ```
     */
    AudioDevice.prototype.isEnabled = function () {
        return this._enable;
    };
    /**
     * param: enabled<boolean>
     * ```
     * return: AudioDevice (used for chaining)
     * ```
     *
     * Enables audio device/sets software mute
     *
     * #### Usage
     *
     * ```javascript
     * audioDevice.setEnabled(true);
     * ```
     */
    AudioDevice.prototype.setEnabled = function (enabled) {
        this._enable = enabled;
        return this;
    };
    /**
     * return: number
     *
     * Gets the device system volume
     *
     * #### Usage
     *
     * ```javascript
     * var systemVolumeLevel = audioDevice.getSystemLevel();
     * ```
     */
    AudioDevice.prototype.getSystemLevel = function () {
        return this._hwlevel;
    };
    /**
     * param: volume<number>
     * ```
     * return: AudioDevice (used for chaining)
     * ```
     *
     * Sets the device system volume
     *
     * #### Usage
     *
     * ```javascript
     * audioDevice.setSystemLevel(100);
     * ```
     */
    AudioDevice.prototype.setSystemLevel = function (hwlevel) {
        this._hwlevel = hwlevel;
        return this;
    };
    /**
     * return: number
     *
     * Gets whether audio device is enabled/muted in the system
     *
     * #### Usage
     *
     * ```javascript
     * var systemAudioDeviceEnabled = audioDevice.getSystemEnabled();
     * ```
     */
    AudioDevice.prototype.getSystemEnabled = function () {
        return this._hwenable;
    };
    /**
     * param: systemEnabled<number>
     * ```
     * return: AudioDevice (used for chaining)
     * ```
     *
     * Enables audio device/sets software mute
     *
     * #### Usage
     *
     * ```javascript
     * // you may use the following:
     * //     * AudioDevice.SYSTEM_LEVEL_MUTE (0)
     * //     * AudioDevice.SYSTEM_LEVEL_ENABLE (1)
     * //     * AudioDevice.SYSTEM_MUTE_CHANGE_NOT_ALLOWED (255)
     * audioDevice.setSystemEnabled(AudioDevice.SYSTEM_LEVEL_MUTE);
     * ```
     */
    AudioDevice.prototype.setSystemEnabled = function (hwenabled) {
        this._hwenable = hwenabled;
        return this;
    };
    /**
     * return: number (100 nanoseconds in units)
     *
     * Get the loopback capture delay value
     *
     * #### Usage
     *
     * ```javascript
     * var audioDelay = audioDevice.getDelay();
     * ```
     */
    AudioDevice.prototype.getDelay = function () {
        return this._delay;
    };
    /**
     * param: delay<number> (100 nanoseconds in units)
     * ```
     * return: AudioDevice (used for chaining)
     * ```
     *
     * Sets the loopback capture delay value
     *
     * #### Usage
     *
     * ```javascript
     * audioDevice.setDelay(100);
     * ```
     */
    AudioDevice.prototype.setDelay = function (delay) {
        this._delay = delay;
        return this;
    };
    /**
     * return: string
     *
     * Converts the AudioDevice item to XML-formatted string
     *
     * #### Usage
     *
     * ```javascript
     * var audioDeviceXMLString = AudioDevice.toString();
     * ```
     */
    AudioDevice.prototype.toString = function () {
        var device = new json_1.JSON();
        device.tag = 'dev';
        device.selfclosing = true;
        device['id'] = this.getId();
        device['level'] = this.getLevel().toFixed(6);
        device['enable'] = this.isEnabled() ? 1 : 0;
        device['hwlevel'] = this.getSystemLevel().toFixed(6);
        device['hwenable'] = this.getSystemEnabled();
        device['delay'] = this.getDelay();
        device['mix'] = this._mix;
        return xml_1.XML.parseJSON(device).toString();
    };
    /**
     * param: deviceJXON<JSON>
     * ```
     * return: AudioDevice
     * ```
     *
     * Converts a JSON object into an AudioDevice object
     *
     * #### Usage
     *
     * ```javascript
     * var newAudioDevice = AudioDevice.parse(deviceJSONObj);
     * ```
     */
    AudioDevice.parse = function (deviceJXON) {
        var audio = new AudioDevice({
            id: deviceJXON['id'],
            name: deviceJXON['name'],
            adapter: deviceJXON['adapter'],
            adapterdev: deviceJXON['adapterdev'],
            dataFlow: deviceJXON['DataFlow'],
            state: deviceJXON['State'],
            dSoundGuid: deviceJXON['DSoundGuid'],
            defaultCommunication: (deviceJXON['DefaultCommunication'] === '1'),
            defaultConsole: (deviceJXON['DefaultConsole'] === '1'),
            defaultMultimedia: (deviceJXON['DefaultMultimedia'] === '1')
        });
        audio.setLevel(Number(deviceJXON['level'] !== undefined ? deviceJXON['level'] : 1))
            .setEnabled(deviceJXON['enable'] !== undefined ? deviceJXON['enable'] === '1' : true)
            .setSystemLevel(Number(deviceJXON['hwlevel'] !== undefined ? deviceJXON['hwlevel'] : -1))
            .setSystemEnabled(deviceJXON['hwenable'] !== undefined ? deviceJXON['hwenable'] : 255)
            .setDelay(Number(deviceJXON['delay'] !== undefined ? deviceJXON['delay'] : 0));
        return audio;
    };
    AudioDevice.STATE_ACTIVE = 'Active';
    AudioDevice.DATAFLOW_RENDER = 'Render';
    AudioDevice.DATAFLOW_CAPTURE = 'Capture';
    AudioDevice.SYSTEM_LEVEL_MUTE = 0;
    AudioDevice.SYSTEM_LEVEL_ENABLE = 1;
    AudioDevice.SYSTEM_MUTE_CHANGE_NOT_ALLOWED = 255;
    return AudioDevice;
})();
exports.AudioDevice = AudioDevice;
},{"../internal/util/json":27,"../internal/util/xml":29}],31:[function(require,module,exports){
/// <reference path="../../defs/es6-promise.d.ts" />
var json_1 = require('../internal/util/json');
var xml_1 = require('../internal/util/xml');
var app_1 = require('../internal/app');
/**
 * The CameraDevice Class is the object returned by
 * {@link #system/System System Class'} getCameraDevices method. It provides
 * you with methods to fetch the Camera Device's id, name, and convert it to
 * an XML object that is compatible with XBC
 *
 * ### Basic Usage
 *
 * ```javascript
 * var XJS = require('xjs');
 * var System = XJS.System;
 *
 * System.getCameraDevices().then(function(cameras) {
 *   for (var i in cameras) {
 *     // Do not include the imaginary xsplit camera if that ever exist
 *     if (cameras[i].getName().indexOf('xsplit') === -1) {
 *       xml = cameras[i].toXML();
 *       // do something with the XML here
 *     }
 *   }
 * });
 * ```
 */
var CameraDevice = (function () {
    function CameraDevice(props) {
        this._id = props['id'];
        this._name = props['name'];
    }
    /**
     * return: string
     *
     * Get the ID of the device. The ID of the device is based on the `disp`
     * attribute of the devices XML
     *
     * #### Usage
     *
     * ```javascript
     * var cameraID = device.getID();
     * ```
     */
    CameraDevice.prototype.getId = function () {
        return this._id;
    };
    /**
     * return: string
     *
     * Get the Name of the device.
     *
     * #### Usage
     *
     * ```javascript
     * var cameraName = device.getName();
     * ```
     */
    CameraDevice.prototype.getName = function () {
        return this._name;
    };
    /**
     * return: XML
     *
     * Convert the current CameraDevice object to XML
     *
     * #### Usage
     *
     * ```javascript
     * var xml = device.toXML();
     * ```
     */
    CameraDevice.prototype.toXML = function () {
        var json = new json_1.JSON();
        json['disp'] = this._id;
        json['name'] = this._name;
        return xml_1.XML.parseJSON(json);
    };
    /**
     * param: deviceJSON<JXON>
     * ```
     * return: CameraDevice
     * ```
     *
     * Create a CameraDevice object based on a JXON object
     *
     * #### Usage
     *
     * ```javascript
     * var camera = CameraDevice.parse(JSONObj);
     * ```
     */
    CameraDevice.parse = function (deviceJSON) {
        var cam = new CameraDevice({
            id: deviceJSON['disp'],
            name: deviceJSON['name']
        });
        return cam;
    };
    /**
     *  Adds this camera device to the current scene.
     */
    CameraDevice.prototype.addToScene = function () {
        var _this = this;
        return new Promise(function (resolve) {
            app_1.App.callFunc('addcamera', 'dev:' + _this._id).then(function () {
                resolve(true);
            });
        });
    };
    return CameraDevice;
})();
exports.CameraDevice = CameraDevice;
},{"../internal/app":22,"../internal/util/json":27,"../internal/util/xml":29}],32:[function(require,module,exports){
/// <reference path="../../defs/es6-promise.d.ts" />
var rectangle_1 = require('../util/rectangle');
var json_1 = require('../internal/util/json');
var xml_1 = require('../internal/util/xml');
var app_1 = require('../internal/app');
/**
 * The Game Class is the object returned by {@link #system/System System Class'}
 * getGames method. It provides you with methods to fetch the game object's
 * attributes, and also provides methods to convert it back to an XML object
 * that is compatible with XBC
 *
 * ### Basic Usage
 *
 * ```javascript
 * var XJS = require('xjs');
 * var System = XJS.System;
 * var xml;
 *
 * System.getGames().then(function(games) {
 * 	for (var i in games) {
 * 		if(games[i].isFullscreen()) {
 * 			xml = games[i].toXML();
 * 			// Do something with the xml here. Probably add it to the current scene
 * 		}
 * 	}
 * });
 * ```
 */
var Game = (function () {
    function Game() {
    }
    /**
     * return: number
     *
     * Gets the game's process ID.
     *
     * #### Usage
     *
     * ```javascript
     * var processId = game.getPid();
     * ```
     */
    Game.prototype.getPid = function () {
        return this._pid;
    };
    /**
     * return: number
     *
     * Gets the Graphics API handle.
     *
     * #### Usage
     *
     * ```javascript
     * var handle = game.getHandle();
     * ```
     */
    Game.prototype.getHandle = function () {
        return this._handle;
    };
    /**
     * return: number
     *
     * Gets the window handle.
     *
     * #### Usage
     *
     * ```javascript
     * var windowHandle = game.getWindowHandle();
     * ```
     */
    Game.prototype.getWindowHandle = function () {
        return this._hwnd;
    };
    /**
     * return: string
     *
     * Gets the Graphics API type.
     *
     * #### Usage
     *
     * ```javascript
     * var gApiType = game.getGapiType();
     * ```
     *
     * #### Possible Values
     *
     * ```
     * OGL, DX8, DX8_SwapChain, DX9, DX9Ex, DX9_SwapChain,
     * DX9_PresentEx, DX10, DX11, DX11.1, DX11.1_Present1
     * ```
     */
    Game.prototype.getGapiType = function () {
        return this._gapitype;
    };
    /**
     * return: Rectangle
     *
     * Gets the game resolution in pixels.
     *
     * #### Usage
     *
     * ```javascript
     * var resolution = game.getResolution();
     * ```
     */
    Game.prototype.getResolution = function () {
        return rectangle_1.Rectangle.fromDimensions(this._width, this._height);
    };
    /**
     * return: boolean
     *
     * Checks if game has exclusive full screen.
     *
     * #### Usage
     *
     * ```javascript
     * var isFullscreen = game.isFullscreen();
     * ```
     */
    Game.prototype.isFullscreen = function () {
        return this._flags === 1 ? true : false;
    };
    /**
     * return: string
     *
     * Gets the window title
     *
     * #### Usage
     *
     * ```javascript
     * var windowName = game.getWindowName();
     * ```
     */
    Game.prototype.getWindowName = function () {
        return this._wndname;
    };
    /**
     * return: number
     *
     * Gets timestamp of last frame in milliseconds.
     *
     * #### Usage
     *
     * ```javascript
     * var lastFrameTimestamp = game.getLastFrameTimestamp();
     * ```
     */
    Game.prototype.getLastFrameTimestamp = function () {
        return this._lastframets;
    };
    /**
     * Get the FPS Render of the game
     */
    Game.prototype.getFpsRender = function () {
        return this._fpsRender;
    };
    /**
     * Get the Captured FPS of the game
     */
    Game.prototype.getFpsCapture = function () {
        return this._fpsCapture;
    };
    /**
     * Get the image name of the game
     */
    Game.prototype.getImageName = function () {
        return this._imagename;
    };
    /**
     * Get the replace image value of the game
     */
    Game.prototype.getReplace = function () {
        return this._replace;
    };
    /**
     * param: gameJSON<JXON>
     * ```
     * return: Game
     * ```
     *
     * Converts a JSON object into a Game object
     *
     * #### Usage
     *
     * ```javascript
     * var XJS = require('xjs');
     * var game = XJS.Game.parse(jsonObj);
     * ```
     */
    Game.parse = function (jxon) {
        var g = new Game();
        g._pid = jxon['pid'] !== undefined ? parseInt(jxon['pid']) : undefined;
        g._handle = jxon['handle'] !== undefined ? parseInt(jxon['handle']) :
            undefined;
        g._hwnd = jxon['hwnd'] !== undefined ? parseInt(jxon['hwnd']) : undefined;
        g._gapitype = jxon['GapiType'];
        g._width = jxon['width'] !== undefined ? parseInt(jxon['width']) :
            undefined;
        g._height = jxon['height'] !== undefined ? parseInt(jxon['height']) :
            undefined;
        g._flags = jxon['flags'] !== undefined ? parseInt(jxon['flags']) :
            undefined;
        g._wndname = jxon['wndname'];
        g._lastframets = jxon['lastframets'] !== undefined ?
            parseInt(jxon['lastframets']) : undefined;
        g._fpsRender = jxon['fpsRender'] !== undefined ? Number(jxon['fpsRender']) :
            undefined;
        g._fpsCapture = jxon['fpsCapture'] !== undefined ?
            Number(jxon['fpsCapture']) : undefined;
        g._imagename = jxon['imagename'];
        g._replace = jxon['replace'];
        return g;
    };
    /**
     * return: XML
     *
     * Converts Game object into an XML object
     *
     * #### Usage
     *
     * ```javascript
     * var gameXML = game.toXML();
     * ```
     */
    Game.prototype.toXML = function () {
        var gamesource = new json_1.JSON();
        gamesource.tag = 'src';
        gamesource['pid'] = this._pid;
        gamesource['handle'] = this._handle;
        gamesource['hwnd'] = this._hwnd;
        gamesource['gapitype'] = this._gapitype;
        gamesource['width'] = this._width;
        gamesource['height'] = this._height;
        gamesource['flags'] = this._flags;
        gamesource['wndname'] = this._wndname;
        gamesource['lastframets'] = this._lastframets;
        gamesource['selfclosing'] = true;
        return xml_1.XML.parseJSON(gamesource);
    };
    /**
     *  Adds this game to the current scene.
     */
    Game.prototype.addToScene = function () {
        var _this = this;
        return new Promise(function (resolve) {
            app_1.App.callFunc('addgamesource', 'dev:' + _this.toXML()).then(function () {
                resolve(true);
            });
        });
    };
    return Game;
})();
exports.Game = Game;
},{"../internal/app":22,"../internal/util/json":27,"../internal/util/xml":29,"../util/rectangle":40}],33:[function(require,module,exports){
/// <reference path="../../defs/es6-promise.d.ts" />
var json_1 = require('../internal/util/json');
var xml_1 = require('../internal/util/xml');
var app_1 = require('../internal/app');
var MicrophoneDevice = (function () {
    function MicrophoneDevice() {
    }
    MicrophoneDevice.parse = function (jxon) {
        var m = new MicrophoneDevice();
        m._disp = jxon['disp'];
        m._name = jxon['name'];
        return m;
    };
    /**
     * return: XML
     *
     * Converts Microphone object into an XML object
     *
     * #### Usage
     *
     * ```javascript
     * var microphoneXML = microphone.toXML();
     * ```
     */
    MicrophoneDevice.prototype.toXML = function () {
        var microphone = new json_1.JSON();
        microphone.tag = 'item';
        microphone['item'] = this._disp;
        microphone['name'] = this._name;
        microphone['type'] = '2'; // type LIVE
        microphone['selfclosing'] = true;
        return xml_1.XML.parseJSON(microphone);
    };
    /**
     *  Adds this microphone device to the current scene.
     */
    MicrophoneDevice.prototype.addToScene = function () {
        var _this = this;
        return new Promise(function (resolve) {
            app_1.App.callFunc('additem', _this.toXML().toString()).then(function () {
                resolve(true);
            });
        });
    };
    return MicrophoneDevice;
})();
exports.MicrophoneDevice = MicrophoneDevice;
},{"../internal/app":22,"../internal/util/json":27,"../internal/util/xml":29}],34:[function(require,module,exports){
/// <reference path="../../defs/es6-promise.d.ts" />
var app_1 = require('../internal/app');
var audio_1 = require('./audio');
var microphone_1 = require('./microphone');
var camera_1 = require('./camera');
var game_1 = require('./game');
var environment_1 = require('../core/environment');
var internal_1 = require('../internal/internal');
/**
 * This enum is used for {@link #system/System System Class'} getAudioDevices
 * method's first parameter.
 *
 * ### Basic Usage
 *
 * ```javascript
 * var XJS = require('xjs');
 * XJS.System.getAudioDevices(XJS.AudioDeviceDataflow.CAPTURE, ...);
 * ```
 */
(function (AudioDeviceDataflow) {
    AudioDeviceDataflow[AudioDeviceDataflow["RENDER"] = 1] = "RENDER";
    AudioDeviceDataflow[AudioDeviceDataflow["CAPTURE"] = 2] = "CAPTURE";
    AudioDeviceDataflow[AudioDeviceDataflow["ALL"] = 3] = "ALL";
})(exports.AudioDeviceDataflow || (exports.AudioDeviceDataflow = {}));
var AudioDeviceDataflow = exports.AudioDeviceDataflow;
/**
 * This enum is used for {@link #system/System System Class'} getAudioDevices
 * method's second parameter.
 *
 * ### Basic Usage
 *
 * ```javascript
 * var XJS = require('xjs');
 * XJS.System.getAudioDevices(..., XJS.AudioDeviceState.ACTIVE);
 * ```
 */
(function (AudioDeviceState) {
    AudioDeviceState[AudioDeviceState["ACTIVE"] = 1] = "ACTIVE";
    AudioDeviceState[AudioDeviceState["DISABLED"] = 2] = "DISABLED";
    AudioDeviceState[AudioDeviceState["UNPLUGGED"] = 4] = "UNPLUGGED";
    AudioDeviceState[AudioDeviceState["NOTPRESENT"] = 8] = "NOTPRESENT";
    AudioDeviceState[AudioDeviceState["ALL"] = 15] = "ALL";
})(exports.AudioDeviceState || (exports.AudioDeviceState = {}));
var AudioDeviceState = exports.AudioDeviceState;
/**
 * The System class provides you methods to fetch audio devices to manipulate
 * the application's audio settings. It also allows you to fetch games,
 * microphone devices and camera devices to add to scenes. Finally, some
 * system-level functionality such as cursor position is exposed.
 *
 * ### Basic Usage
 *
 * ```javascript
 * var XJS = require('xjs');
 * var System = XJS.System;
 *
 * System.getCameraDevices().then(function(cameras) {
 *   window.cameras = cameras;
 * });
 * ```
 */
var System = (function () {
    function System() {
    }
    /**
     * return: Promise<AudioDevice[]>
     *
     * Gets audio devices, both input and output
     * See also: {@link #system/AudioDevice System/AudioDevice}
     *
     * #### Usage
     *
     * ```javascript
     * System.getAudioDevices(
     *   XML.AudioDeviceDataflow.ALL,
     *   XML.AudioDeviceState.ACTIVE
     * ).then(function(devices) {
     *   // devices is an array of AudioDevice object
     *   window.audios = devices;
     * });
     * ```
     */
    System.getAudioDevices = function (dataflow, state) {
        if (dataflow === void 0) { dataflow = AudioDeviceDataflow.ALL; }
        if (state === void 0) { state = AudioDeviceState.ACTIVE; }
        return new Promise(function (resolve) {
            app_1.App.getAsList('wasapienum').then(function (devicesJXON) {
                var devices = [];
                if (devicesJXON !== undefined) {
                    var devicesJXONLength = devicesJXON.length;
                    for (var i = 0; i < devicesJXONLength; ++i) {
                        var device = devicesJXON[i];
                        var bitsState = AudioDeviceState[String(device['State'])
                            .toUpperCase().replace(/\s+/g, '')];
                        if ((bitsState & state) !== bitsState) {
                            continue;
                        }
                        var bitsFlow = AudioDeviceDataflow[String(device['DataFlow'])
                            .toUpperCase()];
                        if ((bitsFlow & dataflow) !== bitsFlow) {
                            continue;
                        }
                        if (device['name'].toLowerCase().indexOf('xsplit') > -1) {
                            continue;
                        }
                        devices.push(audio_1.AudioDevice.parse(device));
                    }
                }
                resolve(devices);
            });
        });
    };
    /**
     * return: Promise<CameraDevice[]>
     *
     * Gets all camera devices
     * See also: {@link #system/CameraDevice System/CameraDevice}
     *
     * #### Usage
     *
     * ```javascript
     * System.getCameraDevices().then(function(devices) {
     *   // devices is an array of CameraDevice object
     *   window.cameras = devices;
     * });
     * ```
     */
    System.getCameraDevices = function () {
        return new Promise(function (resolve) {
            app_1.App.getAsList('dshowenum:vsrc').then(function (devicesJSON) {
                var devices = [];
                if (devicesJSON !== undefined) {
                    for (var _i = 0; _i < devicesJSON.length; _i++) {
                        var device = devicesJSON[_i];
                        if (String(device['disp']).toLowerCase().indexOf('xsplit') === -1 &&
                            String(device['disp']).toLowerCase() !==
                                ('@DEVICE:SW:{860BB310-5D01-11D0-BD3B-00A0C911CE86}\\' +
                                    '{778abfb2-e87b-48a2-8d33-675150fcf8a2}').toLowerCase()) {
                            devices.push(camera_1.CameraDevice.parse(device));
                        }
                    }
                    resolve(devices);
                }
            });
        });
    };
    /**
     * return: Promise<Game[]>
     *
     * Gets all currently running games
     * See also: {@link #system/Game System/Game}
     *
     * #### Usage
     *
     * ```javascript
     * System.getGames().then(function(games) {
     *   // games is an array of Game object
     *   window.games = games;
     * });
     * ```
     */
    System.getGames = function () {
        return new Promise(function (resolve) {
            app_1.App.getAsList('gsenum').then(function (gamesJXON) {
                var games = [];
                if (gamesJXON !== undefined) {
                    var gamesJXONLength = gamesJXON.length;
                    for (var i = 0; i < gamesJXONLength; ++i) {
                        games.push(game_1.Game.parse(gamesJXON[i]));
                    }
                }
                resolve(games);
            });
        });
    };
    /**
     * return: Promise<MicrophoneDevice[]>
     *
     * Gets all audio capture devices that may be added to the stage
     * See also: {@link #system/MicrophoneDevice System/MicrophoneDevice}
     *
     * #### Usage
     *
     * ```javascript
     * System.getMicrophones().then(function(microphones) {
     *   microphones[0].addToScene(); // add first microphone to stage
     * });
     * ```
     */
    System.getMicrophones = function () {
        return new Promise(function (resolve) {
            app_1.App.getAsList('dshowenum:asrc').then(function (micsJXON) {
                var mics = [];
                if (micsJXON !== undefined) {
                    var micsJXONLength = micsJXON.length;
                    for (var i = 0; i < micsJXONLength; ++i) {
                        mics.push(microphone_1.MicrophoneDevice.parse(micsJXON[i]));
                    }
                }
                resolve(mics);
            });
        });
    };
    /**
     * return: Promise<string[]>
     *
     * Gets array of system-installed fonts
     *
     * #### Usage
     *
     * ```javascript
     * var mySelect = document.getElementById("mySelect");
     *
     * System.getSystemFonts().then(function(fontsArray) {
     *   var fontsArrayLength = fontsArray.length;
     *   for (var i = 0; i < fontsArrayLength; ++i) {
     *     var option = document.createElement("option");
     *     option.text = "Kiwi";
     *     mySelect.add(option);
     *   }
     * });
     * ```
     */
    System.getFonts = function () {
        return new Promise(function (resolve, reject) {
            if (environment_1.Environment.isSourcePlugin()) {
                reject(Error('function is not available for source'));
            }
            else {
                app_1.App.get('html:fontlist').then(function (fontlist) {
                    if (typeof fontlist === 'string' && fontlist !== '') {
                        var fontArray = fontlist.split(',');
                        resolve(fontArray);
                    }
                    else {
                        reject(Error('cannot fetch list of available system fonts'));
                    }
                });
            }
        });
    };
    /**
     * return: Promise<JSON>
     *
     * Gets the position of the cursor. Does not work on Source Plugins.
     *
     * #### Usage
     *
     * ```javascript
     * System.getCursorPosition().then(function(pos) {
     *   var x = pos.x; // X Axis
     *   var y = pos.y; // Y Axis
     * });
     * ```
     */
    System.getCursorPosition = function () {
        return new Promise(function (resolve, reject) {
            if (environment_1.Environment.isSourcePlugin()) {
                reject(Error('function is not available for source'));
            }
            else {
                var res = internal_1.exec('GetCursorPos');
                if (typeof res === 'string') {
                    var posArr = res.split(',');
                    var pos = {};
                    pos['x'] = Number(posArr[0]);
                    pos['y'] = Number(posArr[1]);
                    resolve(pos);
                }
                else {
                    reject(Error('cannot fetch current cursor position'));
                }
            }
        });
    };
    /**
     * param: JSON: {x: number, y: number}
     *
     * Sets the position of the cursor. Does not work on Source Plugins.
     *
     * #### Usage
     *
     * ```javascript
     * System.setCursorPosition({x:0, y:0});
     * ```
     */
    System.setCursorPosition = function (pos) {
        return new Promise(function (resolve, reject) {
            if (environment_1.Environment.isSourcePlugin()) {
                reject(Error('function is not available for source'));
            }
            else if (typeof pos.x !== 'number' || typeof pos.y !== 'number') {
                reject(Error('invalid parameters'));
            }
            else {
                internal_1.exec('SetCursorPos', String(pos.x), String(pos.y));
                resolve(true);
            }
        });
    };
    return System;
})();
exports.System = System;
},{"../core/environment":3,"../internal/app":22,"../internal/internal":25,"./audio":30,"./camera":31,"./game":32,"./microphone":33}],35:[function(require,module,exports){
/// <reference path="../../defs/es6-promise.d.ts" />
var app_1 = require('../internal/app');
/**
 *  Class for adding a web source to the stage.
 *  URLs will use http by default unless https
 *  is specified. This class supports adding
 *  locally hosted HTML files as well.
 *
 * ### Basic Usage
 *
 * ```javascript
 * var XJS = require('xjs');
 * var Url = XJS.Url;
 *
 * var urlPromise = new Url('https://www.xsplit.com').addToScene();
 * ```
 */
var Url = (function () {
    /**
     *  param: (url: string)
     *
     *  Creates a URL object. If unspecified, protocol is http.
     */
    function Url(url) {
        this._url = url;
    }
    Url.prototype._getUrl = function () {
        var _this = this;
        return new Promise(function (resolve, reject) {
            if (/^https?:\/\//i.test(_this._url)) {
                resolve(_this._url);
            }
            else if (/[a-z]+:\/\//i.test(_this._url)) {
                reject(new Error('You may only add HTTP or HTTPS URLs to the stage.'));
            }
            else {
                resolve("http://" + _this._url);
            }
        });
    };
    /**
     *  return: Promise<boolean>
     *
     *  Adds this URL to the current scene as an HTML source.
     *
     *  Will raise an error if URL is not http or https.
     */
    Url.prototype.addToScene = function () {
        var _this = this;
        return new Promise(function (resolve, reject) {
            _this._getUrl().then(function (url) {
                app_1.App.callFunc('addurl', url).then(function () {
                    resolve(true);
                });
            }).catch(function (error) {
                reject(error);
            });
        });
    };
    return Url;
})();
exports.Url = Url;
},{"../internal/app":22}],36:[function(require,module,exports){
var Color = (function () {
    function Color(props) {
        if (props['rgb'] !== undefined) {
            this.setRgb(props['rgb']);
        }
        else if (props['irgb'] !== undefined) {
            this.setIrgb(props['irgb']);
        }
        else if (props['bgr'] !== undefined) {
            this.setBgr(props['bgr']);
        }
        else if (props['ibgr'] !== undefined) {
            this.setIbgr(props['ibgr']);
        }
        else {
            throw new Error('Do not call Color constructor without parameters.');
        }
    }
    Color.fromRGBString = function (rgb) {
        return new Color({ rgb: rgb });
    };
    Color.fromRGBInt = function (irgb) {
        return new Color({ irgb: irgb });
    };
    Color.fromBGRString = function (bgr) {
        return new Color({ bgr: bgr });
    };
    Color.fromBGRInt = function (ibgr) {
        return new Color({ ibgr: ibgr });
    };
    Color.prototype.getRgb = function () {
        return this._rgb;
    };
    Color.prototype.setRgb = function (rgb) {
        this._rgb = rgb.replace(/^#/, '');
        this._irgb = parseInt(this._rgb, 16);
        this._bgr = [this._rgb.substring(4, 6), this._rgb.substring(2, 4),
            this._rgb.substring(0, 2)].join('');
        this._ibgr = parseInt(this._bgr, 16);
        return this;
    };
    Color.prototype.getBgr = function () {
        return this._bgr;
    };
    Color.prototype.setBgr = function (bgr) {
        this.setRgb([bgr.substring(4, 6), bgr.substring(2, 4),
            bgr.substring(0, 2)
        ].join(''));
        return this;
    };
    Color.prototype.getIrgb = function () {
        return this._irgb;
    };
    Color.prototype.setIrgb = function (irgb) {
        var rgb = irgb.toString(16);
        while (rgb.length < 6) {
            rgb = '0' + rgb;
        }
        this.setRgb(rgb);
        return this;
    };
    Color.prototype.getIbgr = function () {
        return this._ibgr;
    };
    Color.prototype.setIbgr = function (ibgr) {
        var bgr = ibgr.toString(16);
        while (bgr.length < 6) {
            bgr = '0' + bgr;
        }
        this.setBgr(bgr);
        return this;
    };
    return Color;
})();
exports.Color = Color;
},{}],37:[function(require,module,exports){
// simple event emitter
var EventEmitter = (function () {
    function EventEmitter() {
        this._handlers = {};
    }
    /** This function attaches a handler to an event. Duplicate handlers are allowed. */
    EventEmitter.prototype.on = function (event, handler) {
        if (this._handlers[event] === undefined) {
            this._handlers[event] = [];
        }
        this._handlers[event].push(handler);
    };
    /** This function lets an event trigger with any number of supplied parameters. */
    EventEmitter.prototype.emit = function (event) {
        var params = [];
        for (var _i = 1; _i < arguments.length; _i++) {
            params[_i - 1] = arguments[_i];
        }
        if (this._handlers[event] === undefined) {
            return;
        }
        for (var _a = 0, _b = this._handlers[event]; _a < _b.length; _a++) {
            var handler = _b[_a];
            handler.apply(this, params);
        }
    };
    return EventEmitter;
})();
exports.EventEmitter = EventEmitter;
},{}],38:[function(require,module,exports){
/// <reference path="../../defs/es6-promise.d.ts" />
var internal_1 = require('../internal/internal');
var IO = (function () {
    function IO() {
    }
    /**
     * param: (path: string)
     * ```
     * return: Promise<string>
     * ```
     *
     * Returns a base-64 encoded string of the target file's contents.
     * UTF-8 encoded files may be decoded through:
     * ```javascript
     * var decodedContent = decodeURIComponent(escape(window.atob(base64Content));
     * ```
     */
    IO.getFileContent = function (path) {
        return new Promise(function (resolve) {
            resolve(internal_1.exec('GetFileContent', path));
        });
    };
    /**
     * param: (url: string)
     * ```
     * return: Promise<string>
     * ```
     *
     * Returns a base-64 encoded string of the target endpoint's contents.
     * Redirects are resolved, and this bypasses access-control-allow-origin.
     *
     * UTF-8 encoded content may be decoded through:
     * ```javascript
     * var decodedContent = decodeURIComponent(escape(window.atob(base64Content));
     * ```
     */
    IO.getWebContent = function (url) {
        return new Promise(function (resolve) {
            internal_1.exec('GetWebContent', url, function (encoded) {
                resolve(encoded);
            });
        });
    };
    /**
     * param: (url: string)
     *
     * Opens a URL in the user's default browser. URL must specify HTTP or HTTPS.
     *
     */
    IO.openUrl = function (url) {
        internal_1.exec('OpenUrl', url);
    };
    /**
     * param: ([options] [, filter]) -- see below
     * ```
     * return: Promise<string[]>
     * ```
     * Opens a file dialog for the user to select a file (or multiple files).
     * Resolves with an array of strings, each of which contains the full path
     * and filename of a selected file. Rejects when the dialog is canceled.
     *
     * The first (optional) argument is a JSON object that can be used to indicate
     * that certain flags should be true. These are documented as follows:
     * - `allowMultiSelect`: allows users to select multiple files.
     * - `fileMustExist`: prevents users from typing a name of a nonexistent file
     * - `forceShowHidden`: lets the dialog show files marked as System or Hidden
     *  (but not both)
     *
     * The second argument (also optional) is a JSON object used to specify the
     * filter for items to be displayed. It takes two members:
     * - `name`: the description of the filter (for example: Image Files)
     * - `extensions`: an array of file extensions (for example: `['jpg','bmp']`);
     */
    IO.openFileDialog = function (optionBag, filter) {
        return new Promise(function (resolve, reject) {
            var flags = 0;
            if (optionBag !== undefined && optionBag !== null) {
                if (optionBag.allowMultiSelect === true) {
                    flags = flags | IO._ALLOW_MULTI_SELECT;
                }
                if (optionBag.fileMustExist === true) {
                    flags = flags | IO._FILE_MUST_EXIST;
                }
                if (optionBag.forceShowHidden === true) {
                    flags = flags | IO._FORCE_SHOW_HIDDEN;
                }
            }
            var filterString = '';
            if (filter !== undefined && filter !== null &&
                filter.name !== undefined && filter.extensions !== undefined) {
                filterString = filter.name + '|';
                filterString += (filter.extensions.map(function (val) {
                    return '*.' + val;
                })).join(';');
                filterString += '||';
            }
            internal_1.exec('OpenFileDialogAsync', null, null, String(flags), filterString, function (path) {
                if (path !== 'null') {
                    resolve(path.split('|'));
                }
                else {
                    reject(Error('File selection cancelled.'));
                }
            });
        });
    };
    IO._ALLOW_MULTI_SELECT = 0x200;
    IO._FILE_MUST_EXIST = 0x1000;
    IO._FORCE_SHOW_HIDDEN = 0x10000000;
    return IO;
})();
exports.IO = IO;
},{"../internal/internal":25}],39:[function(require,module,exports){
/// <reference path="../../defs/es6-promise.d.ts" />
var isReady = false;
var readyPromise = new Promise(function (resolve) {
    document.addEventListener('xsplit-js-ready', function () {
        resolve();
    });
    if (isReady) {
        resolve();
    }
});
function ready() {
    return readyPromise;
}
exports.ready = ready;
function setReady() {
    isReady = true;
}
exports.setReady = setReady;
},{}],40:[function(require,module,exports){
/**
 *  The Rectangle class is a utility class used in many different parts of the
 *  framework. Please note that there are cases where the framework uses
 *  absolute (pixel) measurements, and cases where relative measurements are
 *  required (0 being the left/top edges and 1 being the right/bottom edges.)
 *
 *  Please check the documentation of each function to determine the necessary
 *  parameters for the Rectangle to be created.
 */
var Rectangle = (function () {
    function Rectangle() {
    }
    /** Gets the top value */
    Rectangle.prototype.getTop = function () {
        return this._top;
    };
    /** Sets the top value */
    Rectangle.prototype.setTop = function (top) {
        this._top = top;
        if (this._bottom !== undefined &&
            this._height !== (this._top - this._bottom)) {
            this.setHeight(Math.abs(this._top - this._bottom));
        }
        else if (this._height !== undefined &&
            this._bottom !== (this._top + this._height)) {
            this.setBottom(this._top + this._height);
        }
        return this;
    };
    /** Gets the left value */
    Rectangle.prototype.getLeft = function () {
        return this._left;
    };
    /** Sets the left value */
    Rectangle.prototype.setLeft = function (left) {
        this._left = left;
        if (this._right !== undefined &&
            this._width !== Math.abs(this._right - this._left)) {
            this.setWidth(Math.abs(this._right - this._left));
        }
        else if (this._width !== undefined &&
            this._height !== (this._left + this._width)) {
            this.setRight(this._left + this._width);
        }
        return this;
    };
    /** Gets the right value */
    Rectangle.prototype.getRight = function () {
        return this._right;
    };
    /** Sets the right value */
    Rectangle.prototype.setRight = function (right) {
        this._right = right;
        if (this._left !== undefined &&
            this._width !== Math.abs(this._right - this._left)) {
            this.setWidth(Math.abs(this._right - this._left));
        }
        else if (this._width !== undefined &&
            this._left !== (this._right - this._width)) {
            this.setLeft(this._right - this._width);
        }
        return this;
    };
    /** Gets the bottom value */
    Rectangle.prototype.getBottom = function () {
        return this._bottom;
    };
    /** Sets the bottom value */
    Rectangle.prototype.setBottom = function (bottom) {
        this._bottom = bottom;
        if (this._top !== undefined &&
            this._height !== Math.abs(this._top - this._bottom)) {
            this.setHeight(Math.abs(this._top - this._bottom));
        }
        else if (this._height !== undefined &&
            this._top !== (this._bottom - this._height)) {
            this.setTop(this._bottom - this._height);
        }
        return this;
    };
    /** Gets the width value */
    Rectangle.prototype.getWidth = function () {
        return this._width;
    };
    /** Sets the width value */
    Rectangle.prototype.setWidth = function (width) {
        this._width = width;
        if (this._right !== undefined &&
            this._left !== (this._right - this._width)) {
            this.setLeft(this._right - this._width);
        }
        else if (this._left !== undefined &&
            this._right !== (this._left + this._width)) {
            this.setRight(this._left + this._width);
        }
        return this;
    };
    /** Gets the height value */
    Rectangle.prototype.getHeight = function () {
        return this._height;
    };
    /** Sets the height value */
    Rectangle.prototype.setHeight = function (height) {
        this._height = height;
        if (this._top !== undefined &&
            this._bottom !== (this._top + this._height)) {
            this.setBottom(this._top + this._height);
        }
        else if (this._bottom !== undefined &&
            this._top !== (this._bottom - this._height)) {
            this.setTop(this._bottom - this._height);
        }
        return this;
    };
    /**
     *  param: (width: number, height: number)
     *  ```
     *  return: Rectangle
     *  ```
     *  Creates a rectangle from width and height dimensions. Absolute (pixels)
     *  and relative (0-1) dimensions are accepted. Refer to the documentation
     *  of each individual function to see which one is necessary.
     */
    Rectangle.fromDimensions = function (width, height) {
        if (width < 0 || height < 0) {
            throw new Error('Rectangle dimensions cannot be negative.');
        }
        var rect = new Rectangle();
        rect._width = width;
        rect._height = height;
        return rect;
    };
    /**
     *  param: (top: number, left: number, right: number, bottom: number)
     *  ```
     *  return: Rectangle
     *  ```
     *  Creates a rectangle from coordinates. Absolute (pixels)
     *  and relative (0-1) dimensions are accepted. Refer to the documentation
     *  of each individual function to see which one is necessary.
     */
    Rectangle.fromCoordinates = function (top, left, right, bottom) {
        if (top > bottom) {
            throw new Error('Top coordinate must be smaller than bottom.');
        }
        else if (left > right) {
            throw new Error('Right coordinate must be smaller than left.');
        }
        var rect = new Rectangle();
        rect._top = top;
        rect._left = left;
        rect.setRight(right); // calculates width
        rect.setBottom(bottom); // calculates height
        return rect;
    };
    /**
     *  return: string
     *
     *  Returns a comma-separated string containing the width and height values.
     */
    Rectangle.prototype.toDimensionString = function () {
        return this._width + ',' + this._height;
    };
    /**
     *  return: string
     *
     *  Returns a comma-separated string containing the coordinates in the order:
     *  left, top, right, bottom.
     */
    Rectangle.prototype.toCoordinateString = function () {
        if (this._left === undefined) {
            throw new Error('This Rectangle instance does not have coordinates.');
        }
        else {
            return this._left + ',' + this._top + ',' + this._right + ',' + this._bottom;
        }
    };
    /**
     *  return: string
     *  ```
     *  param: (format ?: string)
     *  ```
     *  Returns a string representation of the Rectangle object. If the format
     *  optional parameter is omitted, then this is simply the string from
     *  `toDimensionString()`. Sample usage:
     *
     *  ```javascript
     *  console.log(rect.toString('Origin is at (:left, :top)'));```
     *
     *  You can format the output string by specifying the following markers in
     *  the parameter:
     *  - :left
     *  - :top
     *  - :right
     *  - :bottom
     *  - :width
     *  - :height
     */
    Rectangle.prototype.toString = function (value) {
        if (value === undefined) {
            return this.toDimensionString(); // all rectangles have dimensions
        }
        else {
            var format = value;
            format = format.replace(':left', String(this._left));
            format = format.replace(':top', String(this._top));
            format = format.replace(':right', String(this._right));
            format = format.replace(':bottom', String(this._bottom));
            format = format.replace(':width', String(this._width));
            format = format.replace(':height', String(this._height));
            return format;
        }
    };
    return Rectangle;
})();
exports.Rectangle = Rectangle;
},{}],41:[function(require,module,exports){
/// <reference path="../../defs/es6-promise.d.ts" />
var __extends = (this && this.__extends) || function (d, b) {
    for (var p in b) if (b.hasOwnProperty(p)) d[p] = b[p];
    function __() { this.constructor = d; }
    __.prototype = b.prototype;
    d.prototype = new __();
};
var eventemitter_1 = require('../util/eventemitter');
var internal_1 = require('../internal/internal');
/** This utility class exposes functionality for source plugin developers to
 *  handle the configuration window for their source plugins. The framework also
 *  uses this class for its own internal purposes.
 *
 *  Developers can use this class to specify how their configuration HTML
 *  should be rendered within the built-in window in XSplit Broadcaster.
 *  This class also serves as an event emitter for specific important events.
 *
 * Inherits from: {@link #util/EventEmitter Util/EventEmitter}
 *
 *  At the moment, the only relevant event for developers is:
 *    - `set-selected-tab`: used when using Tabbed mode. Passes the name of the selected tab so configuration window can update itself accordingly.
 *
 *  Use the `on(event: string, handler: Function)` function to listen to an event.
 */
var SourceConfigWindow = (function (_super) {
    __extends(SourceConfigWindow, _super);
    /**
     *  Use getInstance() instead.
     */
    function SourceConfigWindow() {
        var _this = this;
        _super.call(this);
        window.addEventListener('message', function (event) {
            try {
                var data = JSON.parse(event.data);
            }
            catch (e) {
                // syntax error probably happened, exit gracefully
                return;
            }
            switch (data.event) {
                // currently, restrict messages to selected set
                case 'set-selected-tab':
                    this.emit(data.event, data.value);
                    break;
                case 'async-callback':
                    this.emit(data.event, {
                        asyncId: data.value.asyncId,
                        result: data.value.result
                    });
                    break;
            }
        }.bind(this));
        this.on('config-load', function () {
            _this._informConfigLoaded();
        });
        SourceConfigWindow._instance = this;
    }
    /**
     *  Gets the instance of the window utility. Use this instead of the constructor.
     */
    SourceConfigWindow.getInstance = function () {
        if (SourceConfigWindow._instance === undefined) {
            SourceConfigWindow._instance = new SourceConfigWindow();
        }
        return SourceConfigWindow._instance;
    };
    // helper function to communicate with built-in container
    SourceConfigWindow.prototype._notify = function (obj) {
        window.parent.postMessage(JSON.stringify(obj), '*');
    };
    /**
     *  Informs the application that the plugin intends to use the entire
     *  window for rendering its configuration.
     */
    SourceConfigWindow.prototype.useFullWindow = function () {
        this._setRenderMode(SourceConfigWindow._MODE_FULL);
        // use default size to avoid layout issues. plugin can resize later
        this.resizeConfig(354, 390);
    };
    /**
     *  param: ({customTabs: string[], tabOrder: string[]})
     *
     *  Informs the application that the plugin intends to use the existing tab
     *  system to render its configuration window.
     *
     *  The `customTabs` node should contain a list of tab titles that the plugin
     *  will create for itself.
     *
     *  The `tabOrder` node contains the desired order of tabs. This list comes
     *  from the specified custom tabs, and the set of reusable XSplit tabs:
     *  'Color', 'Layout' and 'Transition'.
     */
    SourceConfigWindow.prototype.useTabbedWindow = function (config) {
        this._setRenderMode(SourceConfigWindow._MODE_TABBED);
        this._declareCustomTabs(config.customTabs);
        this._setTabOrder(config.tabOrder);
    };
    SourceConfigWindow.prototype._setRenderMode = function (renderMode) {
        this._mode = renderMode;
        this._notify({
            event: 'set-mode',
            value: renderMode
        });
    };
    ;
    SourceConfigWindow.prototype._setTabOrder = function (tabArray) {
        this._notify({
            event: 'set-tab-order',
            value: JSON.stringify(tabArray)
        });
    };
    ;
    SourceConfigWindow.prototype._declareCustomTabs = function (tabArray) {
        this._notify({
            event: 'set-custom-tabs',
            value: JSON.stringify(tabArray)
        });
    };
    ;
    SourceConfigWindow.prototype._informConfigLoaded = function () {
        this._notify({ event: 'load' });
    };
    /**
     *  param: width<number>, height<number>
     *
     *  Resizes the configuration window. Currently only works when using full
     *  window mode.
     */
    SourceConfigWindow.prototype.resizeConfig = function (width, height) {
        this._notify({
            event: 'resize',
            value: JSON.stringify({
                width: width,
                height: height
            })
        });
    };
    ;
    /** Closes the configuration window. */
    SourceConfigWindow.prototype.closeConfig = function () {
        internal_1.exec('Close');
    };
    ;
    SourceConfigWindow._MODE_FULL = 'full';
    SourceConfigWindow._MODE_TABBED = 'embedded';
    return SourceConfigWindow;
})(eventemitter_1.EventEmitter);
exports.SourceConfigWindow = SourceConfigWindow;
},{"../internal/internal":25,"../util/eventemitter":37}],42:[function(require,module,exports){
/// <reference path="../../defs/es6-promise.d.ts" />
/// <reference path="../../defs/object.d.ts" />
var rectangle_1 = require('../util/rectangle');
var environment_1 = require('../core/environment');
var internal_1 = require('../internal/internal');
/**
 *  This class is used to spawn new browser processes that can be used to open
 *  other URLs. Source plugins do not have this functionality (but their
 *  configuration windows may use this.)
 *
 *  Note that opening a new dialog replaces the old one. Also, dialogs are
 *  considered to be the same type of window as their parent windows: e.g.,
 *  dialogs from extension windows are considered by the framework to have
 *  access to the same functions as extensions.
 *
 *  Most of the methods are chainable.
 *
 *  Sample usage:
 *
 *  ```javascript
 *  var xjs = require('xjs');
 *  var Dialog = xjs.Dialog;
 *
 *  xjs.ready().then(function() {
 *    var button = document.getElementById('openDialogButton');
 *    button.addEventListener('click', function() {
 *      xjs.Dialog.createDialog('your.url/here.html')
 *      .setSize(500, 800)
 *      .setTitle('ThisDialogReturnsAString')
 *      .setBorderOptions(true, false)
 *      .setButtons(true, true)
 *      .show()
 *      .getResult().then(function(result) {
 *        document.getElementById('input').value = result;
 *      });
 *    });
 *  });
 *
 *  // in the opened dialog, call Dialog.return() to return a value
 *  //
 *  // see documentation below for more details
 *  ```
 */
var Dialog = (function () {
    function Dialog() {
        var _this = this;
        if (environment_1.Environment.isSourcePlugin()) {
            throw new Error('Dialogs are not available for source plugins.');
        }
        else {
            this._result = null;
            var eventListener = function (e) {
                // self-deleting event listener
                e.target.removeEventListener(e.type, eventListener);
                _this._result = e.detail;
                _this._resultListener = null;
            };
            document.addEventListener('xsplit-dialog-result', eventListener);
            this._resultListener = eventListener;
            return this;
        }
    }
    /**
     *  param: (url: string)
     *
     *  return: Dialog
     *
     *  Creates a Dialog object pointing to a URL. Call the other methods to
     *  modify the dialog's properties, and `show()` to spawn the dialog.
     *
     * *Chainable.*
     */
    Dialog.createDialog = function (url) {
        var dialog = new Dialog();
        dialog._url = url;
        return dialog;
    };
    /**
     *  param: (url: string)
     *
     *  return: Dialog
     *
     *  Creates a Dialog object pointing to a URL, that autocloses on an outside
     *  click. AutoDialogs only have access to the `setSize` and `show` methods.
     *
     * *Chainable.*
     */
    Dialog.createAutoDialog = function (url) {
        if (environment_1.Environment.isSourceConfig()) {
            throw new Error('Auto dialogs are not available for config windows.');
        }
        else {
            var dialog = new Dialog();
            dialog._url = url;
            dialog._autoclose = true;
            return dialog;
        }
    };
    /**
     *  param: (result ?: string)
     *
     *  Closes this dialog with an optional string result. For more complex
     *  return values, try JSON.stringify. (Call this method from the dialog.)
     *
     *  As an alternative, lightweight dialogs that do not want to include xjs.js
     *  may simply call native XBC methods to return a value.
     *  ```javascript
     *  external.SetDialogResult(stringResult);
     *  external.Close();
     *  ```
     */
    Dialog.return = function (result) {
        if (result !== undefined) {
            internal_1.exec('SetDialogResult', result);
        }
        internal_1.exec('Close');
    };
    /**
     *  param: (width: number, height: number)
     *
     *  return: Dialog
     *
     *  Sets the size in pixels of the dialog to be displayed.
     *
     * *Chainable.*
     */
    Dialog.prototype.setSize = function (width, height) {
        if (width === void 0) { width = 300; }
        if (height === void 0) { height = 300; }
        this._size = rectangle_1.Rectangle.fromDimensions(width, height);
        return this;
    };
    /**
     *  param: (title: string)
     *
     *  return: Dialog
     *
     *  Sets the title of the dialog to be displayed.
     *
     * *Chainable.*
     */
    Dialog.prototype.setTitle = function (title) {
        if (this._autoclose) {
            throw new Error('Autoclosing dialogs cannot use this method.');
        }
        this._title = title;
        return this;
    };
    /**
     *  param: (showBorder: boolean, resizable: boolean)
     *
     *  return: Dialog
     *
     *  Specifies the border and resizable flags for the dialog to be displayed.
     *
     * *Chainable.*
     */
    Dialog.prototype.setBorderOptions = function (showBorder, resizable) {
        if (showBorder === void 0) { showBorder = false; }
        if (resizable === void 0) { resizable = false; }
        if (this._autoclose) {
            throw new Error('Autoclosing dialogs cannot use this method.');
        }
        this._showBorder = showBorder;
        this._resizable = resizable;
        return this;
    };
    /**
     *  param: (isMinimizeActive: boolean, isMaximizeActive: boolean)
     *
     *  return: Dialog
     *
     *  Specifies if the window buttons (minimize and maximize) should be active.
     *
     * *Chainable.*
     */
    Dialog.prototype.setButtons = function (isMinimizeActive, isMaximizeActive) {
        if (isMinimizeActive === void 0) { isMinimizeActive = false; }
        if (isMaximizeActive === void 0) { isMaximizeActive = false; }
        if (this._autoclose) {
            throw new Error('Autoclosing dialogs cannot use this method.');
        }
        this._minimize = isMinimizeActive;
        this._maximize = isMaximizeActive;
        return this;
    };
    /**
     *  return: Dialog
     *
     *  After configuring the dialog, call this function to spawn it.
     *
     * *Chainable.*
     */
    Dialog.prototype.show = function () {
        this._result = null;
        if (this._autoclose) {
            internal_1.exec('NewAutoDialog', this._url, '', this._size === undefined ?
                undefined : (this._size.getWidth() + ',' + this._size.getHeight()));
        }
        else {
            internal_1.exec('NewDialog', this._url, '', this._size === undefined ?
                undefined : (this._size.getWidth() + ',' + this._size.getHeight()), this._calculateFlags(), this._title);
        }
        return this;
    };
    /**
     *  return: Promise<string>
     *
     *  Gets the string result returned from the spawned dialog.
     */
    Dialog.prototype.getResult = function () {
        var _this = this;
        return new Promise(function (resolve) {
            if (_this._result !== null) {
                resolve(_this._result);
            }
            else if (_this._resultListener === null) {
                var eventListener = function (e) {
                    // self-deleting event listener
                    e.target.removeEventListener(e.type, eventListener);
                    _this._result = e.detail;
                    _this._resultListener = null;
                    resolve(_this._result);
                };
                document.addEventListener('xsplit-dialog-result', eventListener);
                _this._resultListener = eventListener;
            }
            else {
                Object.observe(_this, function (changes) {
                    // Search for changes with the name as result
                    var change = changes.find(function (elem) {
                        return elem.name === '_result';
                    });
                    if (change !== undefined) {
                        resolve(change.object._result);
                    }
                });
            }
        });
    };
    /**
     *  Closes the dialog that this window spawned.
     */
    Dialog.prototype.close = function () {
        internal_1.exec('CloseDialog');
    };
    Dialog.prototype._calculateFlags = function () {
        var flags = 0;
        if (this._showBorder) {
            flags += 1;
        }
        if (this._resizable) {
            flags += 4;
        }
        if (this._minimize) {
            flags += 8;
        }
        if (this._maximize) {
            flags += 16;
        }
        if (this._title || this._minimize || this._maximize) {
            flags += 2;
        }
        return String(flags);
    };
    return Dialog;
})();
exports.Dialog = Dialog;
if (environment_1.Environment.isSourceConfig() || environment_1.Environment.isExtension()) {
    window.OnDialogResult = function (result) {
        document.dispatchEvent(new CustomEvent('xsplit-dialog-result', {
            detail: result }));
    };
}
},{"../core/environment":3,"../internal/internal":25,"../util/rectangle":40}],43:[function(require,module,exports){
/// <reference path="../../defs/es6-promise.d.ts" />
var rectangle_1 = require('../util/rectangle');
var environment_1 = require('../core/environment');
var internal_1 = require('../internal/internal');
/**
 *  This class is used to spawn new browser processes that can be used to open
 *  other URLS. Source plugins do not have this functionality (but their
 *  configuration windows may use this.)
 *
 *  Note that opening a new dialog replaces the old one.
 *
 *  Most of the methods are chainable.
 *
 *  Sample usage:
 *
 *  ```javascript
 *  var xjs = require('xjs');
 *  var Dialog = xjs.Dialog;
 *
 *  xjs.ready().then(function() {
 *    var button = document.getElementById('openDialogButton');
 *    button.addEventListener('click', function() {
 *      xjs.Dialog.createDialog('your.url/here.html')
 *      .setSize(500, 800)
 *      .setTitle('ThisDialogReturnsAString')
 *      .setBorderOptions(true, false)
 *      .setButtons(true, true)
 *      .show()
 *      .getResult().then(function(result) {
 *        document.getElementById('input').value = result;
 *      });
 *    });
 *  });
 *
 *  // in the opened dialog, simply call
 *  // Dialog.return('returnedStringValue');
 *  // to return a value
 *  ```
 */
var Dialog = (function () {
    function Dialog() {
        if (environment_1.Environment.isSourcePlugin()) {
            throw new Error('Dialogs are not available for source plugins.');
        }
        else {
            return this;
        }
    }
    /**
     *  param: (url: string)
     *
     *  return: Dialog
     *
     *  Creates a Dialog object pointing to a URL. Call the other methods to
     *  modify the dialog's properties, and `show()` to spawn the dialog.
     *
     * *Chainable.*
     */
    Dialog.createDialog = function (url) {
        var dialog = new Dialog();
        dialog._url = url;
        return dialog;
    };
    /**
     *  param: (url: string)
     *
     *  return: Dialog
     *
     *  Creates a Dialog object pointing to a URL, that autocloses on an outside
     *  click. AutoDialogs only have access to the `setSize` and `show` methods.
     *
     * *Chainable.*
     */
    Dialog.createAutoDialog = function (url) {
        var dialog = new Dialog();
        dialog._url = url;
        dialog._autoclose = true;
        return dialog;
    };
    /**
     *  param: (result: string)
     *
     *  Closes this dialog with an optional string result. (Call this from the
     *  dialog.)
     */
    Dialog.return = function (result) {
        if (result !== undefined) {
            internal_1.exec('SetDialogResult', result);
        }
        internal_1.exec('Close');
    };
    /**
     *  param: (width: number, height: number)
     *
     *  return: Dialog
     *
     *  Sets the size of the dialog to be displayed.
     *
     * *Chainable.*
     */
    Dialog.prototype.setSize = function (width, height) {
        if (width === void 0) { width = 300; }
        if (height === void 0) { height = 300; }
        this._size = rectangle_1.Rectangle.fromDimensions(width, height);
        return this;
    };
    /**
     *  param: (title: string)
     *
     *  return: Dialog
     *
     *  Sets the title of the dialog to be displayed.
     *
     * *Chainable.*
     */
    Dialog.prototype.setTitle = function (title) {
        if (this._autoclose) {
            throw new Error('Autoclosing dialogs cannot use this method.');
        }
        this._title = title;
        return this;
    };
    /**
     *  param: (showBorder: boolean, resizable: boolean)
     *
     *  return: Dialog
     *
     *  Specifies the border and resizable flags for the dialog to be displayed.
     *
     * *Chainable.*
     */
    Dialog.prototype.setBorderOptions = function (showBorder, resizable) {
        if (showBorder === void 0) { showBorder = false; }
        if (resizable === void 0) { resizable = false; }
        if (this._autoclose) {
            throw new Error('Autoclosing dialogs cannot use this method.');
        }
        this._showBorder = showBorder;
        this._resizable = resizable;
        return this;
    };
    /**
     *  param: (isMinimizeActive: boolean, isMaximizeActive: boolean)
     *
     *  return: Dialog
     *
     *  Specifies if the window buttons (minimize and maximize) should be active.
     *
     * *Chainable.*
     */
    Dialog.prototype.setButtons = function (isMinimizeActive, isMaximizeActive) {
        if (isMinimizeActive === void 0) { isMinimizeActive = false; }
        if (isMaximizeActive === void 0) { isMaximizeActive = false; }
        if (this._autoclose) {
            throw new Error('Autoclosing dialogs cannot use this method.');
        }
        this._minimize = isMinimizeActive;
        this._maximize = isMaximizeActive;
        return this;
    };
    /**
     *  return: Dialog
     *
     *  After configuring the dialog, call this function to spawn it.
     *
     * *Chainable.*
     */
    Dialog.prototype.show = function () {
        if (this._autoclose) {
            internal_1.exec('NewAutoDialog', this._url, '', this._size === undefined ?
                undefined : (this._size.getWidth() + ',' + this._size.getHeight()));
        }
        else {
            internal_1.exec('NewDialog', this._url, '', this._size === undefined ?
                undefined : (this._size.getWidth() + ',' + this._size.getHeight()), this._calculateFlags(), this._title);
        }
        return this;
    };
    /**
     *  return: Promise<string>
     *
     *  Gets the string result returned from the spawned dialog.
     */
    Dialog.prototype.getResult = function () {
        return new Promise(function (resolve) {
            var eventListener = function (e) {
                // self-deleting event listener
                e.target.removeEventListener(e.type, eventListener);
                resolve(e.detail);
            };
            document.addEventListener('xsplit-dialog-result', eventListener);
        });
    };
    /**
     *  Closes the dialog that this window spawned.
     */
    Dialog.prototype.close = function () {
        internal_1.exec('CloseDialog');
    };
    Dialog.prototype._calculateFlags = function () {
        var flags = 0;
        if (this._showBorder) {
            flags += 1;
        }
        if (this._resizable) {
            flags += 4;
        }
        if (this._minimize) {
            flags += 8;
        }
        if (this._maximize) {
            flags += 16;
        }
        if (this._title || this._minimize || this._maximize) {
            flags += 2;
        }
        return String(flags);
    };
    return Dialog;
})();
exports.Dialog = Dialog;
if (environment_1.Environment.isSourceConfig() || environment_1.Environment.isExtension()) {
    window.OnDialogResult = function (result) {
        document.dispatchEvent(new CustomEvent('xsplit-dialog-result', {
            detail: result }));
    };
}
},{"../core/environment":3,"../internal/internal":20,"../util/rectangle":34}],37:[function(require,module,exports){
/// <reference path="../../defs/es6-promise.d.ts" />
var __extends = (this && this.__extends) || function (d, b) {
    for (var p in b) if (b.hasOwnProperty(p)) d[p] = b[p];
    function __() { this.constructor = d; }
    __.prototype = b.prototype;
    d.prototype = new __();
};
var environment_1 = require('../core/environment');
var eventemitter_1 = require('../util/eventemitter');
var app_1 = require('../internal/app');
var _RESIZE = '2';
/** This utility class represents the extension window. It allows manipulation
 *  of the window (e.g., resizing), and also serves as an event emitter
 *  for all events that the window should be able to handle.
 *
 *  Currently, only the following event is available:
 *    - `scene-load`: notifies in the event of a scene change. Handler is a function f(sceneNumber: number)
 *
 *  Use the `on(event: string, handler: Function)` function to listen to an event.
 *
 */
var ExtensionWindow = (function (_super) {
    __extends(ExtensionWindow, _super);
    /**
     *  Use getInstance() instead.
     */
    function ExtensionWindow() {
        _super.call(this);
        ExtensionWindow._instance = this;
    }
    /**
     *  Gets the instance of the window utility. Use this instead of the constructor.
     */
    ExtensionWindow.getInstance = function () {
        if (ExtensionWindow._instance === undefined) {
            ExtensionWindow._instance = new ExtensionWindow();
        }
        return ExtensionWindow._instance;
    };
    /** param: (width: number, height: number)
     *
     *  Resizes this extension's window.
     */
    ExtensionWindow.prototype.resize = function (width, height) {
        app_1.App.postMessage(_RESIZE, String(width), String(height));
    };
    return ExtensionWindow;
})(eventemitter_1.EventEmitter);
exports.ExtensionWindow = ExtensionWindow;
if (environment_1.Environment.isExtension()) {
    window.OnSceneLoad = function (view, scene) {
        if (Number(view) === 0) {
            ExtensionWindow.getInstance().emit('scene-load', Number(scene));
        }
    };
}
<<<<<<< HEAD
},{"../core/environment":3,"../internal/app":17,"../util/eventemitter":31}],38:[function(require,module,exports){
=======
},{"../core/environment":3,"../internal/app":22,"../util/eventemitter":37}],44:[function(require,module,exports){
>>>>>>> 1a379a98
/// <reference path="../../defs/es6-promise.d.ts" />
var __extends = (this && this.__extends) || function (d, b) {
    for (var p in b) if (b.hasOwnProperty(p)) d[p] = b[p];
    function __() { this.constructor = d; }
    __.prototype = b.prototype;
    d.prototype = new __();
};
var environment_1 = require('../core/environment');
var eventemitter_1 = require('../util/eventemitter');
/** This utility class is used internally by the framework for certain important
 *  processes. This class also exposes certain important events that the source
 *  plugin may emit.
 *
 * Inherits from: {@link #util/EventEmitter Util/EventEmitter}
 *
 *  Currently there are only two events:
 *    - `save-config`: signals the source that it should save the configuration object. Handler is a function f(config: JSON)
 *    - `apply-config`: signals the source that it should apply the changes that this configuration object describes. Handler is a function f(config: JSON)
 *    - `set-background-color`: only used when the native Color tab is reused and background color is set. Handler is a function f(colorHexNoNumberSign: string)
 *
 *  Use the `on(event: string, handler: Function)` function to listen to an event.
 */
var SourcePluginWindow = (function (_super) {
    __extends(SourcePluginWindow, _super);
    /**
     *  Use getInstance() instead.
     */
    function SourcePluginWindow() {
        _super.call(this);
        this.on('message-source', function (message) {
            if (message.request !== undefined) {
                if (message.request === 'saveConfig') {
                    this.emit('save-config', message.data);
                }
                else if (message.request === 'applyConfig') {
                    this.emit('apply-config', message.data);
                }
            }
        });
        SourcePluginWindow._instance = this;
    }
    /**
     *  Gets the instance of the window utility. Use this instead of the constructor.
     */
    SourcePluginWindow.getInstance = function () {
        if (SourcePluginWindow._instance === undefined) {
            SourcePluginWindow._instance = new SourcePluginWindow();
        }
        return SourcePluginWindow._instance;
    };
    return SourcePluginWindow;
})(eventemitter_1.EventEmitter);
exports.SourcePluginWindow = SourcePluginWindow;
if (environment_1.Environment.isSourcePlugin()) {
    window.MessageSource = function (message) {
        SourcePluginWindow.getInstance().emit('message-source', JSON.parse(message));
    };
    window.SetConfiguration = function (configObj) {
        try {
            var data = JSON.parse(configObj);
            var source = SourcePluginWindow.getInstance();
            source.emit('apply-config', data);
            source.emit('save-config', data);
        }
        catch (e) {
            // syntax error probably happened, exit gracefully
            return;
        }
    };
    window.setBackGroundColor = function (color) {
        SourcePluginWindow.getInstance().emit('set-background-color', color);
    };
}
},{"../core/environment":3,"../util/eventemitter":37}],"xjs":[function(require,module,exports){
function __export(m) {
    for (var p in m) if (!exports.hasOwnProperty(p)) exports[p] = m[p];
}
require('./internal/init');
__export(require('./util/color'));
__export(require('./util/rectangle'));
__export(require('./util/io'));
__export(require('./core/environment'));
__export(require('./core/app'));
__export(require('./core/channel'));
__export(require('./core/scene'));
__export(require('./core/transition'));
__export(require('./core/extension'));
__export(require('./core/item/item'));
__export(require('./core/item/camera'));
__export(require('./core/item/game'));
__export(require('./core/item/audio'));
__export(require('./core/item/html'));
__export(require('./core/item/flash'));
__export(require('./core/item/screen'));
__export(require('./core/item/image'));
__export(require('./core/item/media'));
var ichroma_1 = require('./core/item/ichroma');
exports.KeyingType = ichroma_1.KeyingType;
exports.ChromaPrimaryColors = ichroma_1.ChromaPrimaryColors;
exports.ChromaAntiAliasLevel = ichroma_1.ChromaAntiAliasLevel;
__export(require('./system/system'));
__export(require('./system/audio'));
__export(require('./system/game'));
__export(require('./system/camera'));
__export(require('./system/microphone'));
__export(require('./system/url'));
__export(require('./window/config'));
__export(require('./window/source'));
__export(require('./window/extension'));
__export(require('./window/dialog'));
var ready_1 = require('./util/ready');
exports.ready = ready_1.ready;
<<<<<<< HEAD
},{"./core/app":1,"./core/channel":2,"./core/environment":3,"./core/item/audio":4,"./core/item/camera":5,"./core/item/game":6,"./core/item/html":7,"./core/item/ichroma":9,"./core/item/item":13,"./core/scene":15,"./core/transition":16,"./internal/init":19,"./system/audio":25,"./system/camera":26,"./system/game":27,"./system/microphone":28,"./system/system":29,"./util/color":30,"./util/io":32,"./util/ready":33,"./util/rectangle":34,"./window/config":35,"./window/dialog":36,"./window/extension":37,"./window/source":38}]},{},["xjs"]);
=======
},{"./core/app":1,"./core/channel":2,"./core/environment":3,"./core/extension":4,"./core/item/audio":5,"./core/item/camera":6,"./core/item/flash":7,"./core/item/game":8,"./core/item/html":9,"./core/item/ichroma":11,"./core/item/image":15,"./core/item/item":16,"./core/item/media":18,"./core/item/screen":19,"./core/scene":20,"./core/transition":21,"./internal/init":24,"./system/audio":30,"./system/camera":31,"./system/game":32,"./system/microphone":33,"./system/system":34,"./system/url":35,"./util/color":36,"./util/io":38,"./util/ready":39,"./util/rectangle":40,"./window/config":41,"./window/dialog":42,"./window/extension":43,"./window/source":44}]},{},["xjs"]);
>>>>>>> 1a379a98
<|MERGE_RESOLUTION|>--- conflicted
+++ resolved
@@ -5,6 +5,8 @@
 var audio_1 = require('../system/audio');
 var json_1 = require('../internal/util/json');
 var xml_1 = require('../internal/util/xml');
+var internal_1 = require('../internal/internal');
+var environment_1 = require('./environment');
 var transition_1 = require('./transition');
 var DEFAULT_SILENCE_DETECTION_THRESHOLD = 5;
 var DEFAULT_SILENCE_DETECTION_PERIOD = 1000;
@@ -538,12 +540,6 @@
             });
         });
     };
-<<<<<<< HEAD
-    return App;
-})();
-exports.App = App;
-},{"../internal/app":17,"../internal/util/json":22,"../internal/util/xml":24,"../system/audio":25,"../util/rectangle":34,"./transition":16}],2:[function(require,module,exports){
-=======
     /**
      * return: Promise<boolean>
      *
@@ -573,7 +569,6 @@
 })();
 exports.App = App;
 },{"../internal/app":22,"../internal/internal":25,"../internal/util/json":27,"../internal/util/xml":29,"../system/audio":30,"../util/rectangle":40,"./environment":3,"./transition":21}],2:[function(require,module,exports){
->>>>>>> 1a379a98
 var app_1 = require('../internal/app');
 var Channel = (function () {
     /** Channel constructor (only used internally) */
@@ -1473,11 +1468,7 @@
         });
     };
     /**
-<<<<<<< HEAD
-     * param: value<string>
-=======
      * param: value<boolean>
->>>>>>> 1a379a98
      * ```
      * return: Promise<HTMLItem>
      * ```
@@ -1664,11 +1655,7 @@
         });
     };
     /**
-<<<<<<< HEAD
-     * param: value<string>
-=======
      * param: value<boolean>
->>>>>>> 1a379a98
      * ```
      * return: Promise<HTMLItem>
      * ```
@@ -1764,15 +1751,9 @@
      * ```
      * return: Promise<HTMLItem>
      * ```
-<<<<<<< HEAD
      *
      * Enable or disabled transparency of CEF browser
      *
-=======
-     *
-     * Enable or disabled transparency of CEF browser
-     *
->>>>>>> 1a379a98
      * *Chainable.*
      */
     HTMLItem.prototype.enableBrowserTransparency = function (value) {
@@ -1787,14 +1768,9 @@
     /**
      * return: Promise<Rectangle>
      *
-<<<<<<< HEAD
-     * Gets the custom browser window size for the source, if set,
-     * regardless of its layout on the mixer
-=======
      * Gets the custom browser window size (in pixels) for the source, if set,
      * regardless of its layout on the mixer. Returns a (0, 0) Rectangle if no
      * custom size has been set.
->>>>>>> 1a379a98
      *
      * See also: {@link #util/Rectangle Util/Rectangle}
      */
@@ -6787,234 +6763,6 @@
 }
 },{"../core/environment":3,"../internal/internal":25,"../util/rectangle":40}],43:[function(require,module,exports){
 /// <reference path="../../defs/es6-promise.d.ts" />
-var rectangle_1 = require('../util/rectangle');
-var environment_1 = require('../core/environment');
-var internal_1 = require('../internal/internal');
-/**
- *  This class is used to spawn new browser processes that can be used to open
- *  other URLS. Source plugins do not have this functionality (but their
- *  configuration windows may use this.)
- *
- *  Note that opening a new dialog replaces the old one.
- *
- *  Most of the methods are chainable.
- *
- *  Sample usage:
- *
- *  ```javascript
- *  var xjs = require('xjs');
- *  var Dialog = xjs.Dialog;
- *
- *  xjs.ready().then(function() {
- *    var button = document.getElementById('openDialogButton');
- *    button.addEventListener('click', function() {
- *      xjs.Dialog.createDialog('your.url/here.html')
- *      .setSize(500, 800)
- *      .setTitle('ThisDialogReturnsAString')
- *      .setBorderOptions(true, false)
- *      .setButtons(true, true)
- *      .show()
- *      .getResult().then(function(result) {
- *        document.getElementById('input').value = result;
- *      });
- *    });
- *  });
- *
- *  // in the opened dialog, simply call
- *  // Dialog.return('returnedStringValue');
- *  // to return a value
- *  ```
- */
-var Dialog = (function () {
-    function Dialog() {
-        if (environment_1.Environment.isSourcePlugin()) {
-            throw new Error('Dialogs are not available for source plugins.');
-        }
-        else {
-            return this;
-        }
-    }
-    /**
-     *  param: (url: string)
-     *
-     *  return: Dialog
-     *
-     *  Creates a Dialog object pointing to a URL. Call the other methods to
-     *  modify the dialog's properties, and `show()` to spawn the dialog.
-     *
-     * *Chainable.*
-     */
-    Dialog.createDialog = function (url) {
-        var dialog = new Dialog();
-        dialog._url = url;
-        return dialog;
-    };
-    /**
-     *  param: (url: string)
-     *
-     *  return: Dialog
-     *
-     *  Creates a Dialog object pointing to a URL, that autocloses on an outside
-     *  click. AutoDialogs only have access to the `setSize` and `show` methods.
-     *
-     * *Chainable.*
-     */
-    Dialog.createAutoDialog = function (url) {
-        var dialog = new Dialog();
-        dialog._url = url;
-        dialog._autoclose = true;
-        return dialog;
-    };
-    /**
-     *  param: (result: string)
-     *
-     *  Closes this dialog with an optional string result. (Call this from the
-     *  dialog.)
-     */
-    Dialog.return = function (result) {
-        if (result !== undefined) {
-            internal_1.exec('SetDialogResult', result);
-        }
-        internal_1.exec('Close');
-    };
-    /**
-     *  param: (width: number, height: number)
-     *
-     *  return: Dialog
-     *
-     *  Sets the size of the dialog to be displayed.
-     *
-     * *Chainable.*
-     */
-    Dialog.prototype.setSize = function (width, height) {
-        if (width === void 0) { width = 300; }
-        if (height === void 0) { height = 300; }
-        this._size = rectangle_1.Rectangle.fromDimensions(width, height);
-        return this;
-    };
-    /**
-     *  param: (title: string)
-     *
-     *  return: Dialog
-     *
-     *  Sets the title of the dialog to be displayed.
-     *
-     * *Chainable.*
-     */
-    Dialog.prototype.setTitle = function (title) {
-        if (this._autoclose) {
-            throw new Error('Autoclosing dialogs cannot use this method.');
-        }
-        this._title = title;
-        return this;
-    };
-    /**
-     *  param: (showBorder: boolean, resizable: boolean)
-     *
-     *  return: Dialog
-     *
-     *  Specifies the border and resizable flags for the dialog to be displayed.
-     *
-     * *Chainable.*
-     */
-    Dialog.prototype.setBorderOptions = function (showBorder, resizable) {
-        if (showBorder === void 0) { showBorder = false; }
-        if (resizable === void 0) { resizable = false; }
-        if (this._autoclose) {
-            throw new Error('Autoclosing dialogs cannot use this method.');
-        }
-        this._showBorder = showBorder;
-        this._resizable = resizable;
-        return this;
-    };
-    /**
-     *  param: (isMinimizeActive: boolean, isMaximizeActive: boolean)
-     *
-     *  return: Dialog
-     *
-     *  Specifies if the window buttons (minimize and maximize) should be active.
-     *
-     * *Chainable.*
-     */
-    Dialog.prototype.setButtons = function (isMinimizeActive, isMaximizeActive) {
-        if (isMinimizeActive === void 0) { isMinimizeActive = false; }
-        if (isMaximizeActive === void 0) { isMaximizeActive = false; }
-        if (this._autoclose) {
-            throw new Error('Autoclosing dialogs cannot use this method.');
-        }
-        this._minimize = isMinimizeActive;
-        this._maximize = isMaximizeActive;
-        return this;
-    };
-    /**
-     *  return: Dialog
-     *
-     *  After configuring the dialog, call this function to spawn it.
-     *
-     * *Chainable.*
-     */
-    Dialog.prototype.show = function () {
-        if (this._autoclose) {
-            internal_1.exec('NewAutoDialog', this._url, '', this._size === undefined ?
-                undefined : (this._size.getWidth() + ',' + this._size.getHeight()));
-        }
-        else {
-            internal_1.exec('NewDialog', this._url, '', this._size === undefined ?
-                undefined : (this._size.getWidth() + ',' + this._size.getHeight()), this._calculateFlags(), this._title);
-        }
-        return this;
-    };
-    /**
-     *  return: Promise<string>
-     *
-     *  Gets the string result returned from the spawned dialog.
-     */
-    Dialog.prototype.getResult = function () {
-        return new Promise(function (resolve) {
-            var eventListener = function (e) {
-                // self-deleting event listener
-                e.target.removeEventListener(e.type, eventListener);
-                resolve(e.detail);
-            };
-            document.addEventListener('xsplit-dialog-result', eventListener);
-        });
-    };
-    /**
-     *  Closes the dialog that this window spawned.
-     */
-    Dialog.prototype.close = function () {
-        internal_1.exec('CloseDialog');
-    };
-    Dialog.prototype._calculateFlags = function () {
-        var flags = 0;
-        if (this._showBorder) {
-            flags += 1;
-        }
-        if (this._resizable) {
-            flags += 4;
-        }
-        if (this._minimize) {
-            flags += 8;
-        }
-        if (this._maximize) {
-            flags += 16;
-        }
-        if (this._title || this._minimize || this._maximize) {
-            flags += 2;
-        }
-        return String(flags);
-    };
-    return Dialog;
-})();
-exports.Dialog = Dialog;
-if (environment_1.Environment.isSourceConfig() || environment_1.Environment.isExtension()) {
-    window.OnDialogResult = function (result) {
-        document.dispatchEvent(new CustomEvent('xsplit-dialog-result', {
-            detail: result }));
-    };
-}
-},{"../core/environment":3,"../internal/internal":20,"../util/rectangle":34}],37:[function(require,module,exports){
-/// <reference path="../../defs/es6-promise.d.ts" />
 var __extends = (this && this.__extends) || function (d, b) {
     for (var p in b) if (b.hasOwnProperty(p)) d[p] = b[p];
     function __() { this.constructor = d; }
@@ -7070,11 +6818,7 @@
         }
     };
 }
-<<<<<<< HEAD
-},{"../core/environment":3,"../internal/app":17,"../util/eventemitter":31}],38:[function(require,module,exports){
-=======
 },{"../core/environment":3,"../internal/app":22,"../util/eventemitter":37}],44:[function(require,module,exports){
->>>>>>> 1a379a98
 /// <reference path="../../defs/es6-promise.d.ts" />
 var __extends = (this && this.__extends) || function (d, b) {
     for (var p in b) if (b.hasOwnProperty(p)) d[p] = b[p];
@@ -7187,8 +6931,4 @@
 __export(require('./window/dialog'));
 var ready_1 = require('./util/ready');
 exports.ready = ready_1.ready;
-<<<<<<< HEAD
-},{"./core/app":1,"./core/channel":2,"./core/environment":3,"./core/item/audio":4,"./core/item/camera":5,"./core/item/game":6,"./core/item/html":7,"./core/item/ichroma":9,"./core/item/item":13,"./core/scene":15,"./core/transition":16,"./internal/init":19,"./system/audio":25,"./system/camera":26,"./system/game":27,"./system/microphone":28,"./system/system":29,"./util/color":30,"./util/io":32,"./util/ready":33,"./util/rectangle":34,"./window/config":35,"./window/dialog":36,"./window/extension":37,"./window/source":38}]},{},["xjs"]);
-=======
-},{"./core/app":1,"./core/channel":2,"./core/environment":3,"./core/extension":4,"./core/item/audio":5,"./core/item/camera":6,"./core/item/flash":7,"./core/item/game":8,"./core/item/html":9,"./core/item/ichroma":11,"./core/item/image":15,"./core/item/item":16,"./core/item/media":18,"./core/item/screen":19,"./core/scene":20,"./core/transition":21,"./internal/init":24,"./system/audio":30,"./system/camera":31,"./system/game":32,"./system/microphone":33,"./system/system":34,"./system/url":35,"./util/color":36,"./util/io":38,"./util/ready":39,"./util/rectangle":40,"./window/config":41,"./window/dialog":42,"./window/extension":43,"./window/source":44}]},{},["xjs"]);
->>>>>>> 1a379a98
+},{"./core/app":1,"./core/channel":2,"./core/environment":3,"./core/extension":4,"./core/item/audio":5,"./core/item/camera":6,"./core/item/flash":7,"./core/item/game":8,"./core/item/html":9,"./core/item/ichroma":11,"./core/item/image":15,"./core/item/item":16,"./core/item/media":18,"./core/item/screen":19,"./core/scene":20,"./core/transition":21,"./internal/init":24,"./system/audio":30,"./system/camera":31,"./system/game":32,"./system/microphone":33,"./system/system":34,"./system/url":35,"./util/color":36,"./util/io":38,"./util/ready":39,"./util/rectangle":40,"./window/config":41,"./window/dialog":42,"./window/extension":43,"./window/source":44}]},{},["xjs"]);