--- conflicted
+++ resolved
@@ -204,11 +204,43 @@
     return App;
 })();
 exports.App = App;
-<<<<<<< HEAD
-},{"../internal/app":4,"../internal/environment":5,"../internal/internal":8,"../internal/util/json":10,"../internal/util/rectangle":11,"../internal/util/xml":12}],2:[function(require,module,exports){
+},{"../internal/app":5,"../internal/internal":8,"../internal/util/json":10,"../internal/util/rectangle":11,"../internal/util/xml":12,"./environment":2}],2:[function(require,module,exports){
+var Environment = (function () {
+    function Environment() {
+    }
+    Environment.initialize = function () {
+        if (Environment._initialized) {
+            return;
+        }
+        Environment._isHtml = (window.external &&
+            window.external['GetConfiguration'] !== undefined);
+        Environment._isConfig = (window.external &&
+            window.external['GetConfiguration'] === undefined &&
+            window.external['GetViewId'] !== undefined &&
+            window.external['GetViewId']() !== undefined);
+        Environment._isScript = (window.external &&
+            window.external['GetConfiguration'] === undefined &&
+            window.external['GetViewId'] !== undefined &&
+            window.external['GetViewId']() === undefined);
+        Environment._initialized = true;
+    };
+    Environment.isSourceHtml = function () {
+        return Environment._isHtml;
+    };
+    Environment.isSourceConfig = function () {
+        return Environment._isConfig;
+    };
+    Environment.isScriptPlugin = function () {
+        return Environment._isScript;
+    };
+    return Environment;
+})();
+exports.Environment = Environment;
+Environment.initialize();
+},{}],3:[function(require,module,exports){
 /// <reference path="../../../defs/es6-promise.d.ts" />
 var item_1 = require('../../internal/item');
-var environment_1 = require('../../internal/environment');
+var environment_1 = require('../environment');
 var json_1 = require('../../internal/util/json');
 var xml_1 = require('../../internal/util/xml');
 (function (ItemTypes) {
@@ -353,50 +385,11 @@
     return Item;
 })();
 exports.Item = Item;
-},{"../../internal/environment":5,"../../internal/item":9,"../../internal/util/json":10,"../../internal/util/xml":12}],3:[function(require,module,exports){
-/// <reference path="../../defs/es6-promise.d.ts" />
-var app_1 = require('../internal/app');
-var environment_1 = require('../internal/environment');
-var item_1 = require('./item/item');
-=======
-},{"../internal/app":4,"../internal/internal":7,"../internal/util/json":9,"../internal/util/rectangle":10,"../internal/util/xml":11,"./environment":2}],2:[function(require,module,exports){
-var Environment = (function () {
-    function Environment() {
-    }
-    Environment.initialize = function () {
-        if (Environment._initialized) {
-            return;
-        }
-        Environment._isHtml = (window.external &&
-            window.external['GetConfiguration'] !== undefined);
-        Environment._isConfig = (window.external &&
-            window.external['GetConfiguration'] === undefined &&
-            window.external['GetViewId'] !== undefined &&
-            window.external['GetViewId']() !== undefined);
-        Environment._isScript = (window.external &&
-            window.external['GetConfiguration'] === undefined &&
-            window.external['GetViewId'] !== undefined &&
-            window.external['GetViewId']() === undefined);
-        Environment._initialized = true;
-    };
-    Environment.isSourceHtml = function () {
-        return Environment._isHtml;
-    };
-    Environment.isSourceConfig = function () {
-        return Environment._isConfig;
-    };
-    Environment.isScriptPlugin = function () {
-        return Environment._isScript;
-    };
-    return Environment;
-})();
-exports.Environment = Environment;
-Environment.initialize();
-},{}],3:[function(require,module,exports){
+},{"../../internal/item":9,"../../internal/util/json":10,"../../internal/util/xml":12,"../environment":2}],4:[function(require,module,exports){
 /// <reference path="../../defs/es6-promise.d.ts" />
 var app_1 = require('../internal/app');
 var environment_1 = require('./environment');
->>>>>>> eb59171c
+var item_1 = require('./item/item');
 var Scene = (function () {
     function Scene(sceneNum) {
         this.id = sceneNum - 1;
@@ -539,11 +532,7 @@
     return Scene;
 })();
 exports.Scene = Scene;
-<<<<<<< HEAD
-},{"../internal/app":4,"../internal/environment":5,"./item/item":2}],4:[function(require,module,exports){
-=======
-},{"../internal/app":4,"./environment":2}],4:[function(require,module,exports){
->>>>>>> eb59171c
+},{"../internal/app":5,"./environment":2,"./item/item":3}],5:[function(require,module,exports){
 /// <reference path="../../defs/es6-promise.d.ts" />
 var internal_1 = require('./internal');
 var json_1 = require('./util/json');
@@ -618,44 +607,7 @@
     return App;
 })();
 exports.App = App;
-<<<<<<< HEAD
-},{"./internal":8,"./util/json":10}],5:[function(require,module,exports){
-var Environment = (function () {
-    function Environment() {
-    }
-    Environment.initialize = function () {
-        if (Environment._initialized) {
-            return;
-        }
-        Environment._isHtml = (window.external &&
-            window.external['GetConfiguration'] !== undefined);
-        Environment._isConfig = (window.external &&
-            window.external['GetConfiguration'] === undefined &&
-            window.external['GetViewId'] !== undefined &&
-            window.external['GetViewId']() !== undefined);
-        Environment._isScript = (window.external &&
-            window.external['GetConfiguration'] === undefined &&
-            window.external['GetViewId'] !== undefined &&
-            window.external['GetViewId']() === undefined);
-        Environment._initialized = true;
-    };
-    Environment.isSourceHtml = function () {
-        return Environment._isHtml;
-    };
-    Environment.isSourceConfig = function () {
-        return Environment._isConfig;
-    };
-    Environment.isScriptPlugin = function () {
-        return Environment._isScript;
-    };
-    return Environment;
-})();
-exports.Environment = Environment;
-Environment.initialize();
-},{}],6:[function(require,module,exports){
-=======
-},{"./internal":7,"./util/json":9}],5:[function(require,module,exports){
->>>>>>> eb59171c
+},{"./internal":8,"./util/json":10}],6:[function(require,module,exports){
 /// <reference path="../../defs/es6-promise.d.ts" />
 var Global = (function () {
     function Global() {
@@ -774,11 +726,7 @@
     });
 }
 init();
-<<<<<<< HEAD
-},{"./environment":5,"./global":6,"./internal":8,"./item":9}],8:[function(require,module,exports){
-=======
-},{"../core/environment":2,"./global":5,"./internal":7,"./item":8}],7:[function(require,module,exports){
->>>>>>> eb59171c
+},{"../core/environment":2,"./global":6,"./internal":8,"./item":9}],8:[function(require,module,exports){
 /// <reference path="../../defs/window.d.ts" />
 exports.DEBUG = false;
 var _callbacks = {};
@@ -912,11 +860,7 @@
     return Item;
 })();
 exports.Item = Item;
-<<<<<<< HEAD
-},{"./environment":5,"./internal":8}],10:[function(require,module,exports){
-=======
-},{"../core/environment":2,"./internal":7}],9:[function(require,module,exports){
->>>>>>> eb59171c
+},{"../core/environment":2,"./internal":8}],10:[function(require,module,exports){
 var xml_1 = require('./xml');
 var JSON = (function () {
     function JSON(xml) {
@@ -1186,9 +1130,5 @@
 __export(require('./environment'));
 __export(require('./app'));
 __export(require('./scene'));
-<<<<<<< HEAD
 __export(require('./item/item'));
-},{"../internal/init":7,"./app":1,"./item/item":2,"./scene":3}]},{},["xjs"]);
-=======
-},{"../internal/init":6,"./app":1,"./environment":2,"./scene":3}]},{},["xjs"]);
->>>>>>> eb59171c
+},{"../internal/init":7,"./app":1,"./environment":2,"./item/item":3,"./scene":4}]},{},["xjs"]);