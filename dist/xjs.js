require=(function e(t,n,r){function s(o,u){if(!n[o]){if(!t[o]){var a=typeof require=="function"&&require;if(!u&&a)return a(o,!0);if(i)return i(o,!0);var f=new Error("Cannot find module '"+o+"'");throw f.code="MODULE_NOT_FOUND",f}var l=n[o]={exports:{}};t[o][0].call(l.exports,function(e){var n=t[o][1][e];return s(n?n:e)},l,l.exports,e,t,n,r)}return n[o].exports}var i=typeof require=="function"&&require;for(var o=0;o<r.length;o++)s(r[o]);return s})({1:[function(require,module,exports){
/// <reference path="../../defs/es6-promise.d.ts" />
var app_1 = require('../internal/app');
var rectangle_1 = require('../util/rectangle');
var audio_1 = require('../system/audio');
var json_1 = require('../internal/util/json');
var xml_1 = require('../internal/util/xml');
var internal_1 = require('../internal/internal');
var environment_1 = require('./environment');
var transition_1 = require('./transition');
var DEFAULT_SILENCE_DETECTION_THRESHOLD = 5;
var DEFAULT_SILENCE_DETECTION_PERIOD = 1000;
/**
 * The App Class provides you methods to get and set application-related
 * functionalities.
 *
 * ### Basic Usage
 *
 * ```javascript
 * var xjs = require('xjs');
 * var App = new xjs.App();
 *
 * App.getFrameTime().then(function(frametime) {
 *   window.frametime = frametime;
 * });
 * ```
 */
var App = (function () {
    function App() {
    }
    /**
     * return: Promise<number>
     *
     * Gets application's frame time (duration per frame in 100ns unit)
     *
     * #### Usage
     *
     * ```javascript
     * App.getFrameTime().then(function(res) {
     *   var frameTime = res;
     * });
     * ```
     */
    App.prototype.getFrametime = function () {
        return new Promise(function (resolve) {
            app_1.App.get('frametime').then(function (val) {
                resolve(Number(val));
            });
        });
    };
    /**
     * return: Promise<Rectangle>
     *
     * Gets application default output resolution.
     *
     * See also: {@link #util/Rectangle Util/Rectangle}
     *
     * #### Usage
     *
     * ```javascript
     * App.getResolution().then(function(res) {
     *   var height = res.getHeight();
     *   var width = res.getWidth();
     * });
     * ```
     */
    App.prototype.getResolution = function () {
        return new Promise(function (resolve) {
            app_1.App.get('resolution').then(function (val) {
                var dimensions = val.split(",");
                resolve(rectangle_1.Rectangle.fromDimensions(parseInt(dimensions[0]), parseInt(dimensions[1])));
            });
        });
    };
    /**
     * return: Promise<Rectangle>
     *
     * Gets application viewport display resolution
     *
     * See also: {@link #util/Rectangle Util/Rectangle}
     *
     * #### Usage
     *
     * ```javascript
     * App.getViewport().then(function(res) {
     *   var height = res.getHeight();
     *   var width = res.getWidth();
     * });
     * ```
     */
    App.prototype.getViewport = function () {
        return new Promise(function (resolve) {
            app_1.App.get('viewport').then(function (val) {
                var dimensions = val.split(",");
                resolve(rectangle_1.Rectangle.fromDimensions(parseInt(dimensions[0]), parseInt(dimensions[1])));
            });
        });
    };
    /**
     * return: Promise<string>
     *
     * Refers to XSplit Broadcaster DLL file version number
     *
     * #### Usage
     *
     * ```javascript
     * App.getVersion().then(function(res) {
     *   var version = res;
     * });
     * ```
     */
    App.prototype.getVersion = function () {
        return new Promise(function (resolve) {
            resolve(app_1.App.get('version'));
        });
    };
    /**
     * return: Promise<number>
     *
     * Gets the total number of frames rendered
     *
     * #### Usage
     *
     * ```javascript
     * App.getFramesRendered().then(function(res) {
     *   var framesrendered = res;
     * });
     * ```
     */
    App.prototype.getFramesRendered = function () {
        return new Promise(function (resolve) {
            app_1.App.get('framesrendered').then(function (val) {
                resolve(Number(val));
            });
        });
    };
    // Audio Services
    /**
     * return: Promise<AudioDevice[]>
     *
     * Gets the primary microphone device used in the application
     *
     * See also: {@link #system/AudioDevice System/AudioDevice}
     *
     * ### Usage
     *
     * ```javascript
     * App.getPrimaryMic().then(function(audioDevice) {
     *   var primaryMic = audioDevice;
     * });
     * ```
     */
    App.prototype.getPrimaryMic = function () {
        return new Promise(function (resolve) {
            app_1.App.getAsList('microphonedev2').then(function (arr) {
                var audioDevices = arr.map(function (val) {
                    return audio_1.AudioDevice.parse(val);
                });
                if (audioDevices.length && audioDevices.length > 0) {
                    resolve(audioDevices[0]);
                }
                else {
                    resolve(new audio_1.AudioDevice({ id: "empty" }));
                }
            });
        });
    };
    /**
     * return: Promise<AudioDevice[]>
     *
     * Gets the primary speaker/audio render device used in the application
     *
     * See also: {@link #system/AudioDevice System/AudioDevice}
     *
     * ### Usage
     *
     * ```javascript
     * App.getPrimarySpeaker().then(function(audioDevice) {
     *   var primarySpeaker = audioDevice;
     * });
     * ```
     */
    App.prototype.getPrimarySpeaker = function () {
        return new Promise(function (resolve) {
            app_1.App.getAsList('microphonedev2').then(function (arr) {
                var audioDevices = arr.map(function (val) {
                    return audio_1.AudioDevice.parse(val);
                });
                if (audioDevices.length && audioDevices.length > 1) {
                    resolve(audioDevices[1]);
                }
                else {
                    resolve(new audio_1.AudioDevice({ id: "empty" }));
                }
            });
        });
    };
    /**
     * param: (device: AudioDevice)
     * ```
     * return: Promise<boolean>
     * ```
     *
     * Sets the primary microphone device to be used in the application
     *
     * See also: {@link #system/AudioDevice System/AudioDevice}
     *
     * ### Usage
     *
     * ```javascript
     * App.setPrimaryMic(device).then(function(val) {
     *   var isSet = val;
     * });
     * ```
     */
    App.prototype.setPrimaryMic = function (device) {
        return new Promise(function (resolve) {
            app_1.App.getAsList('microphonedev2').then(function (arr) {
                var audioDevices = arr.map(function (val) {
                    return audio_1.AudioDevice.parse(val);
                });
                audioDevices[0] = device;
                var dev = '';
                if (Array.isArray(audioDevices)) {
                    for (var i = 0; i < audioDevices.length; ++i) {
                        dev += audioDevices[i].toString();
                    }
                }
                dev = '<devices>' + dev + '</devices>';
                app_1.App.set('microphonedev2', dev).then(function (setVal) {
                    resolve(setVal);
                });
            });
        });
    };
    /**
     * param: (device: AudioDevice)
     * ```
     * return: Promise<boolean>
     * ```
     *
     * Sets the primary speaker/audio render device to be used in the application
     *
     * See also: {@link #system/AudioDevice System/AudioDevice}
     *
     * ### Usage
     *
     * ```javascript
     * App.setPrimarySpeaker(device).then(function(val) {
     *   var isSet = val;
     * });
     * ```
     */
    App.prototype.setPrimarySpeaker = function (device) {
        return new Promise(function (resolve) {
            app_1.App.getAsList('microphonedev2').then(function (arr) {
                var audioDevices = arr.map(function (val) {
                    return audio_1.AudioDevice.parse(val);
                });
                audioDevices[1] = device;
                var dev = '';
                if (Array.isArray(audioDevices)) {
                    for (var i = 0; i < audioDevices.length; ++i) {
                        dev += audioDevices[i].toString();
                    }
                }
                dev = '<devices>' + dev + '</devices>';
                app_1.App.set('microphonedev2', dev).then(function (setVal) {
                    resolve(setVal);
                });
            });
        });
    };
    /**
     * return: Promise<boolean>
     *
     * Gets whether silence detection is enabled
     *
     * ### Usage
     *
     * ```javascript
     * App.isSilenceDetectionEnabled().then(function(val) {
     *   var isEnabled = val;
     * });
     * ```
     */
    App.prototype.isSilenceDetectionEnabled = function () {
        return new Promise(function (resolve) {
            app_1.App.get('microphonegain').then(function (val) {
                var micGainObj = json_1.JSON.parse(val);
                resolve(micGainObj['enable'] == '1');
            });
        });
    };
    /**
     * param: (enabled: boolean)
     * ```
     * return: Promise<boolean>
     * ```
     *
     * Enables or disables silence detection
     *
     * ### Usage
     *
     * ```javascript
     * App.enableSilenceDetection(enabled).then(function(val) {
     *   var isSet = val;
     * });
     * ```
     */
    App.prototype.enableSilenceDetection = function (enabled) {
        return new Promise(function (resolve) {
            app_1.App.get('microphonegain').then(function (val) {
                var silenceDetectionObj = json_1.JSON.parse(decodeURIComponent(val));
                silenceDetectionObj['enable'] = (enabled ? '1' : '0');
                app_1.App.set('microphonegain', xml_1.XML.parseJSON(silenceDetectionObj).toString())
                    .then(function (setVal) {
                    resolve(setVal);
                });
            });
        });
    };
    /**
     * return: Promise<number>
     *
     * Gets silence detection period,
     * the length of time after voice detection before silence is again detected
     *
     * ### Usage
     *
     * ```javascript
     * App.getSilenceDetectionPeriod().then(function(val) {
     *   var silenceDetectionPeriod = val;
     * });
     * ```
     */
    App.prototype.getSilenceDetectionPeriod = function () {
        return new Promise(function (resolve) {
            app_1.App.get('microphonegain').then(function (val) {
                var micGainObj = json_1.JSON.parse(val);
                resolve(micGainObj['latency'] !== undefined ?
                    Number(micGainObj['latency']) : DEFAULT_SILENCE_DETECTION_PERIOD);
            });
        });
    };
    /**
     * param: (sdPeriod: number)
     * ```
     * return: Promise<boolean>
     * ```
     *
     * Sets silence detection period (0-60000 ms),
     * the length of time after voice detection before silence is again detected
     *
     * ### Usage
     *
     * ```javascript
     * App.setSilenceDetectionPeriod(sdPeriod).then(function(val) {
     *   var isSet = val;
     * });
     * ```
     */
    App.prototype.setSilenceDetectionPeriod = function (sdPeriod) {
        return new Promise(function (resolve, reject) {
            if (typeof sdPeriod !== 'number') {
                reject(Error('Silence detection period must be a number'));
            }
            else if (sdPeriod % 1 != 0) {
                reject(Error('Silence detection period must be an integer'));
            }
            else if (sdPeriod < 0 || sdPeriod > 60000) {
                reject(Error('Silence detection must be in the range 0-60000.'));
            }
            app_1.App.get('microphonegain').then(function (val) {
                var silenceDetectionObj = json_1.JSON.parse(decodeURIComponent(val));
                silenceDetectionObj['latency'] = (sdPeriod.toString());
                app_1.App.set('microphonegain', xml_1.XML.parseJSON(silenceDetectionObj).toString())
                    .then(function (setVal) {
                    resolve(setVal);
                });
            });
        });
    };
    /**
     * return: Promise<number>
     *
     * Gets silence detection threshold/silence amplitude
     *
     * ### Usage
     *
     * ```javascript
     * App.getSilenceDetectionThreshold().then(function(val) {
     *   var silenceDetectionTfhreshold = val;
     * });
     * ```
     */
    App.prototype.getSilenceDetectionThreshold = function () {
        return new Promise(function (resolve) {
            app_1.App.get('microphonegain').then(function (val) {
                var micGainObj = json_1.JSON.parse(val);
                resolve(micGainObj['gain'] !== undefined ?
                    Number(micGainObj['gain']) : DEFAULT_SILENCE_DETECTION_THRESHOLD);
            });
        });
    };
    /**
     * param: (sdThreshold: number)
     * ```
     * return: Promise<boolean>
     * ```
     *
     * Sets silence detection threshold/silence amplitude (values from 0-128)
     *
     * ### Usage
     *
     * ```javascript
     * App.setSilenceDetectionThreshold(sdThreshold).then(function(val) {
     *   var isSet = val;
     * });
     * ```
     */
    App.prototype.setSilenceDetectionThreshold = function (sdThreshold) {
        return new Promise(function (resolve, reject) {
            if (typeof sdThreshold !== 'number') {
                reject(Error('Silence detection threshold must be a number'));
            }
            else if (sdThreshold % 1 != 0) {
                reject(Error('Silence detection threshold must be an integer'));
            }
            else if (sdThreshold < 0 || sdThreshold > 128) {
                reject(Error('Silence detection threshold must be in the range 0-128.'));
            }
            app_1.App.get('microphonegain').then(function (val) {
                var silenceDetectionObj = json_1.JSON.parse(decodeURIComponent(val));
                silenceDetectionObj['gain'] = (sdThreshold.toString());
                app_1.App.set('microphonegain', xml_1.XML.parseJSON(silenceDetectionObj).toString())
                    .then(function (setVal) {
                    resolve(setVal);
                });
            });
        });
    };
    /**
     * param: (url: string [, width: number = 300 [, height: number = 300 [, flags: number [, title: string ]]]])
     *
     * Creates a persistent modal dialog.
     * This method is not available for source
     *
     * #### Usage
     *
     * ```javascript
     * // you may use the following:
     * //     * App.BORDER_ENABLE (1)
     * //     * App.BORDER_ENABLE_CAPTION (2)
     * //     * App.BORDER_ENABLE_SIZING (4)
     * //     * App.BORDER_ENABLE_MINIMIZE (8)
     * //     * App.BORDER_ENABLE_MAXIMIZE (16)
     * App.newDialog(url, width, height, flags, title);
     * ```
     */
    App.prototype.newDialog = function (url, width, height, flags, title) {
        if (width === void 0) { width = 300; }
        if (height === void 0) { height = 300; }
        if (environment_1.Environment.isSourcePlugin()) {
            throw new TypeError('function is not available for source');
        }
        else if (url !== undefined && url !== '') {
            var params = ['NewDialog', url, '', width + ',' + height];
            for (var i = 3; i < arguments.length; i++) {
                if (arguments[i] !== undefined)
                    params.push(String(arguments[i]));
            }
            internal_1.exec.apply(this, params);
        }
        else {
            throw new Error('URL parameter expected');
        }
    };
    /**
     * param: (url: string [, width: number = 300 [, height: number = 300]])
     *
     * Creates a dialog that automatically closes on outside click
     *
     * #### Usage
     *
     * ```javascript
     * App.newAutoDialog(url, width, height);
     * ```
     */
    App.prototype.newAutoDialog = function (url, width, height) {
        if (width === void 0) { width = 300; }
        if (height === void 0) { height = 300; }
        if (environment_1.Environment.isSourcePlugin()) {
            throw new TypeError('function is not available for source');
        }
        else if (url !== undefined && url !== '') {
            internal_1.exec('NewAutoDialog', url, width + ',' + height);
        }
        else {
            throw new Error('URL parameter expected');
        }
    };
    /**
     * Close a created dialog
     */
    App.prototype.closeDialog = function () {
        if (environment_1.Environment.isSourcePlugin()) {
            throw new TypeError('function is not available for source');
        }
        else {
            internal_1.exec('CloseDialog');
        }
    };
    // Transition Services
    /**
     * return: Promise<Transition>
     *
     * Gets the transition for scene changes
     *
     * See also: {@link #core/Transition Core/Transition}
     *
     * #### Usage
     *
     * ```javascript
     * App.getTransition().then(function(res) {
     *   var transitionid = res;
     * });
     * ```
     */
    App.prototype.getTransition = function () {
        return new Promise(function (resolve) {
            app_1.App.get('transitionid').then(function (val) {
                if (val === '') {
                    resolve(transition_1.Transition.NONE);
                }
                else {
                    resolve(transition_1.Transition[val.toUpperCase()]);
                }
            });
        });
    };
    /**
     * param: (transition: Transition)
     * ```
     * return: Promise<boolean>
     * ```
     *
     * Sets the transition for scene changes
     *
     * See also: {@link #core/Transition Core/Transition}
     *
     * #### Usage
     *
     * ```javascript
     * var xjs = require('xjs'),
     *     Transition = xjs.Transition,
     *     App = new xjs.App();
  
     * App.setTransition(Transition.CLOCK).then(function(val) {
     *  var isSet = val;
     * });
     * ```
     */
    App.prototype.setTransition = function (transition) {
        return new Promise(function (resolve) {
            app_1.App.set('transitionid', transition.toString()).then(function (val) {
                resolve(val);
            });
        });
    };
    /**
     * return: Promise<number>
     *
     * Gets the scene transition duration in milliseconds
     *
     * #### Usage
     *
     * ```javascript
     * App.getTransitionTime().then(function(res) {
     *   var transitiontime = res;
     * });
     * ```
     */
    App.prototype.getTransitionTime = function () {
        return new Promise(function (resolve) {
            app_1.App.get('transitiontime').then(function (val) {
                resolve(Number(val));
            });
        });
    };
    /**
     * param: (time: number)
     * ```
     * return: Promise<boolean>
     * ```
     *
     * Sets the scene transition duration in milliseconds
     *
     * #### Usage
     *
     * ```javascript
     * App.setTransitionTime(time).then(function(val) {
     *  var isSet = val;
     * });
     * ```
     */
    App.prototype.setTransitionTime = function (time) {
        return new Promise(function (resolve) {
            app_1.App.set('transitiontime', time.toString()).then(function (val) {
                resolve(val);
            });
        });
    };
    // Dialog Services
    App.BORDER_ENABLE = 1;
    App.BORDER_ENABLE_CAPTION = 2;
    App.BORDER_ENABLE_SIZING = 4;
    App.BORDER_ENABLE_MINIMIZE = 8;
    App.BORDER_ENABLE_MAXIMIZE = 16;
    return App;
})();
exports.App = App;
},{"../internal/app":17,"../internal/internal":20,"../internal/util/json":22,"../internal/util/xml":24,"../system/audio":25,"../util/rectangle":34,"./environment":2,"./transition":16}],2:[function(require,module,exports){
/**
 * This class allows detection of the context in which the HTML is located.
 */
var Environment = (function () {
    function Environment() {
    }
    /**
     * This method is only used internally.
     */
    Environment.initialize = function () {
        if (Environment._initialized) {
            return;
        }
        Environment._isSourcePlugin = (window.external &&
            window.external['GetConfiguration'] !== undefined);
        Environment._isSourceConfig = (window.external &&
            window.external['GetConfiguration'] === undefined &&
            window.external['GetViewId'] !== undefined &&
            window.external['GetViewId']() !== undefined);
        Environment._isExtension = (window.external &&
            window.external['GetConfiguration'] === undefined &&
            window.external['GetViewId'] !== undefined &&
            window.external['GetViewId']() === undefined);
        Environment._initialized = true;
    };
    /**
     * return: boolean
     *
     * Determines if this HTML is running as a source.
     */
    Environment.isSourcePlugin = function () {
        return Environment._isSourcePlugin;
    };
    /**
     * return: boolean
     * Determines if this HTML is running within the source configuration window.
     */
    Environment.isSourceConfig = function () {
        return Environment._isSourceConfig;
    };
    /**
     * return: boolean
     *
     * Determines if this HTML is running as an extension plugin.
     */
    Environment.isExtension = function () {
        return Environment._isExtension;
    };
    return Environment;
})();
exports.Environment = Environment;
Environment.initialize();
},{}],3:[function(require,module,exports){
/// <reference path="../../../defs/es6-promise.d.ts" />
var __extends = (this && this.__extends) || function (d, b) {
    for (var p in b) if (b.hasOwnProperty(p)) d[p] = b[p];
    function __() { this.constructor = d; }
    __.prototype = b.prototype;
    d.prototype = new __();
};
var mixin_1 = require('../../internal/util/mixin');
var item_1 = require('../../internal/item');
var iaudio_1 = require('./iaudio');
var item_2 = require('./item');
var environment_1 = require('../environment');
/**
 * The AudioItem class represents an audio device that has been added
 * to the stage.
 */
var AudioItem = (function (_super) {
    __extends(AudioItem, _super);
    function AudioItem() {
        _super.apply(this, arguments);
    }
    AudioItem.prototype.isSilenceDetectionEnabled = function () {
        var _this = this;
        return new Promise(function (resolve) {
            var slot = item_1.Item.attach(_this._id);
            item_1.Item.get('prop:AudioGainEnable', slot).then(function (val) {
                resolve(val === '1');
            });
        });
    };
    AudioItem.prototype.setSilenceDetectionEnabled = function (value) {
        var _this = this;
        return new Promise(function (resolve, reject) {
            if (environment_1.Environment.isSourcePlugin()) {
                reject(Error('Source plugins cannot update audio sources properties'));
            }
            else {
                var slot = item_1.Item.attach(_this._id);
                item_1.Item.set('prop:AudioGainEnable', (value ? '1' : '0'), slot)
                    .then(function (res) {
                    if (!res) {
                        reject(Error('Item set property failed'));
                    }
                    else {
                        resolve(_this);
                    }
                });
            }
        });
    };
    AudioItem.prototype.getSilenceThreshold = function () {
        var _this = this;
        return new Promise(function (resolve) {
            var slot = item_1.Item.attach(_this._id);
            item_1.Item.get('prop:AudioGain', slot).then(function (val) {
                resolve(Number(val));
            });
        });
    };
    AudioItem.prototype.setSilenceThreshold = function (value) {
        var _this = this;
        return new Promise(function (resolve, reject) {
            if (environment_1.Environment.isSourcePlugin()) {
                reject(Error('Source plugins cannot update audio sources properties'));
            }
            else if (typeof value !== 'number') {
                reject(Error('Only numbers are acceptable values for threshold'));
            }
            else if (value % 1 !== 0 || value < 0 || value > 128) {
                reject(Error('Only integers in the range 0-128 are acceptable for threshold'));
            }
            else {
                var slot = item_1.Item.attach(_this._id);
                item_1.Item.set('prop:AudioGain', String(value), slot).then(function (res) {
                    if (!res) {
                        reject(Error('Item set property failed'));
                    }
                    else {
                        resolve(_this);
                    }
                });
            }
        });
    };
    AudioItem.prototype.getSilencePeriod = function () {
        var _this = this;
        return new Promise(function (resolve) {
            var slot = item_1.Item.attach(_this._id);
            item_1.Item.get('prop:AudioGainLatency', slot).then(function (val) {
                resolve(Number(val));
            });
        });
    };
    AudioItem.prototype.setSilencePeriod = function (value) {
        var _this = this;
        return new Promise(function (resolve, reject) {
            if (environment_1.Environment.isSourcePlugin()) {
                reject(Error('Source plugins cannot update audio sources properties'));
            }
            else if (typeof value !== 'number') {
                reject(Error('Only numbers are acceptable values for period'));
            }
            else if (value % 1 !== 0 || value < 0 || value > 10000) {
                reject(Error('Only integers in the range 0-10000 are acceptable for period'));
            }
            else {
                var slot = item_1.Item.attach(_this._id);
                item_1.Item.set('prop:AudioGainLatency', String(value), slot).then(function (res) {
                    if (!res) {
                        reject(Error('Item set property failed'));
                    }
                    else {
                        resolve(_this);
                    }
                });
            }
        });
    };
    return AudioItem;
})(item_2.Item);
exports.AudioItem = AudioItem;
mixin_1.applyMixins(item_2.Item, [iaudio_1.ItemAudio]);
},{"../../internal/item":21,"../../internal/util/mixin":23,"../environment":2,"./iaudio":7,"./item":12}],4:[function(require,module,exports){
/// <reference path="../../../defs/es6-promise.d.ts" />
var __extends = (this && this.__extends) || function (d, b) {
    for (var p in b) if (b.hasOwnProperty(p)) d[p] = b[p];
    function __() { this.constructor = d; }
    __.prototype = b.prototype;
    d.prototype = new __();
};
var mixin_1 = require('../../internal/util/mixin');
var item_1 = require('../../internal/item');
var ilayout_1 = require('./ilayout');
var icolor_1 = require('./icolor');
var ichroma_1 = require('./ichroma');
var itransition_1 = require('./itransition');
var item_2 = require('./item');
/**
 * The CameraItem Class provides methods specifically used for camera items and
 * also methods that are shared between Item Classes. The
 * {@link #core/Scene Scene} class' getItems method would automatically return a
 * CameraItem object if there's a camera item on the specified scene.
 *
 * ### Basic Usage
 *
 * ```javascript
 * var XJS = require('xjs');
 *
 * XJS.Scene.getActiveScene().then(function(scene) {
 *   scene.getItems().then(function(items) {
 *     for (var i in items) {
 *       if (items[i] instanceof XJS.CameraItem) {
 *         // Manipulate your camera item here
 *         items[i].getDeviceId().then(function(id) {
 *           // Do something with the id
 *         });
 *       }
 *     }
 *   });
 * });
 * ```
 */
var CameraItem = (function (_super) {
    __extends(CameraItem, _super);
    function CameraItem() {
        _super.apply(this, arguments);
    }
    /**
     * return: Promise<string>
     *
     * Gets the device ID of the underlying camera deviec.
     */
    CameraItem.prototype.getDeviceId = function () {
        var _this = this;
        return new Promise(function (resolve) {
            var slot = item_1.Item.attach(_this._id);
            item_1.Item.get('prop:item', slot).then(function (val) {
                resolve(val);
            });
        });
    };
    // special color options pinning
    /**
     * param: value<boolean>
     *
     * Set this to true to share color settings across all instances of this
     * camera device on the stage.
     */
    CameraItem.prototype.setColorOptionsPinned = function (value) {
        var _this = this;
        return new Promise(function (resolve) {
            var slot = item_1.Item.attach(_this._id);
            item_1.Item.set('prop:cc_pin', value ? '1' : '0', slot).then(function () {
                resolve(_this);
            });
        });
    };
    /**
     * return: Promise<boolean>
     *
     * Checks whether color settings are shared across all instances of
     * this camera device on the stage.
     */
    CameraItem.prototype.getColorOptionsPinned = function () {
        var _this = this;
        return new Promise(function (resolve) {
            var slot = item_1.Item.attach(_this._id);
            item_1.Item.get('prop:cc_pin', slot).then(function (val) {
                resolve(val === '1' ? true : false);
            });
        });
    };
    // special chroma options pinning
    /**
     * param: (value: boolean)
     *
     * Set this to true to share chroma keying settings across all instances of
     * this camera device on the stage.
     */
    CameraItem.prototype.setKeyingOptionsPinned = function (value) {
        var _this = this;
        return new Promise(function (resolve) {
            var slot = item_1.Item.attach(_this._id);
            item_1.Item.set('prop:key_pin', value ? '1' : '0', slot).then(function () {
                resolve(_this);
            });
        });
    };
    /**
     * return: Promise<boolean>
     *
     * Checks whether chroma keying settings are shared across all instances of
     * this camera device on the stage.
     */
    CameraItem.prototype.getKeyingOptionsPinned = function () {
        var _this = this;
        return new Promise(function (resolve) {
            var slot = item_1.Item.attach(_this._id);
            item_1.Item.get('prop:key_pin', slot).then(function (val) {
                resolve(val === '1' ? true : false);
            });
        });
    };
    return CameraItem;
})(item_2.Item);
exports.CameraItem = CameraItem;
mixin_1.applyMixins(CameraItem, [ilayout_1.ItemLayout, icolor_1.ItemColor, ichroma_1.ItemChroma, itransition_1.ItemTransition]);
},{"../../internal/item":21,"../../internal/util/mixin":23,"./ichroma":8,"./icolor":9,"./ilayout":11,"./item":12,"./itransition":13}],5:[function(require,module,exports){
/// <reference path="../../../defs/es6-promise.d.ts" />
var __extends = (this && this.__extends) || function (d, b) {
    for (var p in b) if (b.hasOwnProperty(p)) d[p] = b[p];
    function __() { this.constructor = d; }
    __.prototype = b.prototype;
    d.prototype = new __();
};
var mixin_1 = require('../../internal/util/mixin');
var item_1 = require('../../internal/item');
var ilayout_1 = require('./ilayout');
var icolor_1 = require('./icolor');
var ichroma_1 = require('./ichroma');
var itransition_1 = require('./itransition');
var item_2 = require('./item');
var json_1 = require('../../internal/util/json');
var xml_1 = require('../../internal/util/xml');
var item_3 = require('./item');
var environment_1 = require('../environment');
/**
 * The GameItem Class provides methods specifically used for game items and
 * also methods that is shared between Item Classes. The
 * {@link #core/Scene Scene} class' getItems method would automatically return a
 * GameItem object if there's a game item on the specified scene.
 *
 * ### Basic Usage
 *
 * ```javascript
 * var XJS = require('xjs');
 *
 * XJS.Scene.getActiveScene().then(function(scene) {
 *   scene.getItems().then(function(items) {
 *     for (var i in items) {
 *       if (items[i] instanceof XJS.GameItem) {
 *         // Manipulate your game item here
 *         items[i].setOfflineImage(path); // just an example here
 *       }
 *     }
 *   });
 * });
 * ```
 */
var GameItem = (function (_super) {
    __extends(GameItem, _super);
    function GameItem() {
        _super.apply(this, arguments);
    }
    /**
     * return: Promise<boolean>
     *
     * Check if Game Special Optimization is currently enabled or not
     */
    GameItem.prototype.isSpecialOptimizationEnabled = function () {
        var _this = this;
        return new Promise(function (resolve) {
            var slot = item_1.Item.attach(_this._id);
            item_1.Item.get('GameCapSurfSharing').then(function (res) {
                resolve(res === '1');
            });
        });
    };
    /**
     * param: Promise<boolean>
     *
     * Set Game Special Optimization to on or off
     */
    GameItem.prototype.setSpecialOptimizationEnabled = function (value) {
        var _this = this;
        return new Promise(function (resolve) {
            var slot = item_1.Item.attach(_this._id);
            item_1.Item.set('GameCapSurfSharing', (value ? '1' : '0'), slot).then(function () {
                resolve(_this);
            });
        });
    };
    /**
     * return: Promise<boolean>
     *
     * Check if Show Mouse is currently enabled or not
     */
    GameItem.prototype.isShowMouseEnabled = function () {
        var _this = this;
        return new Promise(function (resolve) {
            var slot = item_1.Item.attach(_this._id);
            item_1.Item.get('GameCapShowMouse').then(function (res) {
                resolve(res === '1');
            });
        });
    };
    /**
     * param: value<boolean>
     *
     * Set Show Mouse in game to on or off
     */
    GameItem.prototype.setShowMouseEnabled = function (value) {
        var _this = this;
        return new Promise(function (resolve) {
            var slot = item_1.Item.attach(_this._id);
            item_1.Item.set('GameCapShowMouse', (value ? '1' : '0'), slot).then(function () {
                resolve(_this);
            });
        });
    };
    /**
     * param: path<string>
     *
     * Set the offline image of a game source
     */
    GameItem.prototype.setOfflineImage = function (path) {
        var _this = this;
        return new Promise(function (resolve, reject) {
            if (_this._type !== item_3.ItemTypes.GAMESOURCE) {
                reject(Error('Current item should be a game source'));
            }
            else if (environment_1.Environment.isSourcePlugin()) {
                reject(Error('Source plugins cannot update offline images of other sources'));
            }
            else if (!(_this._value instanceof xml_1.XML)) {
                _this.getValue().then(function () {
                    _this.setOfflineImage(path).then(function (itemObj) {
                        resolve(itemObj);
                    });
                });
            }
            else {
                var regExp = new RegExp('^(([A-Z|a-z]:\\\\[^*|"<>?\n]*)|(\\\\\\\\.*?' +
                    '\\\\.*)|([A-Za-z]+\\\\[^*|"<>?\\n]*))\.(png|gif|jpg|jpeg|tif)$');
                if (regExp.test(path) || path === '') {
                    var valueObj = json_1.JSON.parse(_this._value.toString());
                    valueObj['replace'] = path;
                    _this.setValue(xml_1.XML.parseJSON(valueObj)).then(function () {
                        resolve(_this);
                    });
                }
            }
        });
    };
    /**
     * return: Promise<string>
     *
     * Get the offline image of a game source
     */
    GameItem.prototype.getOfflineImage = function () {
        var _this = this;
        return new Promise(function (resolve, reject) {
            if (_this._type !== item_3.ItemTypes.GAMESOURCE) {
                reject(Error('Current item should be a game source'));
            }
            else {
                _this.getValue().then(function () {
                    var valueObj = json_1.JSON.parse(_this._value.toString());
                    resolve(valueObj['replace'] ? valueObj['replace'] : '');
                });
            }
        });
    };
    return GameItem;
})(item_2.Item);
exports.GameItem = GameItem;
mixin_1.applyMixins(GameItem, [ilayout_1.ItemLayout, icolor_1.ItemColor, ichroma_1.ItemChroma, itransition_1.ItemTransition]);
},{"../../internal/item":21,"../../internal/util/json":22,"../../internal/util/mixin":23,"../../internal/util/xml":24,"../environment":2,"./ichroma":8,"./icolor":9,"./ilayout":11,"./item":12,"./itransition":13}],6:[function(require,module,exports){
/// <reference path="../../../defs/es6-promise.d.ts" />
var __extends = (this && this.__extends) || function (d, b) {
    for (var p in b) if (b.hasOwnProperty(p)) d[p] = b[p];
    function __() { this.constructor = d; }
    __.prototype = b.prototype;
    d.prototype = new __();
};
var mixin_1 = require('../../internal/util/mixin');
var item_1 = require('../../internal/item');
var ilayout_1 = require('./ilayout');
var icolor_1 = require('./icolor');
var ichroma_1 = require('./ichroma');
var itransition_1 = require('./itransition');
var iconfig_1 = require('./iconfig');
var item_2 = require('./item');
var HTMLItem = (function (_super) {
    __extends(HTMLItem, _super);
    function HTMLItem() {
        _super.apply(this, arguments);
    }
    /**
     * return: Promise<string>
     *
     * Gets the URL of this webpage source.
     */
    HTMLItem.prototype.getURL = function () {
        var _this = this;
        return new Promise(function (resolve) {
            var slot = item_1.Item.attach(_this._id);
            item_1.Item.get('prop:item', slot).then(function (url) {
                resolve(url);
            });
        });
    };
    /**
     * param: value<string>
     *
     * Sets the URL of this webpage source.
     */
    HTMLItem.prototype.setURL = function (value) {
        var _this = this;
        return new Promise(function (resolve, reject) {
            var slot = item_1.Item.attach(_this._id);
            item_1.Item.set('prop:item', value, slot).then(function (code) {
                if (code) {
                    resolve(_this);
                }
                else {
                    reject('Invalid value');
                }
            });
        });
    };
    return HTMLItem;
})(item_2.Item);
exports.HTMLItem = HTMLItem;
mixin_1.applyMixins(HTMLItem, [ilayout_1.ItemLayout, icolor_1.ItemColor, ichroma_1.ItemChroma, itransition_1.ItemTransition, iconfig_1.ItemConfigurable]);
},{"../../internal/item":21,"../../internal/util/mixin":23,"./ichroma":8,"./icolor":9,"./iconfig":10,"./ilayout":11,"./item":12,"./itransition":13}],7:[function(require,module,exports){
/// <reference path="../../../defs/es6-promise.d.ts" />
var item_1 = require('../../internal/item');
var environment_1 = require('../environment');
var ItemAudio = (function () {
    function ItemAudio() {
    }
    ItemAudio.prototype.getVolume = function () {
        var _this = this;
        return new Promise(function (resolve) {
            var slot = item_1.Item.attach(_this._id);
            item_1.Item.get('prop:volume', slot).then(function (val) {
                resolve(Number(val));
            });
        });
    };
    ItemAudio.prototype.setVolume = function (value) {
        var _this = this;
        return new Promise(function (resolve, reject) {
            if (environment_1.Environment.isSourcePlugin()) {
                reject(Error('Source plugins cannot update audio source properties.'));
            }
            else {
                var slot = item_1.Item.attach(_this._id);
                value = value < 0 ? 0 : value > 100 ? 100 : value;
                item_1.Item.set('prop:volume', String(value), slot).then(function (res) {
                    if (!res) {
                        reject(Error('Item set property failed'));
                    }
                    else {
                        resolve(_this);
                    }
                });
            }
        });
    };
    ItemAudio.prototype.isMute = function () {
        var _this = this;
        return new Promise(function (resolve) {
            var slot = item_1.Item.attach(_this._id);
            item_1.Item.get('prop:mute', slot).then(function (val) {
                resolve(val === '1');
            });
        });
    };
    ItemAudio.prototype.setMute = function (value) {
        var _this = this;
        return new Promise(function (resolve, reject) {
            if (environment_1.Environment.isSourcePlugin()) {
                reject(Error('Source plugins cannot update audio sources properties'));
            }
            else {
                var slot = item_1.Item.attach(_this._id);
                item_1.Item.set('prop:mute', (value ? '1' : '0'), slot).then(function (res) {
                    if (!res) {
                        reject(Error('Item set property failed'));
                    }
                    else {
                        resolve(_this);
                    }
                });
            }
        });
    };
    ItemAudio.prototype.getAudioOffset = function () {
        var _this = this;
        return new Promise(function (resolve) {
            var slot = item_1.Item.attach(_this._id);
            item_1.Item.get('prop:AudioDelay', slot).then(function (val) {
                resolve(Number(val));
            });
        });
    };
    ItemAudio.prototype.setAudioOffset = function (value) {
        var _this = this;
        return new Promise(function (resolve, reject) {
            if (environment_1.Environment.isSourcePlugin()) {
                reject(Error('Source plugins cannot update audio sources properties'));
            }
            else {
                var slot = item_1.Item.attach(_this._id);
                item_1.Item.set('prop:AudioDelay', String(value), slot).then(function (res) {
                    if (!res) {
                        reject(Error('Item set property failed'));
                    }
                    else {
                        resolve(_this);
                    }
                });
            }
        });
    };
    ItemAudio.prototype.isStreamOnlyEnabled = function () {
        var _this = this;
        return new Promise(function (resolve) {
            var slot = item_1.Item.attach(_this._id);
            item_1.Item.get('prop:sounddev', slot).then(function (val) {
                resolve(val === '1');
            });
        });
    };
    ItemAudio.prototype.setStreamOnlyEnabled = function (value) {
        var _this = this;
        return new Promise(function (resolve, reject) {
            if (environment_1.Environment.isSourcePlugin()) {
                reject(Error('Source plugins cannot update audio sources properties'));
            }
            else {
                var slot = item_1.Item.attach(_this._id);
                item_1.Item.set('prop:sounddev', (value ? '1' : '0'), slot).then(function (res) {
                    if (!res) {
                        reject(Error('Item set property failed'));
                    }
                    else {
                        resolve(_this);
                    }
                });
            }
        });
    };
    return ItemAudio;
})();
exports.ItemAudio = ItemAudio;
},{"../../internal/item":21,"../environment":2}],8:[function(require,module,exports){
/// <reference path="../../../defs/es6-promise.d.ts" />
var item_1 = require('../../internal/item');
var color_1 = require('../../util/color');
(function (KeyingType) {
    KeyingType[KeyingType["LEGACY"] = 0] = "LEGACY";
    KeyingType[KeyingType["COLORKEY"] = 1] = "COLORKEY";
    KeyingType[KeyingType["RGBKEY"] = 2] = "RGBKEY"; // Chroma Key RGB Mode
})(exports.KeyingType || (exports.KeyingType = {}));
var KeyingType = exports.KeyingType;
(function (ChromaPrimaryColors) {
    ChromaPrimaryColors[ChromaPrimaryColors["RED"] = 0] = "RED";
    ChromaPrimaryColors[ChromaPrimaryColors["GREEN"] = 1] = "GREEN";
    ChromaPrimaryColors[ChromaPrimaryColors["BLUE"] = 2] = "BLUE";
})(exports.ChromaPrimaryColors || (exports.ChromaPrimaryColors = {}));
var ChromaPrimaryColors = exports.ChromaPrimaryColors;
(function (ChromaAntiAliasLevel) {
    ChromaAntiAliasLevel[ChromaAntiAliasLevel["NONE"] = 0] = "NONE";
    ChromaAntiAliasLevel[ChromaAntiAliasLevel["LOW"] = 1] = "LOW";
    ChromaAntiAliasLevel[ChromaAntiAliasLevel["HIGH"] = 2] = "HIGH";
})(exports.ChromaAntiAliasLevel || (exports.ChromaAntiAliasLevel = {}));
var ChromaAntiAliasLevel = exports.ChromaAntiAliasLevel;
var ItemChroma = (function () {
    function ItemChroma() {
    }
    ItemChroma.prototype.isChromaEnabled = function () {
        var _this = this;
        return new Promise(function (resolve) {
            var slot = item_1.Item.attach(_this._id);
            item_1.Item.get('prop:key_chromakey', slot).then(function (val) {
                resolve(val === '1');
            });
        });
    };
    ItemChroma.prototype.setChromaEnabled = function (value) {
        var _this = this;
        return new Promise(function (resolve, reject) {
            if (typeof value !== 'boolean') {
                reject(TypeError('Parameter should be boolean.'));
            }
            else {
                var slot = item_1.Item.attach(_this._id);
                item_1.Item.set('prop:key_chromakey', (value ? '1' : '0'), slot).then(function () {
                    resolve(_this);
                });
            }
        });
    };
    ItemChroma.prototype.getKeyingType = function () {
        var _this = this;
        return new Promise(function (resolve) {
            var slot = item_1.Item.attach(_this._id);
            item_1.Item.get('prop:key_chromakeytype', slot).then(function (val) {
                resolve(Number(val));
            });
        });
    };
    ItemChroma.prototype.setKeyingType = function (value) {
        var _this = this;
        return new Promise(function (resolve, reject) {
            if (typeof value !== 'number') {
                reject(TypeError('Use a KeyingType value as the parameter.'));
            }
            else if (value < 0 || value > 2) {
                reject(RangeError('Use a KeyingType value as the parameter.'));
            }
            else {
                var slot = item_1.Item.attach(_this._id);
                item_1.Item.set('prop:key_chromakeytype', String(value), slot).then(function () {
                    resolve(_this);
                });
            }
        });
    };
    ItemChroma.prototype.getChromaAntiAliasLevel = function () {
        var _this = this;
        return new Promise(function (resolve) {
            var slot = item_1.Item.attach(_this._id);
            item_1.Item.get('prop:key_antialiasing', slot).then(function (val) {
                resolve(Number(val));
            });
        });
    };
    ItemChroma.prototype.setChromaAntiAliasLevel = function (value) {
        var _this = this;
        return new Promise(function (resolve, reject) {
            if (typeof value !== 'number') {
                reject(TypeError('Use a ChromaAntiAliasLevel value as the parameter.'));
            }
            else if (value < 0 || value > 2) {
                reject(RangeError('Use a ChromaAntiAliasLevel value as the parameter.'));
            }
            else {
                var slot = item_1.Item.attach(_this._id);
                item_1.Item.set('prop:key_antialiasing', String(value), slot).then(function () {
                    resolve(_this);
                });
            }
        });
    };
    // CHROMA LEGACY MODE FUNCTIONS
    ItemChroma.prototype.getChromaLegacyBrightness = function () {
        var _this = this;
        return new Promise(function (resolve) {
            var slot = item_1.Item.attach(_this._id);
            item_1.Item.get('prop:key_chromabr', slot).then(function (val) {
                resolve(Number(val));
            });
        });
    };
    ItemChroma.prototype.setChromaLegacyBrightness = function (value) {
        var _this = this;
        return new Promise(function (resolve, reject) {
            if (typeof value !== 'number') {
                reject(TypeError('Use an integer as the parameter.'));
            }
            else if (value < 0 || value > 255) {
                reject(RangeError('Valid value is an integer from 0-255.'));
            }
            else {
                var slot = item_1.Item.attach(_this._id);
                item_1.Item.set('prop:key_chromabr', String(value), slot).then(function () {
                    resolve(_this);
                });
            }
        });
    };
    ItemChroma.prototype.getChromaLegacySaturation = function () {
        var _this = this;
        return new Promise(function (resolve) {
            var slot = item_1.Item.attach(_this._id);
            item_1.Item.get('prop:key_chromasat', slot).then(function (val) {
                resolve(Number(val));
            });
        });
    };
    ItemChroma.prototype.setChromaLegacySaturation = function (value) {
        var _this = this;
        return new Promise(function (resolve, reject) {
            if (typeof value !== 'number') {
                reject(TypeError('Use an integer as the parameter.'));
            }
            else if (value < 0 || value > 255) {
                reject(RangeError('Valid value is an integer from 0-255.'));
            }
            else {
                var slot = item_1.Item.attach(_this._id);
                item_1.Item.set('prop:key_chromasat', String(value), slot).then(function () {
                    resolve(_this);
                });
            }
        });
    };
    ItemChroma.prototype.getChromaLegacyHue = function () {
        var _this = this;
        return new Promise(function (resolve) {
            var slot = item_1.Item.attach(_this._id);
            item_1.Item.get('prop:key_chromahue', slot).then(function (val) {
                resolve(Number(val));
            });
        });
    };
    ItemChroma.prototype.setChromaLegacyHue = function (value) {
        var _this = this;
        return new Promise(function (resolve, reject) {
            if (typeof value !== 'number') {
                reject(TypeError('Use an integer as the parameter.'));
            }
            else if (value < 0 || value > 180) {
                reject(RangeError('Valid value is an integer from 0-180.'));
            }
            else {
                var slot = item_1.Item.attach(_this._id);
                item_1.Item.set('prop:key_chromahue', String(value), slot).then(function () {
                    resolve(_this);
                });
            }
        });
    };
    ItemChroma.prototype.getChromaLegacyThreshold = function () {
        var _this = this;
        return new Promise(function (resolve) {
            var slot = item_1.Item.attach(_this._id);
            item_1.Item.get('prop:key_chromarang', slot).then(function (val) {
                resolve(Number(val));
            });
        });
    };
    ItemChroma.prototype.setChromaLegacyThreshold = function (value) {
        var _this = this;
        return new Promise(function (resolve, reject) {
            if (typeof value !== 'number') {
                reject(TypeError('Use an integer as the parameter.'));
            }
            else if (value < 0 || value > 255) {
                reject(RangeError('Valid value is an integer from 0-255.'));
            }
            else {
                var slot = item_1.Item.attach(_this._id);
                item_1.Item.set('prop:key_chromarang', String(value), slot).then(function () {
                    resolve(_this);
                });
            }
        });
    };
    ItemChroma.prototype.getChromaLegacyAlphaSmoothing = function () {
        var _this = this;
        return new Promise(function (resolve) {
            var slot = item_1.Item.attach(_this._id);
            item_1.Item.get('prop:key_chromaranga', slot).then(function (val) {
                resolve(Number(val));
            });
        });
    };
    ItemChroma.prototype.setChromaLegacyAlphaSmoothing = function (value) {
        var _this = this;
        return new Promise(function (resolve, reject) {
            if (typeof value !== 'number') {
                reject(TypeError('Use an integer as the parameter.'));
            }
            else if (value < 0 || value > 255) {
                reject(RangeError('Valid value is an integer from 0-255.'));
            }
            else {
                var slot = item_1.Item.attach(_this._id);
                item_1.Item.set('prop:key_chromaranga', String(value), slot).then(function () {
                    resolve(_this);
                });
            }
        });
    };
    // CHROMA RGB KEY FUNCTIONS
    ItemChroma.prototype.getChromaRGBKeyPrimaryColor = function () {
        var _this = this;
        return new Promise(function (resolve) {
            var slot = item_1.Item.attach(_this._id);
            item_1.Item.get('prop:key_chromargbkeyprimary', slot).then(function (val) {
                resolve(Number(val));
            });
        });
    };
    ItemChroma.prototype.setChromaRGBKeyPrimaryColor = function (value) {
        var _this = this;
        return new Promise(function (resolve, reject) {
            if (typeof value !== 'number') {
                reject(TypeError('Use a ChromaPrimaryColors value as the parameter.'));
            }
            else if (value < 0 || value > 2) {
                reject(RangeError('Use a ChromaPrimaryColors value as the parameter.'));
            }
            else {
                var slot = item_1.Item.attach(_this._id);
                item_1.Item.set('prop:key_chromargbkeyprimary', String(value), slot)
                    .then(function () {
                    resolve(_this);
                });
            }
        });
    };
    ItemChroma.prototype.getChromaRGBKeyThreshold = function () {
        var _this = this;
        return new Promise(function (resolve) {
            var slot = item_1.Item.attach(_this._id);
            item_1.Item.get('prop:key_chromargbkeythresh', slot).then(function (val) {
                resolve(Number(val));
            });
        });
    };
    ItemChroma.prototype.setChromaRGBKeyThreshold = function (value) {
        var _this = this;
        return new Promise(function (resolve, reject) {
            if (typeof value !== 'number') {
                reject(TypeError('Use an integer as the parameter.'));
            }
            else if (value < 0 || value > 255) {
                reject(RangeError('Valid value is an integer from 0-255.'));
            }
            else {
                var slot = item_1.Item.attach(_this._id);
                item_1.Item.set('prop:key_chromargbkeythresh', String(value), slot)
                    .then(function () {
                    resolve(_this);
                });
            }
        });
    };
    ItemChroma.prototype.getChromaRGBKeyExposure = function () {
        var _this = this;
        return new Promise(function (resolve) {
            var slot = item_1.Item.attach(_this._id);
            item_1.Item.get('prop:key_chromargbkeybalance', slot).then(function (val) {
                resolve(Number(val));
            });
        });
    };
    ItemChroma.prototype.setChromaRGBKeyExposure = function (value) {
        var _this = this;
        return new Promise(function (resolve, reject) {
            if (typeof value !== 'number') {
                reject(TypeError('Use an integer as the parameter.'));
            }
            else if (value < 0 || value > 255) {
                reject(RangeError('Valid value is an integer from 0-255.'));
            }
            else {
                var slot = item_1.Item.attach(_this._id);
                item_1.Item.set('prop:key_chromargbkeybalance', String(value), slot)
                    .then(function () {
                    resolve(_this);
                });
            }
        });
    };
    // CHROMA COLOR KEY FUNCTIONS
    ItemChroma.prototype.getChromaColorKeyThreshold = function () {
        var _this = this;
        return new Promise(function (resolve) {
            var slot = item_1.Item.attach(_this._id);
            item_1.Item.get('prop:key_colorrang', slot).then(function (val) {
                resolve(Number(val));
            });
        });
    };
    ItemChroma.prototype.setChromaColorKeyThreshold = function (value) {
        var _this = this;
        return new Promise(function (resolve, reject) {
            if (typeof value !== 'number') {
                reject(TypeError('Use an integer as the parameter.'));
            }
            else if (value < 0 || value > 255) {
                reject(RangeError('Valid value is an integer from 0-255.'));
            }
            else {
                var slot = item_1.Item.attach(_this._id);
                item_1.Item.set('prop:key_colorrang', String(value), slot).then(function () {
                    resolve(_this);
                });
            }
        });
    };
    ItemChroma.prototype.getChromaColorKeyExposure = function () {
        var _this = this;
        return new Promise(function (resolve) {
            var slot = item_1.Item.attach(_this._id);
            item_1.Item.get('prop:key_colorranga', slot).then(function (val) {
                resolve(Number(val));
            });
        });
    };
    ItemChroma.prototype.setChromaColorKeyExposure = function (value) {
        var _this = this;
        return new Promise(function (resolve, reject) {
            if (typeof value !== 'number') {
                reject(TypeError('Use an integer as the parameter.'));
            }
            else if (value < 0 || value > 255) {
                reject(RangeError('Valid value is an integer from 0-255.'));
            }
            else {
                var slot = item_1.Item.attach(_this._id);
                item_1.Item.set('prop:key_colorranga', String(value), slot).then(function () {
                    resolve(_this);
                });
            }
        });
    };
    ItemChroma.prototype.getChromaColorKeyColor = function () {
        var _this = this;
        return new Promise(function (resolve) {
            var slot = item_1.Item.attach(_this._id);
            item_1.Item.get('prop:key_colorrgb', slot).then(function (val) {
                var color = color_1.Color.fromBGRString(val);
                resolve(color);
            });
        });
    };
    ItemChroma.prototype.setChromaColorKeyColor = function (value) {
        var _this = this;
        return new Promise(function (resolve) {
            var slot = item_1.Item.attach(_this._id);
            item_1.Item.set('prop:key_colorrgb', String(value.getIbgr()), slot).then(function () {
                resolve(_this);
            });
        });
    };
    return ItemChroma;
})();
exports.ItemChroma = ItemChroma;
},{"../../internal/item":21,"../../util/color":30}],9:[function(require,module,exports){
/// <reference path="../../../defs/es6-promise.d.ts" />
var item_1 = require('../../internal/item');
var color_1 = require('../../util/color');
var ItemColor = (function () {
    function ItemColor() {
    }
    ItemColor.prototype.getTransparency = function () {
        var _this = this;
        return new Promise(function (resolve) {
            var slot = item_1.Item.attach(_this._id);
            item_1.Item.get('prop:alpha', slot).then(function (val) {
                resolve(Number(val));
            });
        });
    };
    ItemColor.prototype.setTransparency = function (value) {
        var _this = this;
        return new Promise(function (resolve, reject) {
            if (value < 0 || value > 255) {
                reject(RangeError('Transparency may only be in the range 0 to 255.'));
            }
            else {
                var slot = item_1.Item.attach(_this._id);
                item_1.Item.set('prop:alpha', String(value), slot).then(function () {
                    resolve(_this);
                });
            }
        });
    };
    ItemColor.prototype.getBrightness = function () {
        var _this = this;
        return new Promise(function (resolve) {
            var slot = item_1.Item.attach(_this._id);
            item_1.Item.get('prop:cc_brightness', slot).then(function (val) {
                resolve(Number(val));
            });
        });
    };
    ItemColor.prototype.setBrightness = function (value) {
        var _this = this;
        return new Promise(function (resolve, reject) {
            if (value < -100 || value > 100) {
                reject(RangeError('Brightness may only be in the range -100 to 100.'));
            }
            else {
                var slot = item_1.Item.attach(_this._id);
                item_1.Item.set('prop:cc_brightness', String(value), slot).then(function () {
                    resolve(_this);
                });
            }
        });
    };
    ItemColor.prototype.getContrast = function () {
        var _this = this;
        return new Promise(function (resolve) {
            var slot = item_1.Item.attach(_this._id);
            item_1.Item.get('prop:cc_contrast', slot).then(function (val) {
                resolve(Number(val));
            });
        });
    };
    ItemColor.prototype.setContrast = function (value) {
        var _this = this;
        return new Promise(function (resolve, reject) {
            if (value < -100 || value > 100) {
                reject(RangeError('Contrast may only be in the range -100 to 100.'));
            }
            else {
                var slot = item_1.Item.attach(_this._id);
                item_1.Item.set('prop:cc_contrast', String(value), slot).then(function () {
                    resolve(_this);
                });
            }
        });
    };
    ItemColor.prototype.getHue = function () {
        var _this = this;
        return new Promise(function (resolve) {
            var slot = item_1.Item.attach(_this._id);
            item_1.Item.get('prop:cc_hue', slot).then(function (val) {
                resolve(Number(val));
            });
        });
    };
    ItemColor.prototype.setHue = function (value) {
        var _this = this;
        return new Promise(function (resolve, reject) {
            if (value < -180 || value > 180) {
                reject(RangeError('Contrast may only be in the range -180 to 180.'));
            }
            else {
                var slot = item_1.Item.attach(_this._id);
                item_1.Item.set('prop:cc_hue', String(value), slot).then(function () {
                    resolve(_this);
                });
            }
        });
    };
    ItemColor.prototype.getSaturation = function () {
        var _this = this;
        return new Promise(function (resolve) {
            var slot = item_1.Item.attach(_this._id);
            item_1.Item.get('prop:cc_saturation', slot).then(function (val) {
                resolve(Number(val));
            });
        });
    };
    ItemColor.prototype.setSaturation = function (value) {
        var _this = this;
        return new Promise(function (resolve, reject) {
            if (value < -100 || value > 100) {
                reject(RangeError('Saturation may only be in the range -100 to 100'));
            }
            else {
                var slot = item_1.Item.attach(_this._id);
                item_1.Item.set('prop:cc_saturation', String(value), slot).then(function () {
                    resolve(_this);
                });
            }
        });
    };
    ItemColor.prototype.getBorderColor = function () {
        var _this = this;
        return new Promise(function (resolve) {
            var slot = item_1.Item.attach(_this._id);
            item_1.Item.get('prop:border', slot).then(function (val) {
                var bgr = Number(val) - 0x80000000;
                var color = color_1.Color.fromBGRInt(bgr);
                resolve(color);
            });
        });
    };
    ItemColor.prototype.setBorderColor = function (value) {
        var _this = this;
        return new Promise(function (resolve, reject) {
            var slot = item_1.Item.attach(_this._id);
            item_1.Item.set('prop:border', String(value.getIbgr() - 0x80000000), slot).then(function () {
                resolve(_this);
            });
        });
    };
    return ItemColor;
})();
exports.ItemColor = ItemColor;
},{"../../internal/item":21,"../../util/color":30}],10:[function(require,module,exports){
/// <reference path="../../../defs/es6-promise.d.ts" />
var item_1 = require('../../internal/item');
var global_1 = require('../../internal/global');
var internal_1 = require('../../internal/internal');
var environment_1 = require('../environment');
var ItemConfigurable = (function () {
    function ItemConfigurable() {
    }
    ItemConfigurable.prototype.loadConfig = function () {
        var _this = this;
        return new Promise(function (resolve) {
            var slot = item_1.Item.attach(_this._id);
            item_1.Item.get('prop:BrowserConfiguration', slot).then(function (config) {
                var configObj = config === 'null' ? {} : JSON.parse(config);
                var persist = global_1.Global.getPersistentConfig();
                for (var key in persist) {
                    delete configObj[key];
                }
                resolve(configObj);
            });
        });
    };
    ItemConfigurable.prototype.saveConfig = function (configObj) {
        var _this = this;
        return new Promise(function (resolve, reject) {
            if (environment_1.Environment.isSourcePlugin) {
                var slot = item_1.Item.attach(_this._id);
                // only allow direct saving for self
                if (slot === 0) {
                    // check for valid object
                    if ({}.toString.call(configObj) === '[object Object]') {
                        // add persisted configuration if available
                        // currently only top level merging is available
                        var persist = global_1.Global.getPersistentConfig();
                        for (var key in persist) {
                            configObj[key] = persist[key];
                        }
                        internal_1.exec('SetBrowserProperty', 'Configuration', JSON.stringify(configObj));
                        resolve(_this);
                    }
                    else {
                        reject(Error('Configuration object should be ' +
                            'in JSON format.'));
                    }
                }
                else {
                    reject(Error('Sources may only request other ' +
                        'sources to save a configuration. Consider ' +
                        'calling requestSaveConfig() on this Item ' +
                        'instance instead.'));
                }
            }
            else {
                reject(Error('Extensions and source configuration windows are ' +
                    'not allowed to directly save configuration objects. ' +
                    'Call requestSaveConfig() instead.'));
            }
        });
    };
    ItemConfigurable.prototype.requestSaveConfig = function (configObj) {
        var _this = this;
        return new Promise(function (resolve) {
            var slot = item_1.Item.attach(_this._id);
            internal_1.exec('CallInner' + (slot === 0 ? '' : (slot + 1)), 'MessageSource', JSON.stringify({
                'request': 'saveConfig',
                'data': configObj
            }));
            resolve(_this);
        });
    };
    ItemConfigurable.prototype.applyConfig = function (configObj) {
        var _this = this;
        return new Promise(function (resolve) {
            var slot = item_1.Item.attach(_this._id);
            internal_1.exec('CallInner' + (slot === 0 ? '' : (slot + 1)), 'MessageSource', JSON.stringify({
                'request': 'applyConfig',
                'data': configObj
            }));
            resolve(_this);
        });
    };
    return ItemConfigurable;
})();
exports.ItemConfigurable = ItemConfigurable;
},{"../../internal/global":18,"../../internal/internal":20,"../../internal/item":21,"../environment":2}],11:[function(require,module,exports){
/// <reference path="../../../defs/es6-promise.d.ts" />
var item_1 = require('../../internal/item');
var rectangle_1 = require('../../util/rectangle');
var ItemLayout = (function () {
    function ItemLayout() {
    }
    ItemLayout.prototype.isKeepAspectRatio = function () {
        var _this = this;
        return new Promise(function (resolve) {
            var slot = item_1.Item.attach(_this._id);
            item_1.Item.get('prop:keep_ar', slot).then(function (val) {
                resolve(val === '1');
            });
        });
    };
    ItemLayout.prototype.setKeepAspectRatio = function (value) {
        var _this = this;
        return new Promise(function (resolve) {
            var slot = item_1.Item.attach(_this._id);
            item_1.Item.set('prop:keep_ar', value ? '1' : '0', slot).then(function () {
                resolve(_this);
            });
        });
    };
    ItemLayout.prototype.isPositionLocked = function () {
        var _this = this;
        return new Promise(function (resolve) {
            var slot = item_1.Item.attach(_this._id);
            item_1.Item.get('prop:lockmove', slot).then(function (val) {
                resolve(val === '1');
            });
        });
    };
    ItemLayout.prototype.setPositionLocked = function (value) {
        var _this = this;
        return new Promise(function (resolve) {
            var slot = item_1.Item.attach(_this._id);
            item_1.Item.set('prop:lockmove', value ? '1' : '0', slot).then(function () {
                resolve(_this);
            });
        });
    };
    ItemLayout.prototype.isEnhancedResizeEnabled = function () {
        var _this = this;
        return new Promise(function (resolve) {
            var slot = item_1.Item.attach(_this._id);
            item_1.Item.get('prop:mipmaps', slot).then(function (val) {
                resolve(val === '1');
            });
        });
    };
    ItemLayout.prototype.setEnhancedResizeEnabled = function (value) {
        var _this = this;
        return new Promise(function (resolve) {
            var slot = item_1.Item.attach(_this._id);
            item_1.Item.set('prop:mipmaps', value ? '1' : '0', slot).then(function () {
                resolve(_this);
            });
        });
    };
    ItemLayout.prototype.getPosition = function () {
        var _this = this;
        return new Promise(function (resolve) {
            var slot = item_1.Item.attach(_this._id);
            item_1.Item.get('prop:pos', slot).then(function (val) {
                var _a = decodeURIComponent(val).split(','), left = _a[0], top = _a[1], right = _a[2], bottom = _a[3];
                _this.position = rectangle_1.Rectangle.fromCoordinates(Number(top), Number(left), Number(right), Number(bottom));
                resolve(_this.position);
            });
        });
    };
    ItemLayout.prototype.setPosition = function (value) {
        var _this = this;
        return new Promise(function (resolve) {
            var slot = item_1.Item.attach(_this._id);
            _this.position = value;
            item_1.Item.set('prop:pos', value.toCoordinateString(), slot).then(function () {
                resolve(_this);
            });
        });
    };
    ItemLayout.prototype.getRotateY = function () {
        var _this = this;
        return new Promise(function (resolve) {
            var slot = item_1.Item.attach(_this._id);
            item_1.Item.get('prop:rotate_y', slot).then(function (val) {
                resolve(Number(val));
            });
        });
    };
    ItemLayout.prototype.setRotateY = function (value) {
        var _this = this;
        return new Promise(function (resolve, reject) {
            if (value < -360 || value > 360) {
                reject(Error('Invalid value. Min: -360, Max: 360'));
            }
            else {
                var slot = item_1.Item.attach(_this._id);
                item_1.Item.set('prop:rotate_y', String(value), slot).then(function () {
                    resolve(_this);
                });
            }
        });
    };
    ItemLayout.prototype.getRotateX = function () {
        var _this = this;
        return new Promise(function (resolve) {
            var slot = item_1.Item.attach(_this._id);
            item_1.Item.get('prop:rotate_x', slot).then(function (val) {
                resolve(Number(val));
            });
        });
    };
    ItemLayout.prototype.setRotateX = function (value) {
        var _this = this;
        return new Promise(function (resolve, reject) {
            if (value < -360 || value > 360) {
                reject(Error('Invalid value. Min: -360, Max: 360'));
            }
            else {
                var slot = item_1.Item.attach(_this._id);
                item_1.Item.set('prop:rotate_x', String(value), slot).then(function () {
                    resolve(_this);
                });
            }
        });
    };
    ItemLayout.prototype.getRotateZ = function () {
        var _this = this;
        return new Promise(function (resolve) {
            var slot = item_1.Item.attach(_this._id);
            item_1.Item.get('prop:rotate_z', slot).then(function (val) {
                resolve(Number(val));
            });
        });
    };
    ItemLayout.prototype.setRotateZ = function (value) {
        var _this = this;
        return new Promise(function (resolve, reject) {
            if (value < -360 || value > 360) {
                reject(Error('Invalid value. Min: -360, Max: 360'));
            }
            else {
                var slot = item_1.Item.attach(_this._id);
                item_1.Item.set('prop:rotate_z', String(value), slot).then(function () {
                    resolve(_this);
                });
            }
        });
    };
    return ItemLayout;
})();
exports.ItemLayout = ItemLayout;
},{"../../internal/item":21,"../../util/rectangle":34}],12:[function(require,module,exports){
/// <reference path="../../../defs/es6-promise.d.ts" />
var mixin_1 = require('../../internal/util/mixin');
var item_1 = require('../../internal/item');
var environment_1 = require('../environment');
var json_1 = require('../../internal/util/json');
var xml_1 = require('../../internal/util/xml');
var scene_1 = require('../scene');
var ilayout_1 = require('./ilayout');
(function (ItemTypes) {
    ItemTypes[ItemTypes["UNDEFINED"] = 0] = "UNDEFINED";
    ItemTypes[ItemTypes["FILE"] = 1] = "FILE";
    ItemTypes[ItemTypes["LIVE"] = 2] = "LIVE";
    ItemTypes[ItemTypes["TEXT"] = 3] = "TEXT";
    ItemTypes[ItemTypes["BITMAP"] = 4] = "BITMAP";
    ItemTypes[ItemTypes["SCREEN"] = 5] = "SCREEN";
    ItemTypes[ItemTypes["FLASHFILE"] = 6] = "FLASHFILE";
    ItemTypes[ItemTypes["GAMESOURCE"] = 7] = "GAMESOURCE";
    ItemTypes[ItemTypes["HTML"] = 8] = "HTML";
})(exports.ItemTypes || (exports.ItemTypes = {}));
var ItemTypes = exports.ItemTypes;
/**
 * An Item represents an object that is used as a source on the stage.
 * Some possible sources are games, microphones, or a webpage.
 *
 * ### Basic Usage
 *
 * ```javascript
 * var xjs = require('xjs');
 * var Scene = xjs.Scene.getById(0);
 *
 * Scene.getItems().then(function(items) {
 *   if (items.length === 0) return;
 *
 *   // There's a valid item, let's use that
 *   var item = items[items.length - 1];
 *   return item.setCustomName('ItemTesting');
 * }).then(function(item) {
 *   // Do something else here
 * });
 * ```
 */
var Item = (function () {
    function Item(props) {
        props = props ? props : {};
        this._name = props['name'];
        this._cname = props['cname'];
        this._id = props['id'];
        this._sceneID = props['sceneID'];
        this._value = props['value'];
        this._keepLoaded = props['keeploaded'];
        this._type = Number(props['type']);
        this._xmlparams = props;
    }
    /**
     * param: (value: string)
     * ```
     * return: Promise<Item>
     * ```
     *
     * Sets the name of the item. This method also returns the current item instance,
     * which could be used to execute functionality that requires setName to resolve
     * first.
     *
     * #### Usage
     *
     * ```javascript
     * item.setName('newNameHere').then(function(item) {
     *   // Promise would resolve current item instance, which would allow us
     *   // to execute other methods only after we're sure that setName is
     *   // done with setting the prop:name to XSplit
     *   return item.getName();
     * }).then(function(name) {
     *   // 'name' should be the updated value by now.
     * });
     * ```
     */
    Item.prototype.setName = function (value) {
        var _this = this;
        return new Promise(function (resolve) {
            var slot = item_1.Item.attach(_this._id);
            _this._name = value;
            item_1.Item.set('prop:name', _this._name, slot).then(function () {
                resolve(_this);
            });
        });
    };
    /**
     * return: Promise<string>
     *
     * Gets the current name of the item.
     *
     * #### Usage
     *
     * ```javascript
     * item.getName().then(function(name) {
     *   // Do something with the name
     * });
     * ```
     */
    Item.prototype.getName = function () {
        var _this = this;
        return new Promise(function (resolve) {
            var slot = item_1.Item.attach(_this._id);
            item_1.Item.get('prop:name', slot).then(function (val) {
                _this._name = val;
                resolve(val);
            });
        });
    };
    /**
     * param: (value: string)
     * ```
     * return: Promise<Item>
     * ```
     *
     * Sets the custom name of the item. This method also returns the current item
     * instance, which could be used to execute functionality that requires setName
     * to resolve first.
     *
     * The main difference between `setName` and `setCustomName` is that the CustomName
     * can be edited by the end users using XBC through the bottom panel. `setName` on
     * the other hand would update the item's `prop:name`, which cannot be edited by the
     * end users using XBC through the bottom panel.
     *
     * #### Usage
     *
     * ```javascript
     * item.setCustomName('newNameHere').then(function(item) {
     *   // Promise would resolve current item instance, which would allow us
     *   // to execute other methods only after we're sure that setCustomName is
     *   // done with setting the prop:cname to XSplit
     *   return item.getCustomName();
     * }).then(function(name) {
     *   // 'name' should be the updated value by now.
     * });
     * ```
     */
    Item.prototype.setCustomName = function (value) {
        var _this = this;
        return new Promise(function (resolve) {
            var slot = item_1.Item.attach(_this._id);
            _this._cname = value;
            item_1.Item.set('prop:cname', _this._cname, slot).then(function () {
                resolve(_this);
            });
        });
    };
    /**
     * return: Promise<string>
     *
     * Gets the current custom name of the item.
     *
     * #### Usage
     *
     * ```javascript
     * item.getCustomName().then(function(name) {
     *   // Do something with the name
     * });
     * ```
     */
    Item.prototype.getCustomName = function () {
        var _this = this;
        return new Promise(function (resolve) {
            var slot = item_1.Item.attach(_this._id);
            item_1.Item.get('prop:cname', slot).then(function (val) {
                _this._cname = val;
                resolve(val);
            });
        });
    };
    /**
     * return: Promise<string|XML>
     *
     * Gets the current custom name of the item.
     *
     * This method has the possibility to return an XML object, which is an object
     * generated by the framework. Call `toString()` to transform into an XML String.
     *
     * #### Usage
     *
     * ```javascript
     * item.getCustomName().then(function(name) {
     *   // Do something with the name
     * });
     * ```
     */
    Item.prototype.getValue = function () {
        var _this = this;
        return new Promise(function (resolve) {
            var slot = item_1.Item.attach(_this._id);
            item_1.Item.get('prop:item', slot).then(function (val) {
                val = (val === 'null') ? '' : val;
                if (val === '') {
                    _this._value = '';
                    resolve(val);
                }
                else {
                    try {
                        _this._value = xml_1.XML.parseJSON(json_1.JSON.parse(val));
                        resolve(_this._value);
                    }
                    catch (e) {
                        // value is not valid XML (it is a string instead)
                        _this._value = val;
                        resolve(val);
                    }
                }
            });
        });
    };
    /**
     * param: (value: string)
     * ```
     * return: Promise<Item>
     * ```
     *
     * Set the video item's main definition. This method also returns the current item
     * instance, which could be used to execute functionality that requires setName
     * to resolve first.
     *
     * **WARNING:**
     * Please do note that using this method COULD break the current item, possibly modifying
     * its type IF you set an invalid string for the current item.
     *
     * #### Possible values by item type
     * - FILE - path/URL
     * - LIVE - Device ID
     * - BITMAP - path
     * - SCREEN - XML string
     * - FLASHFILE - path
     * - GAMESOURCE - XML string
     * - HTML - path/URL or html:<plugin>
     *
     * #### Usage
     *
     * ```javascript
     * item.setValue('@DEVICE:PNP:\\?\USB#VID_046D&amp;PID_082C&amp;MI_02#6&amp;16FD2F8D&amp;0&amp;0002#{65E8773D-8F56-11D0-A3B9-00A0C9223196}\GLOBAL')
     *   .then(function(item) {
     *   // Promise would resolve current item instance, which would allow us
     *   // to execute other methods only after we're sure that setCustomName
     *   // is done with setting the prop:item to XSplit
     * });
     * ```
     */
    Item.prototype.setValue = function (value) {
        var _this = this;
        return new Promise(function (resolve) {
            var slot = item_1.Item.attach(_this._id);
            var val = (typeof value === 'string') ?
                value : value.toString();
            if (typeof value !== 'string') {
                _this._value = json_1.JSON.parse(val);
            }
            else {
                _this._value = val;
            }
            item_1.Item.set('prop:item', val, slot).then(function () {
                resolve(_this);
            });
        });
    };
    /**
     * return: Promise<boolean>
     *
     * Check if item is kept loaded in memory
     *
     * #### Usage
     *
     * ```javascript
     * item.getKeepLoaded().then(function(isLoaded) {
     *   // The rest of your code here
     * });
     * ```
     */
    Item.prototype.getKeepLoaded = function () {
        var _this = this;
        return new Promise(function (resolve) {
            var slot = item_1.Item.attach(_this._id);
            item_1.Item.get('prop:keeploaded', slot).then(function (val) {
                _this._keepLoaded = (val === '1');
                resolve(_this._keepLoaded);
            });
        });
    };
    /**
     * param: (value: boolean)
     * ```
     * return: Promise<Item>
     * ```
     *
     * Set Keep loaded option to ON or OFF
     *
     * #### Usage
     *
     * ```javascript
     * item.setKeepLoaded(true).then(function(item) {
     *   // Promise would resolve current item instance, which would allow us
     *   // to execute other methods only after we're sure that setKeepLoaded is
     *   // done with setting the prop:keeploaded to XSplit
     * });
     * ```
     */
    Item.prototype.setKeepLoaded = function (value) {
        var _this = this;
        return new Promise(function (resolve) {
            var slot = item_1.Item.attach(_this._id);
            _this._keepLoaded = value;
            item_1.Item.set('prop:keeploaded', (_this._keepLoaded ? '1' : '0'), slot)
                .then(function () {
                resolve(_this);
            });
        });
    };
    /**
     * return: Promise<ItemTypes>
     *
     * Get the type of the item
     *
     * #### Usage
     *
     * ```javascript
     * item.getType().then(function(type) {
     *   // The rest of your code here
     * });
     * ```
     */
    Item.prototype.getType = function () {
        var _this = this;
        return new Promise(function (resolve) {
            var slot = item_1.Item.attach(_this._id);
            item_1.Item.get('prop:type', slot).then(function (val) {
                _this._type = ItemTypes[ItemTypes[Number(val)]];
                resolve(_this._type);
            });
        });
    };
    /**
     * return: Promise<string>
     *
     * Get the ID of the item
     *
     * #### Usage
     *
     * ```javascript
     * item.getID().then(function(id) {
     *   // The rest of your code here
     * });
     * ```
     */
    Item.prototype.getID = function () {
        var _this = this;
        return new Promise(function (resolve) {
            resolve(_this._id);
        });
    };
    /**
     * return: Promise<number>
     *
     * Get (1-indexed) Scene ID where the item is loaded
     *
     * #### Usage
     *
     * ```javascript
     * item.getSceneID().then(function(id) {
     *   // The rest of your code here
     * });
     * ```
     */
    Item.prototype.getSceneID = function () {
        var _this = this;
        return new Promise(function (resolve) {
            resolve(Number(_this._sceneID) + 1);
        });
    };
    /** Convert the Item object to an XML string */
    /**
     * return: XML
     *
     * Convert the Item object to an XML object. Please use `toString()` method to get the
     * XML String.
     *
     * #### Usage
     *
     * ```javascript
     * var xml = item.toXML();
     * ```
     */
    Item.prototype.toXML = function () {
        var item = new json_1.JSON();
        item['tag'] = 'item';
        item['name'] = this._name;
        item['item'] = this._value;
        item['type'] = this._type;
        item['selfclosing'] = true;
        if (this._cname) {
            item['cname'] = this._cname;
        }
        return xml_1.XML.parseJSON(item);
    };
    /**
     * return: Promise<Item>
     *
     * Get the current source (when function is called by sources), or the source
     * that was right-clicked to open the config window (when function is called
     * from the config window)
     *
     * #### Usage
     *
     * ```javascript
     * xjs.Item.getCurrentSource().then(function(item) {
     *   // This will fetch the current item (the plugin)
     * }).catch(function(err) {
     *   // Handle the error here. Errors would only occur
     *   // if we try to execute this method on Extension plugins
     * });
     * ```
     */
    Item.getCurrentSource = function () {
        return new Promise(function (resolve, reject) {
            if (environment_1.Environment.isExtension()) {
                reject(Error('Extensions do not have sources ' +
                    'associated with them.'));
            }
            else if (environment_1.Environment.isSourcePlugin() || environment_1.Environment.isSourceConfig()) {
                scene_1.Scene.searchAllForItemId(item_1.Item.getBaseID()).then(function (item) {
                    resolve(item); // this should always exist
                });
            }
        });
    };
    return Item;
})();
exports.Item = Item;
mixin_1.applyMixins(Item, [ilayout_1.ItemLayout]);
},{"../../internal/item":21,"../../internal/util/json":22,"../../internal/util/mixin":23,"../../internal/util/xml":24,"../environment":2,"../scene":14,"./ilayout":11}],13:[function(require,module,exports){
/// <reference path="../../../defs/es6-promise.d.ts" />
var item_1 = require('../../internal/item');
var transition_1 = require('../transition');
var ItemTransition = (function () {
    function ItemTransition() {
    }
    ItemTransition.prototype.isVisible = function () {
        var _this = this;
        return new Promise(function (resolve) {
            var slot = item_1.Item.attach(_this._id);
            item_1.Item.get('prop:visible', slot).then(function (val) {
                resolve(val === '1' ? true : false);
            });
        });
    };
    ItemTransition.prototype.setVisible = function (value) {
        var _this = this;
        return new Promise(function (resolve) {
            var slot = item_1.Item.attach(_this._id);
            item_1.Item.set('prop:visible', value ? '1' : '0', slot).then(function () {
                resolve(_this);
            });
        });
    };
    ItemTransition.prototype.getTransition = function () {
        var _this = this;
        return new Promise(function (resolve) {
            var slot = item_1.Item.attach(_this._id);
            item_1.Item.get('prop:transitionid', slot).then(function (val) {
                if (val === '') {
                    resolve(transition_1.Transition.NONE);
                }
                else {
                    resolve(transition_1.Transition[val.toUpperCase()]);
                }
            });
        });
    };
    ItemTransition.prototype.setTransition = function (value) {
        var _this = this;
        return new Promise(function (resolve) {
            var slot = item_1.Item.attach(_this._id);
            item_1.Item.set('prop:transitionid', value.toString(), slot).then(function () {
                resolve(_this);
            });
        });
    };
    ItemTransition.prototype.getTransitionTime = function () {
        var _this = this;
        return new Promise(function (resolve) {
            var slot = item_1.Item.attach(_this._id);
            item_1.Item.get('prop:transitiontime', slot).then(function (val) {
                resolve(Number(val));
            });
        });
    };
    ItemTransition.prototype.setTransitionTime = function (value) {
        var _this = this;
        return new Promise(function (resolve, reject) {
            if (value < 0 || value > 60000) {
                reject(RangeError('Transparency may only be in the range 0 to 60000.'));
            }
            else {
                var slot = item_1.Item.attach(_this._id);
                item_1.Item.set('prop:transitiontime', String(value), slot).then(function () {
                    resolve(_this);
                });
            }
        });
    };
    return ItemTransition;
})();
exports.ItemTransition = ItemTransition;
},{"../../internal/item":21,"../transition":16}],14:[function(require,module,exports){
/// <reference path="../../defs/es6-promise.d.ts" />
var json_1 = require('../internal/util/json');
var xml_1 = require('../internal/util/xml');
var app_1 = require('../internal/app');
var internal_1 = require('../internal/internal');
var environment_1 = require('./environment');
var item_1 = require('./item/item');
var game_1 = require('./item/game');
var camera_1 = require('./item/camera');
var audio_1 = require('./item/audio');
var html_1 = require('./item/html');
var Scene = (function () {
    function Scene(sceneNum) {
        this._id = sceneNum - 1;
    }
    ;
    Scene._initializeScenePool = function () {
        if (Scene._scenePool.length === 0) {
            for (var i = 0; i < Scene._maxScenes; i++) {
                Scene._scenePool[i] = new Scene(i + 1);
            }
        }
    };
    /**
     * return: Scene
     *
     * Get a specific scene object given the scene number.
     *
     *
     * #### Usage
     *
     * ```javascript
     * var scene1 = Scene.getById(1);
     * ```
     */
    Scene.getById = function (sceneNum) {
        // initialize if necessary
        Scene._initializeScenePool();
        return Scene._scenePool[sceneNum - 1];
    };
    /**
     * return: Promise<Scene[]>
     *
     * Asynchronous functon to get a list of scene objects with a specific name.
     *
     *
     * #### Usage
     *
     * ```javascript
     * var scenes = Scene.getByName('Game').then(function(scenes) {
     *    // manipulate scenes
     * });
     * ```
     */
    Scene.getByName = function (sceneName) {
        // initialize if necessary
        Scene._initializeScenePool();
        var namePromise = Promise.all(Scene._scenePool.map(function (scene, index) {
            return app_1.App.get('presetname:' + index).then(function (name) {
                if (sceneName === name) {
                    return Scene._scenePool[index];
                }
                else {
                    return null;
                }
            });
        }));
        return new Promise(function (resolve) {
            namePromise.then(function (results) {
                var returnArray = [];
                for (var j = 0; j < results.length; ++j) {
                    if (results[j] !== null) {
                        returnArray.push(results[j]);
                    }
                }
                ;
                resolve(returnArray);
            });
        });
    };
    /**
     * return: Promise<Scene>
     *
     * Get the currently active scene.
     *
     *
     * #### Usage
     *
     * ```javascript
     * var myScene = Scene.getActiveScene();
     * ```
     */
    Scene.getActiveScene = function () {
        return new Promise(function (resolve) {
            if (environment_1.Environment.isSourcePlugin()) {
                app_1.App.get('presetconfig:-1').then(function (sceneString) {
                    var curScene = json_1.JSON.parse(sceneString);
                    if (curScene.children.length > 0) {
                        resolve(Scene.searchSceneWithItemId(curScene.children[0]['id']));
                    }
                    else {
                        throw new Error('presetconfig cannot fetch current scene');
                    }
                });
            }
            else {
                app_1.App.get('preset:0').then(function (id) {
                    resolve(Scene.getById(Number(id) + 1));
                });
            }
        });
    };
    /**
     * param: scene<number|Scene>
     * ```
     * return: Promise<boolean>
     * ```
     *
     * Change active scene. Does not work on source plugins.
     */
    Scene.setActiveScene = function (scene) {
        return new Promise(function (resolve, reject) {
            if (environment_1.Environment.isSourcePlugin()) {
                reject(Error('Not supported on source plugins'));
            }
            else {
                if (scene instanceof Scene) {
                    scene.getID().then(function (id) {
                        app_1.App.set('preset', String(id)).then(function (res) {
                            resolve(res);
                        });
                    });
                }
                else if (typeof scene === 'number') {
                    if (scene < 1 || scene > 12) {
                        reject(Error('Invalid parameters. Valid range is 1 to 12.'));
                    }
                    else {
                        app_1.App.set('preset', String(scene - 1)).then(function (res) {
                            resolve(res);
                        });
                    }
                }
                else {
                    reject(Error('Invalid parameters'));
                }
            }
        });
    };
    /**
     *
     * Searches all scenes for an item by ID. ID search will return exactly 1 result (IDs are unique) or null.
     * See also: Core/Item
     * #Return
     * ```
     * Item
     * ```
     *
     * #### Usage
     *
     * ```javascript
     * Scene.searchAllForItemId('{10F04AE-6215-3A88-7899-950B12186359}').then(function(item) {
     *   // item is either an Item or null
     * });
     * ```
     *
     */
    Scene.searchAllForItemId = function (id) {
        var isID = /^{[A-F0-9-]*}$/i.test(id);
        if (!isID) {
            throw new Error('Not a valid ID format for items');
        }
        else {
            Scene._initializeScenePool();
            return new Promise(function (resolve) {
                var match = null;
                var found = false;
                Scene._scenePool.forEach(function (scene, idx, arr) {
                    if (match === null) {
                        scene.getItems().then((function (items) {
                            found = items.some(function (item) {
                                if (item['_id'] === id) {
                                    match = item;
                                    return true;
                                }
                                else {
                                    return false;
                                }
                            });
                            if (found ||
                                Number(this) === arr.length - 1) {
                                resolve(match);
                            }
                        }).bind(idx));
                    }
                });
            });
        }
    };
    ;
    /**
     * return: Promise<Scene>
     *
     * Searches all scenes for one that contains the given item ID.
     *
     *
     * #### Usage
     *
     * ```javascript
     * Scene.searchSceneWithItemId('{10F04AE-6215-3A88-7899-950B12186359}').then(function(scene) {
     *   // scene contains the item
     * });
     * ```
     *
     */
    Scene.searchSceneWithItemId = function (id) {
        var isID = /^{[A-F0-9-]*}$/i.test(id);
        if (!isID) {
            throw new Error('Not a valid ID format for items');
        }
        else {
            Scene._initializeScenePool();
            return new Promise(function (resolve) {
                var match = null;
                var found = false;
                Scene._scenePool.forEach(function (scene, idx, arr) {
                    if (match === null) {
                        scene.getItems().then(function (items) {
                            found = items.some(function (item) {
                                if (item['_id'] === id) {
                                    match = Scene.getById(idx + 1);
                                    return true;
                                }
                                else {
                                    return false;
                                }
                            });
                            if (found ||
                                idx === arr.length - 1) {
                                resolve(match);
                            }
                        });
                    }
                });
            });
        }
    };
    ;
    /**
     * return: Promise<Item[]>
     *
     * Searches all scenes for an item by name substring.
     *
     *
     * #### Usage
     *
     * ```javascript
     * Scene.searchAllForItemName('camera').then(function(items) {
     *   // do something to each item in items array
     * });
     * ```
     *
     */
    Scene.searchAllForItemName = function (param) {
        Scene._initializeScenePool();
        var matches = [];
        return new Promise(function (resolve) {
            return Promise.all(Scene._scenePool.map(function (scene) {
                return new Promise(function (resolveScene) {
                    scene.getItems().then(function (items) {
                        if (items.length === 0) {
                            resolveScene();
                        }
                        else {
                            return Promise.all(items.map(function (item) {
                                return new Promise(function (resolveItem) {
                                    item.getName().then(function (name) {
                                        if (name.match(param)) {
                                            matches.push(item);
                                            return '';
                                        }
                                        else {
                                            return item.getValue();
                                        }
                                    }).then(function (value) {
                                        if (value.toString().match(param)) {
                                            matches.push(item);
                                        }
                                        resolveItem();
                                    });
                                });
                            })).then(function () {
                                resolveScene();
                            });
                        }
                    });
                });
            })).then(function () {
                resolve(matches);
            });
        });
    };
    ;
    /**
     * return: Promise<boolean>
  
     * Load scenes that are not yet initialized in XSplit Broadcaster.
     *
     * Note: For memory saving purposes, this is not called automatically.
     * If your extension wants to manipulate multiple scenes, it is imperative that you call this function.
     * This function is only available to extensions.
     *
     * #### Usage
     *
     * ```javascript
     * Scene.initializeScenes().then(function(val) {
     *   if (val === true) {
     *     // Now you know that all scenes are loaded :)
     *   }
     * })
     * ```
     */
    Scene.initializeScenes = function () {
        return new Promise(function (resolve, reject) {
            if (environment_1.Environment.isSourcePlugin()) {
                reject(Error('function is not available for source'));
            }
            app_1.App.get('presetcount').then(function (cnt) {
                if (Number(cnt) !== 12) {
                    // Insert an empty scene for scene #12
                    app_1.App
                        .set('presetconfig:11', '<placement name="Scene 12" defpos="0" />')
                        .then(function (res) {
                        resolve(res);
                    });
                }
                else {
                    resolve(true);
                }
            });
        });
    };
    /**
     * return: number
     *
     * Get the 1-indexed scene number of this scene object.
     *
     *
     * #### Usage
     *
     * ```javascript
     * myScene.getSceneNumber().then(function(num) {
     *  console.log('My scene is scene number ' + num);
     * });
     * ```
     */
    Scene.prototype.getSceneNumber = function () {
        var _this = this;
        return new Promise(function (resolve) {
            resolve(_this._id + 1);
        });
    };
    /**
     * return: number
     *
     * Get the name of this scene object.
     *
     *
     * #### Usage
     *
     * ```javascript
     * myScene.getSceneName().then(function(name) {
     *  console.log('My scene is named ' + name);
     * });
     * ```
     */
    Scene.prototype.getName = function () {
        var _this = this;
        return new Promise(function (resolve) {
            app_1.App.get('presetname:' + _this._id).then(function (val) {
                resolve(val);
            });
        });
    };
    /**
     *
     * Set the name of this scene object. Cannot be set by source plugins.
     *
     * #### Usage
     *
     * ```javascript
     * myScene.setName('Gameplay');
     * ```
     */
    Scene.prototype.setName = function (name) {
        var _this = this;
        return new Promise(function (resolve, reject) {
            if (environment_1.Environment.isSourcePlugin()) {
                reject(Error('Scene names are readonly for source plugins.'));
            }
            else {
                app_1.App.set('presetname:' + _this._id, name).then(function (value) {
                    resolve(value);
                });
            }
        });
    };
    /**
     * return: Promise<Item[]>
     *
     * Gets all the items (sources) in a specific scene.
     * See also: Core/Item
     *
     * #### Usage
     *
     * ```javascript
     * myScene.getItems().then(function(items) {
     *  // do something to each item in items array
     * });
     * ```
     */
    Scene.prototype.getItems = function () {
        var _this = this;
        return new Promise(function (resolve) {
            app_1.App.getAsList('presetconfig:' + _this._id).then(function (jsonArr) {
                var promiseArray = [];
                // type checking to return correct Item subtype
                var typePromise = function (index) { return new Promise(function (typeResolve) {
                    var item = jsonArr[index];
                    var type = Number(item['type']);
                    if (type === item_1.ItemTypes.GAMESOURCE) {
                        typeResolve(new game_1.GameItem(item));
                    }
                    else if (type === item_1.ItemTypes.HTML) {
                        typeResolve(new html_1.HTMLItem(item));
                    }
                    else if (Number(jsonArr[index]['type']) === item_1.ItemTypes.LIVE &&
                        jsonArr[index]['item'].indexOf('{33D9A762-90C8-11D0-BD43-00A0C911CE86}') === -1) {
                        typeResolve(new camera_1.CameraItem(jsonArr[index]));
                    }
                    else if (Number(jsonArr[index]['type']) === item_1.ItemTypes.LIVE &&
                        jsonArr[index]['item'].indexOf('{33D9A762-90C8-11D0-BD43-00A0C911CE86}') !== -1) {
                        typeResolve(new audio_1.AudioItem(jsonArr[index]));
                    }
                    else {
                        typeResolve(new item_1.Item(jsonArr[index]));
                    }
                }); };
                if (Array.isArray(jsonArr)) {
                    for (var i = 0; i < jsonArr.length; i++) {
                        jsonArr[i]['sceneID'] = _this._id;
                        promiseArray.push(typePromise(i));
                    }
                }
                Promise.all(promiseArray).then(function (results) {
                    resolve(results);
                });
            });
        });
    };
    /**
     * Checks if a scene is empty.
     *
     * #### Usage
     *
     * ```javascript
     * myScene.isEmpty().then(function(empty) {
     *   if (empty === true) {
     *     console.log("My scene is empty.");
     *   }
     * });
     * ```
     */
    Scene.prototype.isEmpty = function () {
        var _this = this;
        return new Promise(function (resolve) {
            app_1.App.get('presetisempty:' + _this._id).then(function (val) {
                resolve(val === '1');
            });
        });
    };
    /**
     * param: Array<Item> | Array<string>
     * ```
     * return: Promise<Scene>
     * ```
     *
     * Sets the item order of the current scene. It is ordered as bottom to top.
     */
    Scene.prototype.setItemOrder = function (items) {
        var _this = this;
        return new Promise(function (resolve, reject) {
            if (environment_1.Environment.isSourcePlugin()) {
                reject(Error('not available for source plugins'));
            }
            else {
                var ids = [];
                Scene.getActiveScene().then(function (scene) {
                    if (items.every(function (el) { return el instanceof item_1.Item; })) {
                        return new Promise(function (resolve) {
                            var promises = [];
                            for (var i in items) {
                                promises.push((function (_i) {
                                    return new Promise(function (resolve) {
                                        items[_i].getID().then(function (id) {
                                            ids[_i] = id;
                                            resolve(_this);
                                        });
                                    });
                                })(i));
                            }
                            Promise.all(promises).then(function () {
                                return scene.getSceneNumber();
                            }).then(function (id) {
                                resolve(id);
                            });
                        });
                    }
                    else {
                        ids = items;
                        return scene.getSceneNumber();
                    }
                }).then(function (id) {
                    if ((Number(id) - 1) === _this._id && environment_1.Environment.isSourceConfig()) {
                        internal_1.exec('SourcesListOrderSave', ids.join(','));
                        resolve(_this);
                    }
                    else {
                        var sceneName;
                        _this.getName().then(function (name) {
                            sceneName = name;
                            return app_1.App.getAsList('presetconfig:' + _this._id);
                        }).then(function (jsonArr) {
                            var newOrder = new json_1.JSON();
                            newOrder.children = [];
                            newOrder['tag'] = 'placement';
                            newOrder['name'] = sceneName;
                            if (Array.isArray(jsonArr)) {
                                var attrs = ['name', 'cname', 'item'];
                                for (var i = 0; i < jsonArr.length; i++) {
                                    for (var a = 0; a < attrs.length; a++) {
                                        jsonArr[i][attrs[a]] = jsonArr[i][attrs[a]]
                                            .replace(/([^\\])(\\)([^\\])/g, '$1\\\\$3');
                                        jsonArr[i][attrs[a]] = jsonArr[i][attrs[a]]
                                            .replace(/"/g, '&quot;');
                                    }
                                    newOrder.children[ids.indexOf(jsonArr[i]['id'])] = jsonArr[i];
                                }
                                app_1.App.set('presetconfig:' + _this._id, xml_1.XML.parseJSON(newOrder).toString()).then(function () {
                                    resolve(_this);
                                });
                            }
                            else {
                                reject(Error('Scene does not have any items'));
                            }
                        });
                    }
                });
            }
        });
    };
    Scene._maxScenes = 12;
    Scene._scenePool = [];
    return Scene;
})();
exports.Scene = Scene;
},{"../internal/app":17,"../internal/internal":20,"../internal/util/json":22,"../internal/util/xml":24,"./environment":2,"./item/audio":3,"./item/camera":4,"./item/game":5,"./item/html":6,"./item/item":12}],15:[function(require,module,exports){
/// <reference path="../../defs/es6-promise.d.ts" />
var environment_1 = require('./environment');
var app_1 = require('../internal/app');
var json_1 = require('../internal/util/json');
var xml_1 = require('../internal/util/xml');
var streamStack = [];
/**
 * The Stream Class provides methods to start streaming or recording based
 * on the parameters passed to its constructor.
 *
 * ### Basic Usage (Recording)
 *
 * ```javascript
 * var xjs = require('xjs');
 * var rec = new xjs.Stream({ filename: 'myfile.mp4', filepath: 'D:\\MyVids' });
 * rec.start();
 * setTimeout(function() { rec.pause(); }, 10000);
 * setTimeout(function() { rec.stop(); }, 20000);
 * ```
 *
 * You'll notice that we just have to specify the filename and filepath and
 * then call the `start` method to start recording. Please make sure that
 * you call `stop` when you're done recording.
 *
 * ### Basic Usage (Streaming)
 *
 * ```javascript
 * var xjs = require('xjs');
 * var rec = new xjs.Stream({
 *   rtmpUrl: 'rtmp://somestreamurl',
 *   streamName: 'My Awesome Stream'
 * });
 * rec.start();
 * setTimeout(function() { rec.stop(); }, 20000);
 * ```
 *
 * That should get you started with streaming. Please do note that while it
 * would actually get you streaming, it will not update your XSplit Broadcaster's
 * titlebar to reflect that you are currently streaming. This is currently
 * a limitation.
 *
 * ### Basic Usage (Streaming with Carbon Copy)
 *
 * ```javascript
 * var xjs = require('xjs');
 * var rec = new xjs.Stream({
 *   filename: 'myfile.mp4',
 *   filepath: 'D:\\MyVids'
 *   rtmpUrl: 'rtmp://somestreamurl',
 *   streamName: 'My Awesome Stream'
 * });
 * rec.start();
 * setTimeout(function() { rec.stop(); }, 20000);
 * ```
 *
 * That would allow you to stream and at the same time, record your stream
 * locally.
 *
 * You can create multiple instances of the Stream class in case you want to
 * stream to multiple different rtmp urls.
 */
var Stream = (function () {
    function Stream(options) {
        // Extra Configuration options
        this._rtmp2Ch = 0;
        this._rtmpBuf = -1;
        this._rtmpOpt = -1;
        this._rtmpMaxLat = -1;
        this._optFastStart = 1;
        this._mux = 16777216;
        // Video Configuration options
        this._videoCodec = 'libx264ext';
        this._videoQuality = 'standard';
        this._videoBitrate = 2100;
        this._videoFramerate = 30;
        this._videoFrametime = Math.ceil(10000000 / this._videoFramerate);
        this._videoUseMixerFPS = 0;
        // Audio Configuration options
        this._audioCodec = 'libw7aac';
        this._audioBitrate = 96000;
        this._audioFormat = '44100/1';
        this._audioFormat2 = '44100/1';
        if (environment_1.Environment.isSourcePlugin()) {
            throw new Error('Cannot start/stop stream or recording on source plugins');
        }
        this._filename = options.filename || '';
        this._filepath = options.filepath || '';
        this._rtmpUrl = options.rtmpUrl || 'rtmp://nomaster';
        this._streamName = options.streamName || '';
        // Change the file extension depending on the rtmp url (if record or stream)
        var fileExt = /\.[a-z0-9]+$/ig.exec(this._filename);
        if (fileExt.length > 0 && this._rtmpUrl !== 'rtmp://nomaster') {
            var extRegex = new RegExp(fileExt[0] + '$', 'ig');
            this._filename = this._filename.replace(extRegex, '.flv');
        }
        else if (this._rtmpUrl !== 'rtmp://nomaster') {
            this._filename += '.flv';
        }
        // Add Trailing backslash on the filepath
        if (this._filepath.trim() !== '' && this._filepath.substr(-1) !== '\\') {
            this._filepath += '\\';
        }
        this._id = this.generateID();
    }
    /**
     * param: { rtmp2Ch: boolean, rtmpBuf: number, rtmpOpt: boolean, rtmpMaxLat: number}
     *
     * Set Streaming configuration.
     */
    Stream.prototype.setStreamConfiguration = function (obj) {
        for (var i in obj) {
            if (this.hasOwnProperty('_' + i)) {
                this['_' + i] = typeof obj[i] === 'boolean' ? (obj[i] ? 1 : 0) : obj[i];
            }
        }
    };
    /**
     * param: {
     * ```
     *   codec: string,
     *   framerate: number,
     *   adaptiveBitrate: boolean,
     *   maxBitrate: string,
     *   useMixerFPS: boolean
     * }
     * ```
     *
     * Set Video Configuration (advanced usage)
     */
    Stream.prototype.setVideoConfiguration = function (obj) {
        var attr = '';
        for (var i in obj) {
            attr = i.charAt(0).toUpperCase() + i.slice(1);
            if (this.hasOwnProperty('_video' + attr)) {
                this['_video' + attr] = typeof obj[i] === 'boolean' ?
                    (obj[i] ? 1 : 0) : obj[i];
                if (i === 'framerate') {
                    this._videoFrametime = Math.ceil(10000000 / this._videoFramerate);
                }
                else if (i === 'frametime') {
                    this._videoFramerate = Math.ceil(10000000 / this._videoFrametime);
                }
            }
        }
    };
    /**
     * param: { codec: string, bitrate: number, format: number, format2: number }
     *
     * Set Audio Configuration (advanced usage)
     */
    Stream.prototype.setAudioConfiguration = function (obj) {
        var attr = '';
        for (var i in obj) {
            attr = i.charAt(0).toUpperCase() + i.slice(1);
            if (this.hasOwnProperty('_audio' + attr)) {
                this['_audio' + attr] = typeof obj[i] === 'boolean' ?
                    (obj[i] ? 1 : 0) : obj[i];
            }
        }
    };
    /**
     * param: codec<string>
     *
     * Set the video codec, currently we only support x264.
     */
    Stream.prototype.setVideoCodec = function (codec) {
        if (Stream._supportedCodecs[codec.toLowerCase()] === undefined) {
            return;
        }
        this._videoCodec = codec.toLowerCase();
    };
    /**
     * param: quality<string>
     *
     * Set the video quality. Valid qualities:
     *
     * - STANDARD
     * - HIGH
     * - VERY_HIGH
     * - ULTRA_HIGH
     */
    Stream.prototype.setRecordingQuality = function (quality) {
        if (Stream.recordQuality[quality] === undefined) {
            return;
        }
        this._videoQuality = quality;
    };
    /**
     * param: bitrate<number>
     *
     * Set streaming bitrate
     */
    Stream.prototype.setStreamingBitrate = function (bitrate) {
        this._videoBitrate = bitrate;
    };
    /**
     * return: Promise<boolean>
     *
     * Start recording or streaming
     */
    Stream.prototype.start = function () {
        var fileType = this._rtmpUrl === 'rtmp://nomaster' ? 'mp4' : 'flv';
        var file = this._filepath ? this._filepath + this._filename : this._filename;
        // Configure the extra config value
        var extraConfig = '\\rtmp_2ch:' + (fileType === 'mp4' ? 1 : this._rtmp2Ch);
        var configKeys = {
            _rtmpBuf: 'rtmp_buf',
            _rtmpOpt: 'rtmp_h264opt',
            _rtmpMaxLat: 'rtmp_maxlat',
            _optFastStart: 'opt_faststart',
            _mux: 'mux:movflags:frag_keyframe+empty_moov&amp;frag_size'
        };
        for (var i in configKeys) {
            if (this[i] !== -1) {
                extraConfig += '\\' + '' + configKeys[i] + ':' + this[i];
            }
        }
        // Actual streaming JSON object
        var jsonObj = new json_1.JSON();
        jsonObj['tag'] = 'channel';
        jsonObj['name'] = this._id;
        jsonObj['rtmpUrl'] = this._rtmpUrl;
        jsonObj['streamName'] = this._streamName;
        jsonObj['filetype'] = fileType;
        jsonObj['file'] = fileType === 'mp4' ? 'mp4:' + file : file;
        jsonObj['watermark'] = 0;
        jsonObj['extraConfig'] = extraConfig;
        jsonObj.children = [];
        // Configuration tag
        var configTag = new json_1.JSON();
        configTag['tag'] = 'configuration';
        configTag.children = [];
        // Video tag
        var videoTag = new json_1.JSON();
        videoTag['tag'] = 'video';
        videoTag['selfclosing'] = true;
        // Recordings are automatically set to mp4 if mode is recording
        videoTag['codec'] = this.generateCodecString(fileType === 'mp4');
        videoTag['frametime'] = this._videoFrametime;
        videoTag['adaptivebr'] = this._videoAdaptiveBitrate;
        videoTag['maxBitrate'] = this._videoMaxBitrate ? this._videoMaxBitrate : '';
        videoTag['dontUseDefaultMixerFPS'] = this._videoUseMixerFPS === 0 ? 1 : 0;
        // Audio tag
        var audioTag = new json_1.JSON();
        audioTag['tag'] = 'audio';
        audioTag['selfclosing'] = true;
        audioTag['bitrate'] = this._audioBitrate;
        audioTag['codec'] = this._audioCodec + '&amp;b:' + this._audioBitrate;
        audioTag['format'] = this._audioFormat;
        audioTag['format2'] = this._audioFormat2;
        // Set children tags
        configTag.children.push(videoTag, audioTag);
        jsonObj.children.push(configTag);
        // Send to XBC
        var streamStr = xml_1.XML.parseJSON(jsonObj).toString();
        return new Promise(function (resolve) {
            app_1.App.callFunc('startstream', streamStr).then(function (res) {
                resolve(Number(res) === 0);
            });
        });
    };
    /**
     * return: Promise<number>
     *
     * Pause recording
     */
    Stream.prototype.pause = function () {
        var configTag = new json_1.JSON();
        configTag['tag'] = 'configuration';
        configTag['name'] = this._id;
        configTag['run'] = 2;
        return new Promise(function (resolve) {
            app_1.App.callFunc('changestream', xml_1.XML.parseJSON(configTag).toString())
                .then(function (res) {
                resolve(res);
            });
        });
    };
    /**
     * return: Promise<number>
     *
     * Resume recording
     */
    Stream.prototype.resume = function () {
        var configTag = new json_1.JSON();
        configTag['tag'] = 'configuration';
        configTag['name'] = this._id;
        configTag['run'] = 1;
        return new Promise(function (resolve) {
            app_1.App.callFunc('changestream', xml_1.XML.parseJSON(configTag).toString())
                .then(function (res) {
                resolve(res);
            });
        });
    };
    /**
     * return: Promise<number>
     *
     * Stop recording or streaming
     */
    Stream.prototype.stop = function () {
        var _this = this;
        return new Promise(function (resolve) {
            app_1.App.callFunc('stopstream', _this._id).then(function (res) {
                resolve(res);
            });
        });
    };
    Stream.prototype.generateID = function () {
        var rand = Math.floor(Math.random() * 10000);
        var name = 'stream-' + rand;
        if (streamStack.indexOf(name) !== -1) {
            name = this.generateID();
        }
        else {
            streamStack.push(name);
        }
        return name;
    };
    Stream.prototype.generateCodecString = function (isRecording) {
        var codeStr = this._videoCodec;
        switch (this._videoCodec) {
            // For now, we'll only support x264 codecs, since we have no way for
            // checking if the codec is available on the current machine.
            // We're only sure that x264 is always available on any machine that
            // supports XSplit
            case 'libx264ext':
            default:
                var crfs = { standard: 23, high: 21, very_high: 18, ultra_high: 16 };
                if (isRecording) {
                    codeStr += '&amp;ex:preset:veryfast&amp;ex:crf:'
                        + crfs[this._videoQuality] + '&amp;ex:fps:' + '10000000/'
                        + this._videoFrametime;
                }
                else {
                    codeStr += '&amp;ex:preset:veryfast&amp;ex:vbv-maxrate:'
                        + this._videoBitrate + '&amp;ex:vbv-bufsize:' + this._videoBitrate
                        + '&amp;ex:keyint:' + (this._videoFramerate * 2) + '&amp;ex:fps:'
                        + '10000000/' + this._videoFrametime;
                }
                break;
        }
        return codeStr;
    };
    // Supported codecs
    Stream._supportedCodecs = {
        x264: 'libx264ext',
        quickSync: 'libh264qsext',
        vce: 'libh264vceext',
        openh264: 'libh264openext',
        nvenc: 'libh264nvext',
        h264aver: 'libh264aver'
    };
    // Video Quality
    Stream.recordQuality = {
        STANDARD: 'standard',
        HIGH: 'high',
        VERY_HIGH: 'very_high',
        ULTRA_HIGH: 'ultra_high'
    };
    return Stream;
})();
exports.Stream = Stream;
},{"../internal/app":17,"../internal/util/json":22,"../internal/util/xml":24,"./environment":2}],16:[function(require,module,exports){
/**
 * The Transition class represents a preset transition within XSplit Broadcaster.
 * This may be used to set the application's transition scheme when switching scenes,
 * or to set an individual source's transition when its visibility changes.
 *
 * Simply use one of the available Transition objects such as Transition.FAN or
 * Transition.COLLAPSE as the parameter to the setTransition method of an App
 * or Item instance.
 */
var Transition = (function () {
    function Transition(key) {
        this._key = key; // retain key so that NONE is readable
        this._value = Transition._transitionMap[key];
    }
    /**
     * Converts this transition object to the underlying string representation to be read by XSplit Broadcaster.
     */
    Transition.prototype.toString = function () {
        return this._value;
    };
    /**
     * Converts this transition object to a easily identifiable string such as 'NONE'.
     */
    Transition.prototype.toTransitionKey = function () {
        return this._key;
    };
    Transition._transitionMap = {
        NONE: '',
        CLOCK: 'clock',
        COLLAPSE: 'collapse',
        FADE: 'fade',
        FAN: 'fan',
        HOLE: 'hole',
        MOVE_BOTTOM: 'move_bottom',
        MOVE_LEFT: 'move_left',
        MOVE_LEFT_RIGHT: 'move_left_right',
        MOVE_RIGHT: 'move_right',
        MOVE_TOP: 'move_top',
        MOVE_TOP_BOTTOM: 'move_top_bottom',
        WAVE: 'wave'
    };
    Transition.NONE = new Transition('NONE');
    Transition.CLOCK = new Transition('CLOCK');
    Transition.COLLAPSE = new Transition('COLLAPSE');
    Transition.FADE = new Transition('FADE');
    Transition.FAN = new Transition('FAN');
    Transition.HOLE = new Transition('HOLE');
    Transition.MOVE_BOTTOM = new Transition('MOVE_BOTTOM');
    Transition.MOVE_LEFT = new Transition('MOVE_LEFT');
    Transition.MOVE_LEFT_RIGHT = new Transition('MOVE_LEFT_RIGHT');
    Transition.MOVE_RIGHT = new Transition('MOVE_RIGHT');
    Transition.MOVE_TOP = new Transition('MOVE_TOP');
    Transition.MOVE_TOP_BOTTOM = new Transition('MOVE_TOP_BOTTOM');
    Transition.WAVE = new Transition('WAVE');
    return Transition;
})();
exports.Transition = Transition;
},{}],17:[function(require,module,exports){
/// <reference path="../../defs/es6-promise.d.ts" />
var internal_1 = require('./internal');
var json_1 = require('./util/json');
var POSTMESSAGE_CLOSE = '1';
var POSTMESSAGE_SIZE = '2';
var App = (function () {
    function App() {
    }
    /** Get the value of the given property */
    App.get = function (name) {
        return new Promise(function (resolve) {
            internal_1.exec('AppGetPropertyAsync', name, resolve);
        });
    };
    /** Sets the value of a property */
    App.set = function (name, value) {
        return new Promise(function (resolve) {
            internal_1.exec('AppSetPropertyAsync', name, value, function (ret) {
                resolve(Number(ret) < 0 ? false : true);
            });
        });
    };
    /** Gets the value of the given property as list */
    App.getAsList = function (name) {
        return new Promise(function (resolve) {
            App.get(name).then(function (xml) {
                var propsJSON = json_1.JSON.parse(xml), propsArr = [];
                if (propsJSON.children && propsJSON.children.length > 0) {
                    propsArr = propsJSON.children;
                }
                resolve(propsArr);
            });
        });
    };
    /** Get the value of the given global property */
    App.getGlobalProperty = function (name) {
        return internal_1.exec('GetGlobalProperty', name);
    };
    /** Calls a DLL function synchronously */
    App.callDll = function (func) {
        var arg = [];
        for (var _i = 1; _i < arguments.length; _i++) {
            arg[_i - 1] = arguments[_i];
        }
        var args = [].slice.call(arguments);
        args.unshift('CallDll');
        return internal_1.exec.apply(this, args);
    };
    /** Calls an application method asynchronously */
    App.callFunc = function (func, arg) {
        return new Promise(function (resolve) {
            internal_1.exec('AppCallFuncAsync', func, arg, function (ret) {
                resolve(ret);
            });
        });
    };
    App.postMessage = function (key) {
        var _this = this;
        var args = [];
        for (var _i = 1; _i < arguments.length; _i++) {
            args[_i - 1] = arguments[_i];
        }
        return new Promise(function (resolve) {
            args.unshift(key);
            args.unshift('PostMessageToParent');
            args.push(function (val) {
                resolve(val);
            });
            internal_1.exec.apply(_this, args);
        });
    };
    return App;
})();
exports.App = App;
},{"./internal":20,"./util/json":22}],18:[function(require,module,exports){
/// <reference path="../../defs/es6-promise.d.ts" />
var Global = (function () {
    function Global() {
    }
    Global.addInitializationPromise = function (promise) {
        Global.initialPromises.push(promise);
    };
    Global.getInitializationPromises = function () {
        return Global.initialPromises;
    };
    Global.setPersistentConfig = function (config) {
        Global.persistedConfig = config;
    };
    Global.getPersistentConfig = function () {
        return Global.persistedConfig;
    };
    Global.persistedConfig = {};
    Global.initialPromises = [];
    return Global;
})();
exports.Global = Global;
},{}],19:[function(require,module,exports){
/// <reference path="../../defs/es6-promise.d.ts" />
var environment_1 = require('../core/environment');
var item_1 = require('./item');
var internal_1 = require('./internal');
var global_1 = require('./global');
var config_1 = require('../window/config');
function resolveRelativePath(path, base) {
    // ABSOLUTE PATHS
    if (path.substring(0, 7) === 'http://' ||
        path.substring(0, 8) === 'https://') {
        return path;
    }
    else if (path.substring(0, 2) === '//') {
        // get current protocol
        return base.split('://')[0] + ':' + path;
    }
    else if (path.substring(0, 3) === '../') {
        // RELATIVE PATHS
        var upDirectoryCount = 0;
        // count ../ segments
        while (path.substring(0, 3) === '../') {
            path = path.substring(3);
            ++upDirectoryCount;
        }
        var baseDirectories = base.split('/');
        baseDirectories = baseDirectories.slice(0, length - 1 - upDirectoryCount);
        baseDirectories.push(path);
        return baseDirectories.join('/');
    }
    else {
        if (path.substring(0, 2) === './') {
            path = path.substring(2);
        }
        var baseSegments = base.split('/');
        baseSegments[baseSegments.length - 1] = path;
        return baseSegments.join('/');
    }
}
function readMetaConfigUrl() {
    return new Promise(function (resolve) {
        if (environment_1.Environment.isSourcePlugin()) {
            var configObj = {};
            // initialize config URL if necessary
            try {
                var config = internal_1.exec('GetConfiguration');
                configObj = JSON.parse(config);
            }
            catch (e) {
            }
            finally {
                var metas = document.getElementsByTagName("meta");
                for (var i = metas.length - 1; i >= 0; i--) {
                    if (metas[i].name === 'xsplit:config-url') {
                        var url = resolveRelativePath(metas[i].content, window.location.href);
                        configObj['configUrl'] = url;
                        var persist = {
                            configUrl: url
                        };
                        global_1.Global.setPersistentConfig(persist);
                        break;
                    }
                }
                internal_1.exec('SetBrowserProperty', 'Configuration', JSON.stringify(configObj));
                resolve();
            }
        }
        else {
            resolve();
        }
    });
}
function getCurrentSourceID() {
    return new Promise(function (resolve) {
        if (environment_1.Environment.isSourcePlugin() || environment_1.Environment.isSourceConfig()) {
            // initialize Item.getSource() functions
            internal_1.exec('GetLocalPropertyAsync', 'prop:id', function (result) {
                var id = decodeURIComponent(result);
                item_1.Item.setBaseID(id);
                if (environment_1.Environment.isSourcePlugin()) {
                    item_1.Item.lockSourceSlot(id);
                }
                resolve();
            });
        }
        else {
            resolve();
        }
    });
}
function informWhenConfigLoaded() {
    return new Promise(function (resolve) {
        if (environment_1.Environment.isSourceConfig()) {
            window.addEventListener('load', function () {
                config_1.SourceConfigWindow.getInstance().emit('config-load');
                resolve();
            });
        }
        else {
            resolve(); // other environments don't care if config iframe has loaded
        }
    });
}
function init() {
    global_1.Global.addInitializationPromise(readMetaConfigUrl());
    global_1.Global.addInitializationPromise(getCurrentSourceID());
    global_1.Global.addInitializationPromise(informWhenConfigLoaded());
    Promise.all(global_1.Global.getInitializationPromises()).then(function () {
        document.dispatchEvent(new CustomEvent('xsplit-js-ready', {
            bubbles: true
        }));
    });
}
init();
},{"../core/environment":2,"../window/config":35,"./global":18,"./internal":20,"./item":21}],20:[function(require,module,exports){
/// <reference path="../../defs/window.d.ts" />
exports.DEBUG = false;
var _callbacks = {};
/**
* Executes an external function
*/
function exec(funcName) {
    var args = [];
    for (var _i = 1; _i < arguments.length; _i++) {
        args[_i - 1] = arguments[_i];
    }
    var callback = null, ret = false;
    if (args.length > 0) {
        callback = args[args.length - 1];
        if (callback instanceof Function) {
            args.pop();
        }
        else {
            callback = null;
        }
    }
    if (exports.DEBUG) {
        console.log([
            'internal.exec("', funcName, '") ', JSON.stringify(args)
        ].join(' '));
    }
    if (window.external &&
        window.external[funcName] &&
        window.external[funcName] instanceof Function) {
        ret = window.external[funcName].apply(this, args);
    }
    // register callback if present
    if (callback !== null) {
        _callbacks[ret] = callback;
    }
    return ret;
}
exports.exec = exec;
window.OnAsyncCallback = function (asyncID, result) {
    var callback = _callbacks[asyncID];
    if (callback instanceof Function) {
        callback.call(this, decodeURIComponent(result));
    }
};
window.OnSceneLoad = function (view, scene) {
    document.dispatchEvent(new CustomEvent('scene-load', { detail: { view: view, scene: scene } }));
};
window.SetConfiguration = function (config) {
    document.dispatchEvent(new CustomEvent('set-configuration', { config: config }));
};
window.SetBackGroundColor = function (color) {
    document.dispatchEvent(new CustomEvent('set-background-color', { color: color }));
};
window.SetVolume = function (volume) {
    document.dispatchEvent(new CustomEvent('set-volume', { volume: volume }));
};
window.OnDialogResult = function (result) {
    document.dispatchEvent(new CustomEvent('dialog-result', { detail: { result: result } }));
};
},{}],21:[function(require,module,exports){
/// <reference path="../../defs/es6-promise.d.ts" />
var internal_1 = require('./internal');
var environment_1 = require('../core/environment');
var Item = (function () {
    function Item() {
    }
    /** Prepare an item for manipulation */
    Item.attach = function (itemID) {
        var slot = Item.itemSlotMap.indexOf(itemID);
        if (slot === -1) {
            slot = ++Item.lastSlot % Item.MAX_SLOTS;
            if (Item.islockedSourceSlot && slot === 0) {
                ++slot; // source cannot attach to first slot
            }
            Item.lastSlot = slot;
            Item.itemSlotMap[slot] = itemID;
            if (environment_1.Environment.isExtension()) {
                internal_1.exec('SearchVideoItem' +
                    (String(slot) === '0' ? '' : (slot + 1)), itemID);
            }
            else {
                internal_1.exec('AttachVideoItem' +
                    (String(slot) === '0' ? '' : (slot + 1)), itemID);
            }
        }
        return slot;
    };
    /** used for source plugins. lock an id to slot 0 */
    Item.lockSourceSlot = function (itemID) {
        if (itemID !== undefined) {
            Item.islockedSourceSlot = true;
            Item.itemSlotMap[0] = itemID;
        }
        else {
            Item.islockedSourceSlot = false;
            Item.itemSlotMap[0] = '';
        }
    };
    /** Get an item's local property asynchronously */
    Item.get = function (name, slot) {
        if (slot === void 0) { slot = 0; }
        return new Promise(function (resolve) {
            internal_1.exec('GetLocalPropertyAsync' +
                (String(slot) === '0' ? '' : slot + 1), name, function (val) {
                resolve(val);
            });
        });
    };
    /** Sets an item's local property */
    Item.set = function (name, value, slot) {
        if (slot === void 0) { slot = 0; }
        return new Promise(function (resolve) {
            internal_1.exec('SetLocalPropertyAsync' +
                (String(slot) === '0' ? '' : slot + 1), name, value, function (val) {
                resolve(!(Number(val) < 0));
            });
        });
    };
    /** Calls a function defined in an item/source */
    Item.callFunc = function (func, arg) {
        internal_1.exec('CallInner', func, arg);
    };
    /** helper function to get current source on init */
    Item.setBaseID = function (id) {
        Item.baseID = id;
    };
    /** helper function for Item.getCurrentSource() */
    Item.getBaseID = function () {
        return Item.baseID;
    };
    Item.MAX_SLOTS = 2;
    Item.lastSlot = Item.MAX_SLOTS - 1;
    Item.itemSlotMap = [];
    Item.islockedSourceSlot = false;
    return Item;
})();
exports.Item = Item;
},{"../core/environment":2,"./internal":20}],22:[function(require,module,exports){
var xml_1 = require('./xml');
var JSON = (function () {
    function JSON(xml) {
        if (xml === undefined || xml === '') {
            return;
        }
        var sxml = xml;
        if (xml instanceof xml_1.XML) {
            sxml = xml.toString();
        }
        var openingRegex = /<([^\s>\/]+)/g;
        var selfCloseRegex = /(\/>)/g;
        var openResult = openingRegex.exec(sxml);
        var selfCloseResult = selfCloseRegex.exec(sxml);
        var xmlDocument = (new DOMParser()).parseFromString(sxml, 'application/xml');
        if (xmlDocument.getElementsByTagName('parsererror').length > 0) {
            throw new Error('XML parsing error. Invalid XML string');
        }
        var processNode = function (node) {
            var obj = new JSON();
            obj.tag = node.tagName;
            // FIXME: optimize complex condition
            // every time we process a new node, we advance the opening tag regex
            openResult = openingRegex.exec(sxml);
            if (openResult === null && selfCloseRegex.lastIndex === 0) {
            }
            else if (openResult === null && selfCloseRegex.lastIndex > 0) {
                // no more opening tags, so by default the self-closing belongs to this
                obj.selfclosing = true;
                selfCloseResult = selfCloseRegex.exec(sxml);
            }
            else if (openResult !== null &&
                selfCloseRegex.lastIndex > openingRegex.lastIndex) {
            }
            else if (openResult !== null &&
                selfCloseRegex.lastIndex < openingRegex.lastIndex &&
                selfCloseRegex.lastIndex === openingRegex.lastIndex -
                    openResult[0].length // make sure self-closing pattern belongs to
            ) {
                obj.selfclosing = true;
                selfCloseResult = selfCloseRegex.exec(sxml);
            }
            for (var i = 0; i < node.attributes.length; i++) {
                var att = node.attributes[i];
                obj[att.name] = att.value;
            }
            obj.children = [];
            // FIXME: self-closing nodes do not have children, maybe optimize then?
            for (var j = 0; j < node.childNodes.length; j++) {
                var child = node.childNodes[j];
                if (child instanceof Element) {
                    obj.children.push(processNode(child));
                }
            }
            // process text value
            if (obj.value === undefined && obj.children.length === 0) {
                delete obj.children;
                obj.value = node.textContent;
            }
            return obj;
        };
        return processNode(xmlDocument.childNodes[0]);
    }
    JSON.parse = function (xml) {
        return new JSON(xml);
    };
    return JSON;
})();
exports.JSON = JSON;
},{"./xml":24}],23:[function(require,module,exports){
function applyMixins(derivedCtor, baseCtors) {
    baseCtors.forEach(function (baseCtor) {
        Object.getOwnPropertyNames(baseCtor.prototype).forEach(function (name) {
            if (name === 'constructor') {
                return;
            }
            derivedCtor.prototype[name] = baseCtor.prototype[name];
        });
    });
}
exports.applyMixins = applyMixins;
},{}],24:[function(require,module,exports){
var XML = (function () {
    function XML(json) {
        var attributes = '';
        var value = '';
        if (json.value === undefined) {
            json.value = '';
        }
        for (var key in json) {
            if (!XML.RESERVED_ATTRIBUTES.test(key) &&
                json[key] !== undefined) {
                attributes += [' ', key, '="', json[key], '"'].join('');
            }
        }
        if (json.children === undefined) {
            json.children = [];
        }
        for (var _i = 0, _a = json.children; _i < _a.length; _i++) {
            var child = _a[_i];
            json.value += new XML(child).toString();
        }
        if (json.selfclosing === true) {
            this.xml = ['<', json.tag, attributes, '/>'].join('');
        }
        else if (value !== '') {
            this.xml = ['<', json.tag, attributes, '>',
                value, '</', json.tag, '>'].join('');
        }
        else {
            // json actually contains text content
            this.xml = ['<', json.tag, attributes, '>',
                json.value, '</', json.tag, '>'].join('');
        }
    }
    XML.prototype.toString = function () {
        return this.xml;
    };
    XML.parseJSON = function (json) {
        return new XML(json);
    };
    XML.encode = function (str) {
        return str.replace(/[&<>'']/g, function ($0) {
            return '&' + {
                '&': 'amp',
                '<': 'lt',
                '>': 'gt',
                '\'': 'quot',
                '"': '#39'
            }[$0] + ';';
        });
    };
    XML.RESERVED_ATTRIBUTES = /^(children|tag|value|selfclosing)$/i;
    return XML;
})();
exports.XML = XML;
},{}],25:[function(require,module,exports){
/// <reference path="../../defs/es6-promise.d.ts" />
var json_1 = require('../internal/util/json');
var xml_1 = require('../internal/util/xml');
/**
 * The AudioDevice Class is the object returned by
 * {@link #system/System System Class'} getAudioDevices method. It provides you
 * with methods to fetch the audio device object's attributes, and also provides
 * methods to convert it back to an XML object that is compatible with XBC
 *
 * ### Basic Usage
 *
 * ```javascript
 * var XJS = require('xjs');
 * var System = XJS.System;
 *
 * System.getAudioDevices().then(function(audios) {
 *   for (var i in audios) {
 *     // Do not include the imaginary xsplit audio device if that ever exist
 *     if (audios[i].getName().indexOf('xsplit') === -1) {
 *       xml = audios[i].toXML();
 *       // do something with the XML here
 *     }
 *   }
 * });
 * ```
 */
var AudioDevice = (function () {
    function AudioDevice(props) {
        this._defaultConsole = false;
        this._defaultMultimedia = false;
        this._defaultCommunication = false;
        props = props || {};
        this._id = props['id'];
        this._name = props['name'];
        this._adapter = props['adapter'];
        this._adapterdev = props['adapterdev'];
        this._dSoundGuid = props['dSoundGuid'];
        this._dataFlow = props['dataFlow'];
        this._state = props['state'];
        this._defaultConsole = props['defaultConsole'];
        this._defaultMultimedia = props['defaultMultimedia'];
        this._defaultCommunication = props['defaultCommunication'];
        this._level = props['level'] !== undefined ? props['level'] : 1.000000;
        this._enable = props['enable'] !== undefined ? props['enable'] : true;
        this._hwlevel = props['hwlevel'] !== undefined ? props['hwlevel'] : -1.000000;
        this._hwenable = props['hwenable'] !== undefined ? props['hwenable'] : 255;
        this._delay = props['delay'] !== undefined ? props['delay'] : 0;
        this._mix = props['mix'] !== undefined ? props['mix'] : 0;
    }
    /**
     * return: string
     *
     * Gets the device ID
     *
     * #### Usage
     *
     * ```javascript
     * var audioDeviceID = device.getID();
     * ```
     */
    AudioDevice.prototype.getId = function () {
        return this._id;
    };
    /**
     * return: string
     *
     * Gets the device name
     *
     * #### Usage
     *
     * ```javascript
     * var audioDeviceName = device.getName();
     * ```
     */
    AudioDevice.prototype.getName = function () {
        return this._name;
    };
    /**
     * return: string
     *
     * Gets whether device is capturing or rendering audio
     *
     * #### Usage
     *
     * ```javascript
     * var audioDataFlow = device.getDataFlow();
     *   //where possible values are "render" or "capture"
     * ```
     */
    AudioDevice.prototype.getDataFlow = function () {
        return this._dataFlow;
    };
    /**
     * return: boolean
     *
     * Gets whether audio device is the system default
     *
     * #### Usage
     *
     * ```javascript
     * var audioIsDefaultDevice = audioDevice.isDefaultDevice();
     * ```
     */
    AudioDevice.prototype.isDefaultDevice = function () {
        return (this._defaultConsole && this._defaultMultimedia);
    };
    /**
     * return: number
     *
     * Gets the device audio level in the application
     *
     * #### Usage
     *
     * ```javascript
     * var audioDeviceVolumeLevel = audioDevice.getLevel();
     * ```
     */
    AudioDevice.prototype.getLevel = function () {
        return this._level;
    };
    /**
     * param: level<number>
     * ```
     * return: AudioDevice (used for chaining)
     * ```
     *
     * Sets the device audio level in the application
     *
     * #### Usage
     *
     * ```javascript
     * audioDevice.setLevel(100);
     * ```
     */
    AudioDevice.prototype.setLevel = function (level) {
        this._level = level;
        return this;
    };
    /**
     * return: boolean
     *
     * Gets whether audio device is the system default
     *
     * #### Usage
     *
     * ```javascript
     * var isAudioDeviceEnabled = audioDevice.isEnabled();
     * ```
     */
    AudioDevice.prototype.isEnabled = function () {
        return this._enable;
    };
    /**
     * param: enabled<boolean>
     * ```
     * return: AudioDevice (used for chaining)
     * ```
     *
     * Enables audio device/sets software mute
     *
     * #### Usage
     *
     * ```javascript
     * audioDevice.setEnabled(true);
     * ```
     */
    AudioDevice.prototype.setEnabled = function (enabled) {
        this._enable = enabled;
        return this;
    };
    /**
     * return: number
     *
     * Gets the device system volume
     *
     * #### Usage
     *
     * ```javascript
     * var systemVolumeLevel = audioDevice.getSystemLevel();
     * ```
     */
    AudioDevice.prototype.getSystemLevel = function () {
        return this._hwlevel;
    };
    /**
     * param: volume<number>
     * ```
     * return: AudioDevice (used for chaining)
     * ```
     *
     * Sets the device system volume
     *
     * #### Usage
     *
     * ```javascript
     * audioDevice.setSystemLevel(100);
     * ```
     */
    AudioDevice.prototype.setSystemLevel = function (hwlevel) {
        this._hwlevel = hwlevel;
        return this;
    };
    /**
     * return: number
     *
     * Gets whether audio device is enabled/muted in the system
     *
     * #### Usage
     *
     * ```javascript
     * var systemAudioDeviceEnabled = audioDevice.getSystemEnabled();
     * ```
     */
    AudioDevice.prototype.getSystemEnabled = function () {
        return this._hwenable;
    };
    /**
     * param: systemEnabled<number>
     * ```
     * return: AudioDevice (used for chaining)
     * ```
     *
     * Enables audio device/sets software mute
     *
     * #### Usage
     *
     * ```javascript
     * // you may use the following:
     * //     * AudioDevice.SYSTEM_LEVEL_MUTE (0)
     * //     * AudioDevice.SYSTEM_LEVEL_ENABLE (1)
     * //     * AudioDevice.SYSTEM_MUTE_CHANGE_NOT_ALLOWED (255)
     * audioDevice.setSystemEnabled(AudioDevice.SYSTEM_LEVEL_MUTE);
     * ```
     */
    AudioDevice.prototype.setSystemEnabled = function (hwenabled) {
        this._hwenable = hwenabled;
        return this;
    };
    /**
     * return: number (100 nanoseconds in units)
     *
     * Get the loopback capture delay value
     *
     * #### Usage
     *
     * ```javascript
     * var audioDelay = audioDevice.getDelay();
     * ```
     */
    AudioDevice.prototype.getDelay = function () {
        return this._delay;
    };
    /**
     * param: delay<number> (100 nanoseconds in units)
     * ```
     * return: AudioDevice (used for chaining)
     * ```
     *
     * Sets the loopback capture delay value
     *
     * #### Usage
     *
     * ```javascript
     * audioDevice.setDelay(100);
     * ```
     */
    AudioDevice.prototype.setDelay = function (delay) {
        this._delay = delay;
        return this;
    };
    /**
     * return: string
     *
     * Converts the AudioDevice item to XML-formatted string
     *
     * #### Usage
     *
     * ```javascript
     * var audioDeviceXMLString = AudioDevice.toString();
     * ```
     */
    AudioDevice.prototype.toString = function () {
        var device = new json_1.JSON();
        device.tag = 'dev';
        device.selfclosing = true;
        device['id'] = this.getId();
        device['level'] = this.getLevel().toFixed(6);
        device['enable'] = this.isEnabled() ? 1 : 0;
        device['hwlevel'] = this.getSystemLevel().toFixed(6);
        device['hwenable'] = this.getSystemEnabled();
        device['delay'] = this.getDelay();
        device['mix'] = this._mix;
        return xml_1.XML.parseJSON(device).toString();
    };
    /**
     * param: deviceJXON<JSON>
     * ```
     * return: AudioDevice
     * ```
     *
     * Converts a JSON object into an AudioDevice object
     *
     * #### Usage
     *
     * ```javascript
     * var newAudioDevice = AudioDevice.parse(deviceJSONObj);
     * ```
     */
    AudioDevice.parse = function (deviceJXON) {
        var audio = new AudioDevice({
            id: deviceJXON['id'],
            name: deviceJXON['name'],
            adapter: deviceJXON['adapter'],
            adapterdev: deviceJXON['adapterdev'],
            dataFlow: deviceJXON['DataFlow'],
            state: deviceJXON['State'],
            dSoundGuid: deviceJXON['DSoundGuid'],
            defaultCommunication: (deviceJXON['DefaultCommunication'] === '1'),
            defaultConsole: (deviceJXON['DefaultConsole'] === '1'),
            defaultMultimedia: (deviceJXON['DefaultMultimedia'] === '1')
        });
        audio.setLevel(Number(deviceJXON['level'] !== undefined ? deviceJXON['level'] : 1))
            .setEnabled(deviceJXON['enable'] !== undefined ? deviceJXON['enable'] === '1' : true)
            .setSystemLevel(Number(deviceJXON['hwlevel'] !== undefined ? deviceJXON['hwlevel'] : -1))
            .setSystemEnabled(deviceJXON['hwenable'] !== undefined ? deviceJXON['hwenable'] : 255)
            .setDelay(Number(deviceJXON['delay'] !== undefined ? deviceJXON['delay'] : 0));
        return audio;
    };
    AudioDevice.STATE_ACTIVE = 'Active';
    AudioDevice.DATAFLOW_RENDER = 'Render';
    AudioDevice.DATAFLOW_CAPTURE = 'Capture';
    AudioDevice.SYSTEM_LEVEL_MUTE = 0;
    AudioDevice.SYSTEM_LEVEL_ENABLE = 1;
    AudioDevice.SYSTEM_MUTE_CHANGE_NOT_ALLOWED = 255;
    return AudioDevice;
})();
exports.AudioDevice = AudioDevice;
},{"../internal/util/json":22,"../internal/util/xml":24}],26:[function(require,module,exports){
/// <reference path="../../defs/es6-promise.d.ts" />
var json_1 = require('../internal/util/json');
var xml_1 = require('../internal/util/xml');
var app_1 = require('../internal/app');
/**
 * The CameraDevice Class is the object returned by
 * {@link #system/System System Class'} getCameraDevices method. It provides
 * you with methods to fetch the Camera Device's id, name, and convert it to
 * an XML object that is compatible with XBC
 *
 * ### Basic Usage
 *
 * ```javascript
 * var XJS = require('xjs');
 * var System = XJS.System;
 *
 * System.getCameraDevices().then(function(cameras) {
 *   for (var i in cameras) {
 *     // Do not include the imaginary xsplit camera if that ever exist
 *     if (cameras[i].getName().indexOf('xsplit') === -1) {
 *       xml = cameras[i].toXML();
 *       // do something with the XML here
 *     }
 *   }
 * });
 * ```
 */
var CameraDevice = (function () {
    function CameraDevice(props) {
        this._id = props['id'];
        this._name = props['name'];
    }
    /**
     * return: string
     *
     * Get the ID of the device. The ID of the device is based on the `disp`
     * attribute of the devices XML
     *
     * #### Usage
     *
     * ```javascript
     * var cameraID = device.getID();
     * ```
     */
    CameraDevice.prototype.getId = function () {
        return this._id;
    };
    /**
     * return: string
     *
     * Get the Name of the device.
     *
     * #### Usage
     *
     * ```javascript
     * var cameraName = device.getName();
     * ```
     */
    CameraDevice.prototype.getName = function () {
        return this._name;
    };
    /**
     * return: XML
     *
     * Convert the current CameraDevice object to XML
     *
     * #### Usage
     *
     * ```javascript
     * var xml = device.toXML();
     * ```
     */
    CameraDevice.prototype.toXML = function () {
        var json = new json_1.JSON();
        json['disp'] = this._id;
        json['name'] = this._name;
        return xml_1.XML.parseJSON(json);
    };
    /**
     * param: deviceJSON<JXON>
     * ```
     * return: CameraDevice
     * ```
     *
     * Create a CameraDevice object based on a JXON object
     *
     * #### Usage
     *
     * ```javascript
     * var camera = CameraDevice.parse(JSONObj);
     * ```
     */
    CameraDevice.parse = function (deviceJSON) {
        var cam = new CameraDevice({
            id: deviceJSON['disp'],
            name: deviceJSON['name']
        });
        return cam;
    };
    /**
     *  Adds this camera device to the current scene.
     */
    CameraDevice.prototype.addToScene = function () {
        var _this = this;
        return new Promise(function (resolve) {
            app_1.App.callFunc('addcamera', 'dev:' + _this._id).then(function () {
                resolve(true);
            });
        });
    };
    return CameraDevice;
})();
exports.CameraDevice = CameraDevice;
},{"../internal/app":17,"../internal/util/json":22,"../internal/util/xml":24}],27:[function(require,module,exports){
/// <reference path="../../defs/es6-promise.d.ts" />
var rectangle_1 = require('../util/rectangle');
var json_1 = require('../internal/util/json');
var xml_1 = require('../internal/util/xml');
var app_1 = require('../internal/app');
/**
 * The Game Class is the object returned by {@link #system/System System Class'}
 * getGames method. It provides you with methods to fetch the game object's
 * attributes, and also provides methods to convert it back to an XML object
 * that is compatible with XBC
 *
 * ### Basic Usage
 *
 * ```javascript
 * var XJS = require('xjs');
 * var System = XJS.System;
 * var xml;
 *
 * System.getGames().then(function(games) {
 * 	for (var i in games) {
 * 		if(games[i].isFullscreen()) {
 * 			xml = games[i].toXML();
 * 			// Do something with the xml here. Probably add it to the current scene
 * 		}
 * 	}
 * });
 * ```
 */
var Game = (function () {
    function Game() {
    }
    /**
     * return: number
     *
     * Gets the game's process ID.
     *
     * #### Usage
     *
     * ```javascript
     * var processId = game.getPid();
     * ```
     */
    Game.prototype.getPid = function () {
        return this._pid;
    };
    /**
     * return: number
     *
     * Gets the Graphics API handle.
     *
     * #### Usage
     *
     * ```javascript
     * var handle = game.getHandle();
     * ```
     */
    Game.prototype.getHandle = function () {
        return this._handle;
    };
    /**
     * return: number
     *
     * Gets the window handle.
     *
     * #### Usage
     *
     * ```javascript
     * var windowHandle = game.getWindowHandle();
     * ```
     */
    Game.prototype.getWindowHandle = function () {
        return this._hwnd;
    };
    /**
     * return: string
     *
     * Gets the Graphics API type.
     *
     * #### Usage
     *
     * ```javascript
     * var gApiType = game.getGapiType();
     * ```
     *
     * #### Possible Values
     *
     * ```
     * OGL, DX8, DX8_SwapChain, DX9, DX9Ex, DX9_SwapChain,
     * DX9_PresentEx, DX10, DX11, DX11.1, DX11.1_Present1
     * ```
     */
    Game.prototype.getGapiType = function () {
        return this._gapitype;
    };
    /**
     * return: Rectangle
     *
     * Gets the game resolution.
     *
     * #### Usage
     *
     * ```javascript
     * var resolution = game.getResolution();
     * ```
     */
    Game.prototype.getResolution = function () {
        return rectangle_1.Rectangle.fromDimensions(this._width, this._height);
    };
    /**
     * return: boolean
     *
     * Checks if game has exclusive full screen.
     *
     * #### Usage
     *
     * ```javascript
     * var isFullscreen = game.isFullscreen();
     * ```
     */
    Game.prototype.isFullscreen = function () {
        return this._flags === 1 ? true : false;
    };
    /**
     * return: string
     *
     * Gets the window title
     *
     * #### Usage
     *
     * ```javascript
     * var windowName = game.getWindowName();
     * ```
     */
    Game.prototype.getWindowName = function () {
        return this._wndname;
    };
    /**
     * return: number
     *
     * Gets timestamp of last frame in milliseconds.
     *
     * #### Usage
     *
     * ```javascript
     * var lastFrameTimestamp = game.getLastFrameTimestamp();
     * ```
     */
    Game.prototype.getLastFrameTimestamp = function () {
        return this._lastframets;
    };
    /**
     * Get the FPS Render of the game
     */
    Game.prototype.getFpsRender = function () {
        return this._fpsRender;
    };
    /**
     * Get the Captured FPS of the game
     */
    Game.prototype.getFpsCapture = function () {
        return this._fpsCapture;
    };
    /**
     * Get the image name of the game
     */
    Game.prototype.getImageName = function () {
        return this._imagename;
    };
    /**
     * Get the replace image value of the game
     */
    Game.prototype.getReplace = function () {
        return this._replace;
    };
    /**
     * param: gameJSON<JXON>
     * ```
     * return: Game
     * ```
     *
     * Converts a JSON object into a Game object
     *
     * #### Usage
     *
     * ```javascript
     * var XJS = require('xjs');
     * var game = XJS.Game.parse(jsonObj);
     * ```
     */
    Game.parse = function (jxon) {
        var g = new Game();
        g._pid = jxon['pid'] !== undefined ? parseInt(jxon['pid']) : undefined;
        g._handle = jxon['handle'] !== undefined ? parseInt(jxon['handle']) :
            undefined;
        g._hwnd = jxon['hwnd'] !== undefined ? parseInt(jxon['hwnd']) : undefined;
        g._gapitype = jxon['GapiType'];
        g._width = jxon['width'] !== undefined ? parseInt(jxon['width']) :
            undefined;
        g._height = jxon['height'] !== undefined ? parseInt(jxon['height']) :
            undefined;
        g._flags = jxon['flags'] !== undefined ? parseInt(jxon['flags']) :
            undefined;
        g._wndname = jxon['wndname'];
        g._lastframets = jxon['lastframets'] !== undefined ?
            parseInt(jxon['lastframets']) : undefined;
        g._fpsRender = jxon['fpsRender'] !== undefined ? Number(jxon['fpsRender']) :
            undefined;
        g._fpsCapture = jxon['fpsCapture'] !== undefined ?
            Number(jxon['fpsCapture']) : undefined;
        g._imagename = jxon['imagename'];
        g._replace = jxon['replace'];
        return g;
    };
    /**
     * return: XML
     *
     * Converts Game object into an XML object
     *
     * #### Usage
     *
     * ```javascript
     * var gameXML = game.toXML();
     * ```
     */
    Game.prototype.toXML = function () {
        var gamesource = new json_1.JSON();
        gamesource.tag = 'src';
        gamesource['pid'] = this._pid;
        gamesource['handle'] = this._handle;
        gamesource['hwnd'] = this._hwnd;
        gamesource['gapitype'] = this._gapitype;
        gamesource['width'] = this._width;
        gamesource['height'] = this._height;
        gamesource['flags'] = this._flags;
        gamesource['wndname'] = this._wndname;
        gamesource['lastframets'] = this._lastframets;
        gamesource['selfclosing'] = true;
        return xml_1.XML.parseJSON(gamesource);
    };
    /**
     *  Adds this game to the current scene.
     */
    Game.prototype.addToScene = function () {
        var _this = this;
        return new Promise(function (resolve) {
            app_1.App.callFunc('addgamesource', 'dev:' + _this.toXML()).then(function () {
                resolve(true);
            });
        });
    };
    return Game;
})();
exports.Game = Game;
},{"../internal/app":17,"../internal/util/json":22,"../internal/util/xml":24,"../util/rectangle":34}],28:[function(require,module,exports){
/// <reference path="../../defs/es6-promise.d.ts" />
var json_1 = require('../internal/util/json');
var xml_1 = require('../internal/util/xml');
var app_1 = require('../internal/app');
var MicrophoneDevice = (function () {
    function MicrophoneDevice() {
    }
    MicrophoneDevice.parse = function (jxon) {
        var m = new MicrophoneDevice();
        m._disp = jxon['disp'];
        m._name = jxon['name'];
        return m;
    };
    /**
     * return: XML
     *
     * Converts Microphone object into an XML object
     *
     * #### Usage
     *
     * ```javascript
     * var microphoneXML = microphone.toXML();
     * ```
     */
    MicrophoneDevice.prototype.toXML = function () {
        var microphone = new json_1.JSON();
        microphone.tag = 'item';
        microphone['item'] = this._disp;
        microphone['name'] = this._name;
        microphone['type'] = '2'; // type LIVE
        microphone['selfclosing'] = true;
        return xml_1.XML.parseJSON(microphone);
    };
    /**
     *  Adds this microphone device to the current scene.
     */
    MicrophoneDevice.prototype.addToScene = function () {
        var _this = this;
        return new Promise(function (resolve) {
            app_1.App.callFunc('additem', _this.toXML().toString()).then(function () {
                resolve(true);
            });
        });
    };
    return MicrophoneDevice;
})();
exports.MicrophoneDevice = MicrophoneDevice;
},{"../internal/app":17,"../internal/util/json":22,"../internal/util/xml":24}],29:[function(require,module,exports){
/// <reference path="../../defs/es6-promise.d.ts" />
var app_1 = require('../internal/app');
var audio_1 = require('./audio');
var microphone_1 = require('./microphone');
var camera_1 = require('./camera');
var game_1 = require('./game');
var environment_1 = require('../core/environment');
var internal_1 = require('../internal/internal');
/**
 * This enum is used for {@link #system/System System Class'} getAudioDevices
 * method's first parameter.
 *
 * ### Basic Usage
 *
 * ```javascript
 * var XJS = require('xjs');
 * XJS.System.getAudioDevices(XJS.AudioDeviceDataflow.CAPTURE, ...);
 * ```
 */
(function (AudioDeviceDataflow) {
    AudioDeviceDataflow[AudioDeviceDataflow["RENDER"] = 1] = "RENDER";
    AudioDeviceDataflow[AudioDeviceDataflow["CAPTURE"] = 2] = "CAPTURE";
    AudioDeviceDataflow[AudioDeviceDataflow["ALL"] = 3] = "ALL";
})(exports.AudioDeviceDataflow || (exports.AudioDeviceDataflow = {}));
var AudioDeviceDataflow = exports.AudioDeviceDataflow;
/**
 * This enum is used for {@link #system/System System Class'} getAudioDevices
 * method's second parameter.
 *
 * ### Basic Usage
 *
 * ```javascript
 * var XJS = require('xjs');
 * XJS.System.getAudioDevices(..., XJS.AudioDeviceState.ACTIVE);
 * ```
 */
(function (AudioDeviceState) {
    AudioDeviceState[AudioDeviceState["ACTIVE"] = 1] = "ACTIVE";
    AudioDeviceState[AudioDeviceState["DISABLED"] = 2] = "DISABLED";
    AudioDeviceState[AudioDeviceState["UNPLUGGED"] = 4] = "UNPLUGGED";
    AudioDeviceState[AudioDeviceState["NOTPRESENT"] = 8] = "NOTPRESENT";
    AudioDeviceState[AudioDeviceState["ALL"] = 15] = "ALL";
})(exports.AudioDeviceState || (exports.AudioDeviceState = {}));
var AudioDeviceState = exports.AudioDeviceState;
/**
 * The System class provides you methods to fetch audio devices to manipulate
 * the application's audio settings. It also allows you to fetch games,
 * microphone devices and camera devices to add to scenes. Finally, some
 * system-level functionality such as cursor position is exposed.
 *
 * ### Basic Usage
 *
 * ```javascript
 * var XJS = require('xjs');
 * var System = XJS.System;
 *
 * System.getCameraDevices().then(function(cameras) {
 *   window.cameras = cameras;
 * });
 * ```
 */
var System = (function () {
    function System() {
    }
    /**
     * return: Promise<AudioDevice[]>
     *
     * Gets audio devices, both input and output
     * See also: System/AudioDevice
     *
     * #### Usage
     *
     * ```javascript
     * System.getAudioDevices(
     *   XML.AudioDeviceDataflow.ALL,
     *   XML.AudioDeviceState.ACTIVE
     * ).then(function(devices) {
     *   // devices is an array of AudioDevice object
     *   window.audios = devices;
     * });
     * ```
     */
    System.getAudioDevices = function (dataflow, state) {
        if (dataflow === void 0) { dataflow = AudioDeviceDataflow.ALL; }
        if (state === void 0) { state = AudioDeviceState.ACTIVE; }
        return new Promise(function (resolve) {
            app_1.App.getAsList('wasapienum').then(function (devicesJXON) {
                var devices = [];
                if (devicesJXON !== undefined) {
                    var devicesJXONLength = devicesJXON.length;
                    for (var i = 0; i < devicesJXONLength; ++i) {
                        var device = devicesJXON[i];
                        var bitsState = AudioDeviceState[String(device['State'])
                            .toUpperCase().replace(/\s+/g, '')];
                        if ((bitsState & state) !== bitsState) {
                            continue;
                        }
                        var bitsFlow = AudioDeviceDataflow[String(device['DataFlow'])
                            .toUpperCase()];
                        if ((bitsFlow & dataflow) !== bitsFlow) {
                            continue;
                        }
                        if (device['name'].toLowerCase().indexOf('xsplit') > -1) {
                            continue;
                        }
                        devices.push(audio_1.AudioDevice.parse(device));
                    }
                }
                resolve(devices);
            });
        });
    };
    /**
     * return: Promise<CameraDevice[]>
     *
     * Gets all camera devices
     * See also: System/CameraDevice
     *
     * #### Usage
     *
     * ```javascript
     * System.getCameraDevices().then(function(devices) {
     *   // devices is an array of CameraDevice object
     *   window.cameras = devices;
     * });
     * ```
     */
    System.getCameraDevices = function () {
        return new Promise(function (resolve) {
            app_1.App.getAsList('dshowenum:vsrc').then(function (devicesJSON) {
                var devices = [];
                if (devicesJSON !== undefined) {
                    for (var _i = 0; _i < devicesJSON.length; _i++) {
                        var device = devicesJSON[_i];
                        if (String(device['disp']).toLowerCase().indexOf('xsplit') === -1 &&
                            String(device['disp']).toLowerCase() !==
                                ("@DEVICE:SW:{860BB310-5D01-11D0-BD3B-00A0C911CE86}\\" +
                                    "{778abfb2-e87b-48a2-8d33-675150fcf8a2}").toLowerCase()) {
                            devices.push(camera_1.CameraDevice.parse(device));
                        }
                    }
                    resolve(devices);
                }
            });
        });
    };
    /**
     * return: Promise<Game[]>
     *
     * Gets all currently running games
     * See also: System/Game
     *
     * #### Usage
     *
     * ```javascript
     * System.getGames().then(function(games) {
     *   // games is an array of Game object
     *   window.games = games;
     * });
     * ```
     */
    System.getGames = function () {
        return new Promise(function (resolve) {
            app_1.App.getAsList('gsenum').then(function (gamesJXON) {
                var games = [];
                if (gamesJXON !== undefined) {
                    var gamesJXONLength = gamesJXON.length;
                    for (var i = 0; i < gamesJXONLength; ++i) {
                        games.push(game_1.Game.parse(gamesJXON[i]));
                    }
                }
                resolve(games);
            });
        });
    };
    /**
     * return: Promise<MicrophoneDevice[]>
     *
     * Gets all audio capture devices that may be added to the stage
     * See also: System/MicrophoneDevice
     *
     * #### Usage
     *
     * ```javascript
     * System.getMicrophones().then(function(microphones) {
     *   microphones[0].addToScene(); // add first microphone to stage
     * });
     * ```
     */
    System.getMicrophones = function () {
        return new Promise(function (resolve) {
            app_1.App.getAsList('dshowenum:asrc').then(function (micsJXON) {
                var mics = [];
                if (micsJXON !== undefined) {
                    var micsJXONLength = micsJXON.length;
                    for (var i = 0; i < micsJXONLength; ++i) {
                        mics.push(microphone_1.MicrophoneDevice.parse(micsJXON[i]));
                    }
                }
                resolve(mics);
            });
        });
    };
    /**
     * return: Promise<JSON>
     *
     * Gets the position of the cursor. Does not work on Source Plugins.
     *
     * #### Usage
     *
     * ```javascript
     * System.getCursorPosition().then(function(pos) {
     *   var x = pos.x; // X Axis
     *   var y = pos.y; // Y Axis
     * });
     * ```
     */
    System.getCursorPosition = function () {
        return new Promise(function (resolve, reject) {
            if (environment_1.Environment.isSourcePlugin()) {
                reject(Error('function is not available for source'));
            }
            else {
                var res = internal_1.exec('GetCursorPos');
                if (typeof res === 'string') {
                    var posArr = res.split(',');
                    var pos = {};
                    pos['x'] = Number(posArr[0]);
                    pos['y'] = Number(posArr[1]);
                    resolve(pos);
                }
                else {
                    reject(Error('cannot fetch current cursor position'));
                }
            }
        });
    };
    /**
     * param: JSON: {x: number, y: number}
     *
     * Sets the position of the cursor. Does not work on Source Plugins.
     *
     * #### Usage
     *
     * ```javascript
     * System.setCursorPosition({x:0, y:0});
     * ```
     */
    System.setCursorPosition = function (pos) {
        return new Promise(function (resolve, reject) {
            if (environment_1.Environment.isSourcePlugin()) {
                reject(Error('function is not available for source'));
            }
            else if (typeof pos.x !== 'number' || typeof pos.y !== 'number') {
                reject(Error('invalid parameters'));
            }
            else {
                internal_1.exec('SetCursorPos', String(pos.x), String(pos.y));
                resolve(true);
            }
        });
    };
    return System;
})();
exports.System = System;
},{"../core/environment":2,"../internal/app":17,"../internal/internal":20,"./audio":25,"./camera":26,"./game":27,"./microphone":28}],30:[function(require,module,exports){
var Color = (function () {
    function Color(props) {
        if (props['rgb'] !== undefined) {
            this.setRgb(props['rgb']);
        }
        else if (props['irgb'] !== undefined) {
            this.setIrgb(props['irgb']);
        }
        else if (props['bgr'] !== undefined) {
            this.setBgr(props['bgr']);
        }
        else if (props['ibgr'] !== undefined) {
            this.setIbgr(props['ibgr']);
        }
        else {
            throw new Error('Do not call Color constructor without parameters.');
        }
    }
    Color.fromRGBString = function (rgb) {
        return new Color({ rgb: rgb });
    };
    Color.fromRGBInt = function (irgb) {
        return new Color({ irgb: irgb });
    };
    Color.fromBGRString = function (bgr) {
        return new Color({ bgr: bgr });
    };
    Color.fromBGRInt = function (ibgr) {
        return new Color({ ibgr: ibgr });
    };
    Color.prototype.getRgb = function () {
        return this._rgb;
    };
    Color.prototype.setRgb = function (rgb) {
        this._rgb = rgb.replace(/^#/, '');
        this._irgb = parseInt(this._rgb, 16);
        this._bgr = [this._rgb.substring(4, 6), this._rgb.substring(2, 4),
            this._rgb.substring(0, 2)].join('');
        this._ibgr = parseInt(this._bgr, 16);
        return this;
    };
    Color.prototype.getBgr = function () {
        return this._bgr;
    };
    Color.prototype.setBgr = function (bgr) {
        this.setRgb([bgr.substring(4, 6), bgr.substring(2, 4),
            bgr.substring(0, 2)
        ].join(''));
        return this;
    };
    Color.prototype.getIrgb = function () {
        return this._irgb;
    };
    Color.prototype.setIrgb = function (irgb) {
        var rgb = irgb.toString(16);
        while (rgb.length < 6) {
            rgb = '0' + rgb;
        }
        this.setRgb(rgb);
        return this;
    };
    Color.prototype.getIbgr = function () {
        return this._ibgr;
    };
    Color.prototype.setIbgr = function (ibgr) {
        var bgr = ibgr.toString(16);
        while (bgr.length < 6) {
            bgr = '0' + bgr;
        }
        this.setBgr(bgr);
        return this;
    };
    return Color;
})();
exports.Color = Color;
},{}],31:[function(require,module,exports){
// simple event emitter
var EventEmitter = (function () {
    function EventEmitter() {
        this._handlers = {};
    }
    /** This function attaches a handler to an event. Duplicate handlers are allowed. */
    EventEmitter.prototype.on = function (event, handler) {
        if (this._handlers[event] === undefined) {
            this._handlers[event] = [];
        }
        this._handlers[event].push(handler);
    };
    /** This function lets an event trigger with any number of supplied parameters. */
    EventEmitter.prototype.emit = function (event) {
        var params = [];
        for (var _i = 1; _i < arguments.length; _i++) {
            params[_i - 1] = arguments[_i];
        }
        if (this._handlers[event] === undefined) {
            return;
        }
        for (var _a = 0, _b = this._handlers[event]; _a < _b.length; _a++) {
            var handler = _b[_a];
            handler.apply(this, params);
        }
    };
    return EventEmitter;
})();
exports.EventEmitter = EventEmitter;
},{}],32:[function(require,module,exports){
/// <reference path="../../defs/es6-promise.d.ts" />
var internal_1 = require('../internal/internal');
var IO = (function () {
    function IO() {
    }
    /**
     * Returns a base-64 encoded string of the target file's contents.
     * UTF-8 encoded files may be decoded through:
     * ```javascript
     * var decodedContent = decodeURIComponent(escape(window.atob(base64Content));
     * ```
     */
    IO.getFileContent = function (path) {
        return new Promise(function (resolve) {
            resolve(internal_1.exec('GetFileContent', path));
        });
    };
    /**
     * Returns a base-64 encoded string of the target endpoint's contents.
     * Redirects are resolved, and this bypasses access-control-allow-origin.
     *
     * UTF-8 encoded content may be decoded through:
     * ```javascript
     * var decodedContent = decodeURIComponent(escape(window.atob(base64Content));
     * ```
     */
    IO.getWebContent = function (url) {
        return new Promise(function (resolve) {
            internal_1.exec('GetWebContent', url, function (encoded) {
                resolve(encoded);
            });
        });
    };
    /** Opens a URL in the user's default browser. URLs need to
     *
     */
    IO.openUrl = function (url) {
        internal_1.exec('OpenUrl', url);
    };
    /**
     * Opens a file dialog for the user to select a file (or multiple files).
     * Returns an array of strings, each of which contains the full path
     * and filename of a selected file. Rejects when the dialog is canceled.
     *
     * The first (optional) argument is a JSON object that can be used to indicate
     * that certain flags should be true. These are documented as follows:
     * - `allowMultiSelect`: allows users to select multiple files.
     * - `fileMustExist`: prevents users from typing a name of a nonexistent file
     * - `forceShowHidden`: lets the dialog show files marked as System or Hidden
     *  (but not both)
     *
     * The second argument (also optional) is a JSON object used to specify the
     * filter for items to be displayed. It takes two members:
     * - `name`: the description of the filter (for example: Image Files)
     * - `extensions`: an array of file extensions (for example: `['jpg','bmp']`);
     */
    IO.openFileDialog = function (optionBag, filter) {
        return new Promise(function (resolve, reject) {
            var flags = 0;
            if (optionBag !== undefined && optionBag !== null) {
                if (optionBag.allowMultiSelect === true) {
                    flags = flags | IO._ALLOW_MULTI_SELECT;
                }
                if (optionBag.fileMustExist === true) {
                    flags = flags | IO._FILE_MUST_EXIST;
                }
                if (optionBag.forceShowHidden === true) {
                    flags = flags | IO._FORCE_SHOW_HIDDEN;
                }
            }
            var filterString = '';
            if (filter !== undefined && filter !== null &&
                filter.name !== undefined && filter.extensions !== undefined) {
                filterString = filter.name + '|';
                filterString += (filter.extensions.map(function (val) {
                    return '*.' + val;
                })).join(';');
                filterString += '||';
            }
            internal_1.exec('OpenFileDialogAsync', null, null, String(flags), filterString, function (path) {
                if (path !== "null") {
                    resolve(path.split('|'));
                }
                else {
                    reject(Error('File selection cancelled.'));
                }
            });
        });
    };
    IO._ALLOW_MULTI_SELECT = 0x200;
    IO._FILE_MUST_EXIST = 0x1000;
    IO._FORCE_SHOW_HIDDEN = 0x10000000;
    return IO;
})();
exports.IO = IO;
},{"../internal/internal":20}],33:[function(require,module,exports){
/// <reference path="../../defs/es6-promise.d.ts" />
var isReady = false;
var readyPromise = new Promise(function (resolve) {
    document.addEventListener('xsplit-js-ready', function () {
        resolve();
    });
    if (isReady) {
        resolve();
    }
});
function ready() {
    return readyPromise;
}
exports.ready = ready;
function setReady() {
    isReady = true;
}
exports.setReady = setReady;
},{}],34:[function(require,module,exports){
var Rectangle = (function () {
    function Rectangle() {
    }
    /** Gets the top value */
    Rectangle.prototype.getTop = function () {
        return this._top;
    };
    /** Sets the top value */
    Rectangle.prototype.setTop = function (top) {
        this._top = top;
        if (this._bottom !== undefined &&
            this._height !== (this._top - this._bottom)) {
            this.setHeight(Math.abs(this._top - this._bottom));
        }
        else if (this._height !== undefined &&
            this._bottom !== (this._top + this._height)) {
            this.setBottom(this._top + this._height);
        }
        return this;
    };
    /** Gets the left value */
    Rectangle.prototype.getLeft = function () {
        return this._left;
    };
    /** Sets the left value */
    Rectangle.prototype.setLeft = function (left) {
        this._left = left;
        if (this._right !== undefined &&
            this._width !== Math.abs(this._right - this._left)) {
            this.setWidth(Math.abs(this._right - this._left));
        }
        else if (this._width !== undefined &&
            this._height !== (this._left + this._width)) {
            this.setRight(this._left + this._width);
        }
        return this;
    };
    /** Gets the right value */
    Rectangle.prototype.getRight = function () {
        return this._right;
    };
    /** Sets the right value */
    Rectangle.prototype.setRight = function (right) {
        this._right = right;
        if (this._left !== undefined &&
            this._width !== Math.abs(this._right - this._left)) {
            this.setWidth(Math.abs(this._right - this._left));
        }
        else if (this._width !== undefined &&
            this._left !== (this._right - this._width)) {
            this.setLeft(this._right - this._width);
        }
        return this;
    };
    /** Gets the bottom value */
    Rectangle.prototype.getBottom = function () {
        return this._bottom;
    };
    /** Sets the bottom value */
    Rectangle.prototype.setBottom = function (bottom) {
        this._bottom = bottom;
        if (this._top !== undefined &&
            this._height !== Math.abs(this._top - this._bottom)) {
            this.setHeight(Math.abs(this._top - this._bottom));
        }
        else if (this._height !== undefined &&
            this._top !== (this._bottom - this._height)) {
            this.setTop(this._bottom - this._height);
        }
        return this;
    };
    /** Gets the width value */
    Rectangle.prototype.getWidth = function () {
        return this._width;
    };
    /** Sets the width value */
    Rectangle.prototype.setWidth = function (width) {
        this._width = width;
        if (this._right !== undefined &&
            this._left !== (this._right - this._width)) {
            this.setLeft(this._right - this._width);
        }
        else if (this._left !== undefined &&
            this._right !== (this._left + this._width)) {
            this.setRight(this._left + this._width);
        }
        return this;
    };
    /** Gets the height value */
    Rectangle.prototype.getHeight = function () {
        return this._height;
    };
    /** Sets the height value */
    Rectangle.prototype.setHeight = function (height) {
        this._height = height;
        if (this._top !== undefined &&
            this._bottom !== (this._top + this._height)) {
            this.setBottom(this._top + this._height);
        }
        else if (this._bottom !== undefined &&
            this._top !== (this._bottom - this._height)) {
            this.setTop(this._bottom - this._height);
        }
        return this;
    };
    Rectangle.fromDimensions = function (width, height) {
        if (width < 0 || height < 0) {
            throw new Error('Rectangle dimensions cannot be negative.');
        }
        var rect = new Rectangle();
        rect._width = width;
        rect._height = height;
        return rect;
    };
    Rectangle.fromCoordinates = function (top, left, right, bottom) {
        if (top > bottom) {
            throw new Error('Top coordinate must be smaller than bottom.');
        }
        else if (left > right) {
            throw new Error('Right coordinate must be smaller than left.');
        }
        var rect = new Rectangle();
        rect._top = top;
        rect._left = left;
        rect.setRight(right); // calculates width
        rect.setBottom(bottom); // calculates height
        return rect;
    };
    Rectangle.prototype.toDimensionString = function () {
        return this._width + ',' + this._height;
    };
    Rectangle.prototype.toCoordinateString = function () {
        if (this._left === undefined) {
            throw new Error('This Rectangle instance does not have coordinates.');
        }
        else {
            return this._left + ',' + this._top + ',' + this._right + ',' + this._bottom;
        }
    };
    Rectangle.prototype.toString = function (value) {
        if (value === undefined) {
            return this.toDimensionString(); // all rectangles have dimensions
        }
        else {
            var format = value;
            format = format.replace(':left', String(this._left));
            format = format.replace(':top', String(this._top));
            format = format.replace(':right', String(this._right));
            format = format.replace(':bottom', String(this._bottom));
            format = format.replace(':width', String(this._width));
            format = format.replace(':height', String(this._height));
            return format;
        }
    };
    return Rectangle;
})();
exports.Rectangle = Rectangle;
},{}],35:[function(require,module,exports){
/// <reference path="../../defs/es6-promise.d.ts" />
var __extends = (this && this.__extends) || function (d, b) {
    for (var p in b) if (b.hasOwnProperty(p)) d[p] = b[p];
    function __() { this.constructor = d; }
    __.prototype = b.prototype;
    d.prototype = new __();
};
var eventemitter_1 = require('../util/eventemitter');
var internal_1 = require('../internal/internal');
/** This utility class exposes functionality for source plugin developers to
 *  handle the configuration window for their source plugins. The framework also
 *  uses this class for its own internal purposes.
 *
 *  Developers can use this class to specify how their configuration HTML
 *  should be rendered within the built-in window in XSplit Broadcaster.
 *  This class also serves as an event emitter for specific important events.
 *
 *  At the moment, the only relevant event for developers is:
 *  - ```set-selected-tab```: used when using Tabbed mode. Passes the name of the selected tab so configuration window can update itself accordingly.
 *
 *  Use the ```on(event: string, handler: Function)``` function to listen to an event.
 */
var SourceConfigWindow = (function (_super) {
    __extends(SourceConfigWindow, _super);
    function SourceConfigWindow() {
        var _this = this;
        _super.call(this);
        window.addEventListener('message', function (event) {
            try {
                var data = JSON.parse(event.data);
            }
            catch (e) {
                // syntax error probably happened, exit gracefully
                return;
            }
            switch (data.event) {
                // currently, restrict messages to selected set
                case 'set-selected-tab':
                    this.emit(data.event, data.value);
                    break;
                case 'async-callback':
                    this.emit(data.event, {
                        asyncId: data.value.asyncId,
                        result: data.value.result
                    });
                    break;
            }
        }.bind(this));
        this.on('config-load', function () {
            _this._informConfigLoaded();
        });
        SourceConfigWindow._instance = this;
    }
    SourceConfigWindow.getInstance = function () {
        if (SourceConfigWindow._instance === undefined) {
            SourceConfigWindow._instance = new SourceConfigWindow();
        }
        return SourceConfigWindow._instance;
    };
    // helper function to communicate with built-in container
    SourceConfigWindow.prototype._notify = function (obj) {
        window.parent.postMessage(JSON.stringify(obj), '*');
    };
    SourceConfigWindow.prototype.useFullWindow = function () {
        this._setRenderMode(SourceConfigWindow._MODE_FULL);
    };
    SourceConfigWindow.prototype.useTabbedWindow = function (config) {
        this._setRenderMode(SourceConfigWindow._MODE_TABBED);
        this._declareCustomTabs(config.customTabs);
        this._setTabOrder(config.tabOrder);
    };
    SourceConfigWindow.prototype._setRenderMode = function (renderMode) {
        this._mode = renderMode;
        this._notify({
            event: 'set-mode',
            value: renderMode
        });
    };
    ;
    SourceConfigWindow.prototype._setTabOrder = function (tabArray) {
        this._notify({
            event: 'set-tab-order',
            value: JSON.stringify(tabArray)
        });
    };
    ;
    SourceConfigWindow.prototype._declareCustomTabs = function (tabArray) {
        this._notify({
            event: 'set-custom-tabs',
            value: JSON.stringify(tabArray)
        });
    };
    ;
    SourceConfigWindow.prototype._informConfigLoaded = function () {
        this._notify({ event: 'load' });
    };
    /**
     *  param: width<number>, height<number>
     *
     *  Resizes the configuration window.
     */
    SourceConfigWindow.prototype.resizeConfig = function (width, height) {
        if (this._mode === 'full') {
            this._notify({
                event: 'resize',
                value: JSON.stringify({
                    width: width,
                    height: height
                })
            });
        }
        else if (this._mode !== 'embedded') {
            internal_1.exec('SetDialogSize', String(width), String(height));
        }
    };
    ;
    /** Closes the configuration window. */
    SourceConfigWindow.prototype.closeConfig = function () {
        internal_1.exec('Close');
    };
    ;
    SourceConfigWindow._MODE_FULL = 'full';
    SourceConfigWindow._MODE_TABBED = 'embedded';
    return SourceConfigWindow;
})(eventemitter_1.EventEmitter);
exports.SourceConfigWindow = SourceConfigWindow;
},{"../internal/internal":20,"../util/eventemitter":31}],36:[function(require,module,exports){
/// <reference path="../../defs/es6-promise.d.ts" />
var __extends = (this && this.__extends) || function (d, b) {
    for (var p in b) if (b.hasOwnProperty(p)) d[p] = b[p];
    function __() { this.constructor = d; }
    __.prototype = b.prototype;
    d.prototype = new __();
};
var eventemitter_1 = require('../util/eventemitter');
/** This utility class is used internally by the framework for certain important
 *  processes. This class also exposes certain important events that the source
 *  plugin may emit.
 *
 *  Currently there are only two events:
 *  - ```save-config```: signals the source that it should save the configuration object. Handler is a function f(config: JSON)
 *  - ```apply-config```: signals the source that it should apply the changes that this configuration object describes. Handler is a function f(config: JSON)
 *
 *  Use the ```on(event: string, handler: Function)``` function to listen to an event.
 */
var SourcePluginWindow = (function (_super) {
    __extends(SourcePluginWindow, _super);
    /**
     *  Use getInstance() instead.
     */
    function SourcePluginWindow() {
        _super.call(this);
        this.on('message-source', function (message) {
            if (message.request !== undefined) {
                if (message.request === 'saveConfig') {
                    this.emit('save-config', message.data);
                }
                else if (message.request === 'applyConfig') {
                    this.emit('apply-config', message.data);
                }
            }
        });
        SourcePluginWindow._instance = this;
    }
    SourcePluginWindow.getInstance = function () {
        if (SourcePluginWindow._instance === undefined) {
            SourcePluginWindow._instance = new SourcePluginWindow();
        }
        return SourcePluginWindow._instance;
    };
    return SourcePluginWindow;
})(eventemitter_1.EventEmitter);
exports.SourcePluginWindow = SourcePluginWindow;
window['MessageSource'] = function (message) {
    SourcePluginWindow.getInstance().emit("message-source", JSON.parse(message));
};
window['SetConfiguration'] = function (configObj) {
    try {
        var data = JSON.parse(configObj);
        var source = SourcePluginWindow.getInstance();
        source.emit("apply-config", data);
        source.emit("save-config", data);
    }
    catch (e) {
        // syntax error probably happened, exit gracefully
        return;
    }
};
},{"../util/eventemitter":31}],"xjs":[function(require,module,exports){
function __export(m) {
    for (var p in m) if (!exports.hasOwnProperty(p)) exports[p] = m[p];
}
require('./internal/init');
__export(require('./util/color'));
__export(require('./util/rectangle'));
__export(require('./util/io'));
__export(require('./core/environment'));
__export(require('./core/app'));
__export(require('./core/scene'));
__export(require('./core/transition'));
__export(require('./core/stream'));
__export(require('./core/item/item'));
__export(require('./core/item/camera'));
__export(require('./core/item/game'));
__export(require('./core/item/audio'));
__export(require('./core/item/html'));
var ichroma_1 = require('./core/item/ichroma');
exports.KeyingType = ichroma_1.KeyingType;
exports.ChromaPrimaryColors = ichroma_1.ChromaPrimaryColors;
exports.ChromaAntiAliasLevel = ichroma_1.ChromaAntiAliasLevel;
__export(require('./system/system'));
__export(require('./system/audio'));
__export(require('./system/game'));
__export(require('./system/camera'));
__export(require('./system/microphone'));
__export(require('./window/config'));
__export(require('./window/source'));
var ready_1 = require('./util/ready');
exports.ready = ready_1.ready;
<<<<<<< HEAD
},{"./core/app":1,"./core/environment":2,"./core/item/audio":3,"./core/item/camera":4,"./core/item/game":5,"./core/item/html":6,"./core/item/item":12,"./core/scene":14,"./core/stream":15,"./core/transition":16,"./internal/init":19,"./system/audio":25,"./system/camera":26,"./system/game":27,"./system/microphone":28,"./system/system":29,"./util/color":30,"./util/io":32,"./util/ready":33,"./util/rectangle":34,"./window/config":35,"./window/source":36}]},{},["xjs"]);
=======
},{"./core/app":1,"./core/environment":2,"./core/item/audio":3,"./core/item/camera":4,"./core/item/game":5,"./core/item/html":6,"./core/item/ichroma":8,"./core/item/item":12,"./core/scene":14,"./core/transition":15,"./internal/init":18,"./system/audio":24,"./system/camera":25,"./system/game":26,"./system/microphone":27,"./system/system":28,"./util/color":29,"./util/io":31,"./util/ready":32,"./util/rectangle":33,"./window/config":34,"./window/source":35}]},{},["xjs"]);
>>>>>>> 80587b10
<|MERGE_RESOLUTION|>--- conflicted
+++ resolved
@@ -620,7 +620,7 @@
     return App;
 })();
 exports.App = App;
-},{"../internal/app":17,"../internal/internal":20,"../internal/util/json":22,"../internal/util/xml":24,"../system/audio":25,"../util/rectangle":34,"./environment":2,"./transition":16}],2:[function(require,module,exports){
+},{"../internal/app":16,"../internal/internal":19,"../internal/util/json":21,"../internal/util/xml":23,"../system/audio":24,"../util/rectangle":33,"./environment":2,"./transition":15}],2:[function(require,module,exports){
 /**
  * This class allows detection of the context in which the HTML is located.
  */
@@ -796,7 +796,7 @@
 })(item_2.Item);
 exports.AudioItem = AudioItem;
 mixin_1.applyMixins(item_2.Item, [iaudio_1.ItemAudio]);
-},{"../../internal/item":21,"../../internal/util/mixin":23,"../environment":2,"./iaudio":7,"./item":12}],4:[function(require,module,exports){
+},{"../../internal/item":20,"../../internal/util/mixin":22,"../environment":2,"./iaudio":7,"./item":12}],4:[function(require,module,exports){
 /// <reference path="../../../defs/es6-promise.d.ts" />
 var __extends = (this && this.__extends) || function (d, b) {
     for (var p in b) if (b.hasOwnProperty(p)) d[p] = b[p];
@@ -921,7 +921,7 @@
 })(item_2.Item);
 exports.CameraItem = CameraItem;
 mixin_1.applyMixins(CameraItem, [ilayout_1.ItemLayout, icolor_1.ItemColor, ichroma_1.ItemChroma, itransition_1.ItemTransition]);
-},{"../../internal/item":21,"../../internal/util/mixin":23,"./ichroma":8,"./icolor":9,"./ilayout":11,"./item":12,"./itransition":13}],5:[function(require,module,exports){
+},{"../../internal/item":20,"../../internal/util/mixin":22,"./ichroma":8,"./icolor":9,"./ilayout":11,"./item":12,"./itransition":13}],5:[function(require,module,exports){
 /// <reference path="../../../defs/es6-promise.d.ts" />
 var __extends = (this && this.__extends) || function (d, b) {
     for (var p in b) if (b.hasOwnProperty(p)) d[p] = b[p];
@@ -1081,7 +1081,7 @@
 })(item_2.Item);
 exports.GameItem = GameItem;
 mixin_1.applyMixins(GameItem, [ilayout_1.ItemLayout, icolor_1.ItemColor, ichroma_1.ItemChroma, itransition_1.ItemTransition]);
-},{"../../internal/item":21,"../../internal/util/json":22,"../../internal/util/mixin":23,"../../internal/util/xml":24,"../environment":2,"./ichroma":8,"./icolor":9,"./ilayout":11,"./item":12,"./itransition":13}],6:[function(require,module,exports){
+},{"../../internal/item":20,"../../internal/util/json":21,"../../internal/util/mixin":22,"../../internal/util/xml":23,"../environment":2,"./ichroma":8,"./icolor":9,"./ilayout":11,"./item":12,"./itransition":13}],6:[function(require,module,exports){
 /// <reference path="../../../defs/es6-promise.d.ts" />
 var __extends = (this && this.__extends) || function (d, b) {
     for (var p in b) if (b.hasOwnProperty(p)) d[p] = b[p];
@@ -1139,7 +1139,7 @@
 })(item_2.Item);
 exports.HTMLItem = HTMLItem;
 mixin_1.applyMixins(HTMLItem, [ilayout_1.ItemLayout, icolor_1.ItemColor, ichroma_1.ItemChroma, itransition_1.ItemTransition, iconfig_1.ItemConfigurable]);
-},{"../../internal/item":21,"../../internal/util/mixin":23,"./ichroma":8,"./icolor":9,"./iconfig":10,"./ilayout":11,"./item":12,"./itransition":13}],7:[function(require,module,exports){
+},{"../../internal/item":20,"../../internal/util/mixin":22,"./ichroma":8,"./icolor":9,"./iconfig":10,"./ilayout":11,"./item":12,"./itransition":13}],7:[function(require,module,exports){
 /// <reference path="../../../defs/es6-promise.d.ts" />
 var item_1 = require('../../internal/item');
 var environment_1 = require('../environment');
@@ -1262,7 +1262,7 @@
     return ItemAudio;
 })();
 exports.ItemAudio = ItemAudio;
-},{"../../internal/item":21,"../environment":2}],8:[function(require,module,exports){
+},{"../../internal/item":20,"../environment":2}],8:[function(require,module,exports){
 /// <reference path="../../../defs/es6-promise.d.ts" />
 var item_1 = require('../../internal/item');
 var color_1 = require('../../util/color');
@@ -1650,7 +1650,7 @@
     return ItemChroma;
 })();
 exports.ItemChroma = ItemChroma;
-},{"../../internal/item":21,"../../util/color":30}],9:[function(require,module,exports){
+},{"../../internal/item":20,"../../util/color":29}],9:[function(require,module,exports){
 /// <reference path="../../../defs/es6-promise.d.ts" />
 var item_1 = require('../../internal/item');
 var color_1 = require('../../util/color');
@@ -1795,7 +1795,7 @@
     return ItemColor;
 })();
 exports.ItemColor = ItemColor;
-},{"../../internal/item":21,"../../util/color":30}],10:[function(require,module,exports){
+},{"../../internal/item":20,"../../util/color":29}],10:[function(require,module,exports){
 /// <reference path="../../../defs/es6-promise.d.ts" />
 var item_1 = require('../../internal/item');
 var global_1 = require('../../internal/global');
@@ -1880,7 +1880,7 @@
     return ItemConfigurable;
 })();
 exports.ItemConfigurable = ItemConfigurable;
-},{"../../internal/global":18,"../../internal/internal":20,"../../internal/item":21,"../environment":2}],11:[function(require,module,exports){
+},{"../../internal/global":17,"../../internal/internal":19,"../../internal/item":20,"../environment":2}],11:[function(require,module,exports){
 /// <reference path="../../../defs/es6-promise.d.ts" />
 var item_1 = require('../../internal/item');
 var rectangle_1 = require('../../util/rectangle');
@@ -2034,7 +2034,7 @@
     return ItemLayout;
 })();
 exports.ItemLayout = ItemLayout;
-},{"../../internal/item":21,"../../util/rectangle":34}],12:[function(require,module,exports){
+},{"../../internal/item":20,"../../util/rectangle":33}],12:[function(require,module,exports){
 /// <reference path="../../../defs/es6-promise.d.ts" />
 var mixin_1 = require('../../internal/util/mixin');
 var item_1 = require('../../internal/item');
@@ -2469,7 +2469,7 @@
 })();
 exports.Item = Item;
 mixin_1.applyMixins(Item, [ilayout_1.ItemLayout]);
-},{"../../internal/item":21,"../../internal/util/json":22,"../../internal/util/mixin":23,"../../internal/util/xml":24,"../environment":2,"../scene":14,"./ilayout":11}],13:[function(require,module,exports){
+},{"../../internal/item":20,"../../internal/util/json":21,"../../internal/util/mixin":22,"../../internal/util/xml":23,"../environment":2,"../scene":14,"./ilayout":11}],13:[function(require,module,exports){
 /// <reference path="../../../defs/es6-promise.d.ts" />
 var item_1 = require('../../internal/item');
 var transition_1 = require('../transition');
@@ -2543,7 +2543,7 @@
     return ItemTransition;
 })();
 exports.ItemTransition = ItemTransition;
-},{"../../internal/item":21,"../transition":16}],14:[function(require,module,exports){
+},{"../../internal/item":20,"../transition":15}],14:[function(require,module,exports){
 /// <reference path="../../defs/es6-promise.d.ts" />
 var json_1 = require('../internal/util/json');
 var xml_1 = require('../internal/util/xml');
@@ -3110,371 +3110,7 @@
     return Scene;
 })();
 exports.Scene = Scene;
-},{"../internal/app":17,"../internal/internal":20,"../internal/util/json":22,"../internal/util/xml":24,"./environment":2,"./item/audio":3,"./item/camera":4,"./item/game":5,"./item/html":6,"./item/item":12}],15:[function(require,module,exports){
-/// <reference path="../../defs/es6-promise.d.ts" />
-var environment_1 = require('./environment');
-var app_1 = require('../internal/app');
-var json_1 = require('../internal/util/json');
-var xml_1 = require('../internal/util/xml');
-var streamStack = [];
-/**
- * The Stream Class provides methods to start streaming or recording based
- * on the parameters passed to its constructor.
- *
- * ### Basic Usage (Recording)
- *
- * ```javascript
- * var xjs = require('xjs');
- * var rec = new xjs.Stream({ filename: 'myfile.mp4', filepath: 'D:\\MyVids' });
- * rec.start();
- * setTimeout(function() { rec.pause(); }, 10000);
- * setTimeout(function() { rec.stop(); }, 20000);
- * ```
- *
- * You'll notice that we just have to specify the filename and filepath and
- * then call the `start` method to start recording. Please make sure that
- * you call `stop` when you're done recording.
- *
- * ### Basic Usage (Streaming)
- *
- * ```javascript
- * var xjs = require('xjs');
- * var rec = new xjs.Stream({
- *   rtmpUrl: 'rtmp://somestreamurl',
- *   streamName: 'My Awesome Stream'
- * });
- * rec.start();
- * setTimeout(function() { rec.stop(); }, 20000);
- * ```
- *
- * That should get you started with streaming. Please do note that while it
- * would actually get you streaming, it will not update your XSplit Broadcaster's
- * titlebar to reflect that you are currently streaming. This is currently
- * a limitation.
- *
- * ### Basic Usage (Streaming with Carbon Copy)
- *
- * ```javascript
- * var xjs = require('xjs');
- * var rec = new xjs.Stream({
- *   filename: 'myfile.mp4',
- *   filepath: 'D:\\MyVids'
- *   rtmpUrl: 'rtmp://somestreamurl',
- *   streamName: 'My Awesome Stream'
- * });
- * rec.start();
- * setTimeout(function() { rec.stop(); }, 20000);
- * ```
- *
- * That would allow you to stream and at the same time, record your stream
- * locally.
- *
- * You can create multiple instances of the Stream class in case you want to
- * stream to multiple different rtmp urls.
- */
-var Stream = (function () {
-    function Stream(options) {
-        // Extra Configuration options
-        this._rtmp2Ch = 0;
-        this._rtmpBuf = -1;
-        this._rtmpOpt = -1;
-        this._rtmpMaxLat = -1;
-        this._optFastStart = 1;
-        this._mux = 16777216;
-        // Video Configuration options
-        this._videoCodec = 'libx264ext';
-        this._videoQuality = 'standard';
-        this._videoBitrate = 2100;
-        this._videoFramerate = 30;
-        this._videoFrametime = Math.ceil(10000000 / this._videoFramerate);
-        this._videoUseMixerFPS = 0;
-        // Audio Configuration options
-        this._audioCodec = 'libw7aac';
-        this._audioBitrate = 96000;
-        this._audioFormat = '44100/1';
-        this._audioFormat2 = '44100/1';
-        if (environment_1.Environment.isSourcePlugin()) {
-            throw new Error('Cannot start/stop stream or recording on source plugins');
-        }
-        this._filename = options.filename || '';
-        this._filepath = options.filepath || '';
-        this._rtmpUrl = options.rtmpUrl || 'rtmp://nomaster';
-        this._streamName = options.streamName || '';
-        // Change the file extension depending on the rtmp url (if record or stream)
-        var fileExt = /\.[a-z0-9]+$/ig.exec(this._filename);
-        if (fileExt.length > 0 && this._rtmpUrl !== 'rtmp://nomaster') {
-            var extRegex = new RegExp(fileExt[0] + '$', 'ig');
-            this._filename = this._filename.replace(extRegex, '.flv');
-        }
-        else if (this._rtmpUrl !== 'rtmp://nomaster') {
-            this._filename += '.flv';
-        }
-        // Add Trailing backslash on the filepath
-        if (this._filepath.trim() !== '' && this._filepath.substr(-1) !== '\\') {
-            this._filepath += '\\';
-        }
-        this._id = this.generateID();
-    }
-    /**
-     * param: { rtmp2Ch: boolean, rtmpBuf: number, rtmpOpt: boolean, rtmpMaxLat: number}
-     *
-     * Set Streaming configuration.
-     */
-    Stream.prototype.setStreamConfiguration = function (obj) {
-        for (var i in obj) {
-            if (this.hasOwnProperty('_' + i)) {
-                this['_' + i] = typeof obj[i] === 'boolean' ? (obj[i] ? 1 : 0) : obj[i];
-            }
-        }
-    };
-    /**
-     * param: {
-     * ```
-     *   codec: string,
-     *   framerate: number,
-     *   adaptiveBitrate: boolean,
-     *   maxBitrate: string,
-     *   useMixerFPS: boolean
-     * }
-     * ```
-     *
-     * Set Video Configuration (advanced usage)
-     */
-    Stream.prototype.setVideoConfiguration = function (obj) {
-        var attr = '';
-        for (var i in obj) {
-            attr = i.charAt(0).toUpperCase() + i.slice(1);
-            if (this.hasOwnProperty('_video' + attr)) {
-                this['_video' + attr] = typeof obj[i] === 'boolean' ?
-                    (obj[i] ? 1 : 0) : obj[i];
-                if (i === 'framerate') {
-                    this._videoFrametime = Math.ceil(10000000 / this._videoFramerate);
-                }
-                else if (i === 'frametime') {
-                    this._videoFramerate = Math.ceil(10000000 / this._videoFrametime);
-                }
-            }
-        }
-    };
-    /**
-     * param: { codec: string, bitrate: number, format: number, format2: number }
-     *
-     * Set Audio Configuration (advanced usage)
-     */
-    Stream.prototype.setAudioConfiguration = function (obj) {
-        var attr = '';
-        for (var i in obj) {
-            attr = i.charAt(0).toUpperCase() + i.slice(1);
-            if (this.hasOwnProperty('_audio' + attr)) {
-                this['_audio' + attr] = typeof obj[i] === 'boolean' ?
-                    (obj[i] ? 1 : 0) : obj[i];
-            }
-        }
-    };
-    /**
-     * param: codec<string>
-     *
-     * Set the video codec, currently we only support x264.
-     */
-    Stream.prototype.setVideoCodec = function (codec) {
-        if (Stream._supportedCodecs[codec.toLowerCase()] === undefined) {
-            return;
-        }
-        this._videoCodec = codec.toLowerCase();
-    };
-    /**
-     * param: quality<string>
-     *
-     * Set the video quality. Valid qualities:
-     *
-     * - STANDARD
-     * - HIGH
-     * - VERY_HIGH
-     * - ULTRA_HIGH
-     */
-    Stream.prototype.setRecordingQuality = function (quality) {
-        if (Stream.recordQuality[quality] === undefined) {
-            return;
-        }
-        this._videoQuality = quality;
-    };
-    /**
-     * param: bitrate<number>
-     *
-     * Set streaming bitrate
-     */
-    Stream.prototype.setStreamingBitrate = function (bitrate) {
-        this._videoBitrate = bitrate;
-    };
-    /**
-     * return: Promise<boolean>
-     *
-     * Start recording or streaming
-     */
-    Stream.prototype.start = function () {
-        var fileType = this._rtmpUrl === 'rtmp://nomaster' ? 'mp4' : 'flv';
-        var file = this._filepath ? this._filepath + this._filename : this._filename;
-        // Configure the extra config value
-        var extraConfig = '\\rtmp_2ch:' + (fileType === 'mp4' ? 1 : this._rtmp2Ch);
-        var configKeys = {
-            _rtmpBuf: 'rtmp_buf',
-            _rtmpOpt: 'rtmp_h264opt',
-            _rtmpMaxLat: 'rtmp_maxlat',
-            _optFastStart: 'opt_faststart',
-            _mux: 'mux:movflags:frag_keyframe+empty_moov&amp;frag_size'
-        };
-        for (var i in configKeys) {
-            if (this[i] !== -1) {
-                extraConfig += '\\' + '' + configKeys[i] + ':' + this[i];
-            }
-        }
-        // Actual streaming JSON object
-        var jsonObj = new json_1.JSON();
-        jsonObj['tag'] = 'channel';
-        jsonObj['name'] = this._id;
-        jsonObj['rtmpUrl'] = this._rtmpUrl;
-        jsonObj['streamName'] = this._streamName;
-        jsonObj['filetype'] = fileType;
-        jsonObj['file'] = fileType === 'mp4' ? 'mp4:' + file : file;
-        jsonObj['watermark'] = 0;
-        jsonObj['extraConfig'] = extraConfig;
-        jsonObj.children = [];
-        // Configuration tag
-        var configTag = new json_1.JSON();
-        configTag['tag'] = 'configuration';
-        configTag.children = [];
-        // Video tag
-        var videoTag = new json_1.JSON();
-        videoTag['tag'] = 'video';
-        videoTag['selfclosing'] = true;
-        // Recordings are automatically set to mp4 if mode is recording
-        videoTag['codec'] = this.generateCodecString(fileType === 'mp4');
-        videoTag['frametime'] = this._videoFrametime;
-        videoTag['adaptivebr'] = this._videoAdaptiveBitrate;
-        videoTag['maxBitrate'] = this._videoMaxBitrate ? this._videoMaxBitrate : '';
-        videoTag['dontUseDefaultMixerFPS'] = this._videoUseMixerFPS === 0 ? 1 : 0;
-        // Audio tag
-        var audioTag = new json_1.JSON();
-        audioTag['tag'] = 'audio';
-        audioTag['selfclosing'] = true;
-        audioTag['bitrate'] = this._audioBitrate;
-        audioTag['codec'] = this._audioCodec + '&amp;b:' + this._audioBitrate;
-        audioTag['format'] = this._audioFormat;
-        audioTag['format2'] = this._audioFormat2;
-        // Set children tags
-        configTag.children.push(videoTag, audioTag);
-        jsonObj.children.push(configTag);
-        // Send to XBC
-        var streamStr = xml_1.XML.parseJSON(jsonObj).toString();
-        return new Promise(function (resolve) {
-            app_1.App.callFunc('startstream', streamStr).then(function (res) {
-                resolve(Number(res) === 0);
-            });
-        });
-    };
-    /**
-     * return: Promise<number>
-     *
-     * Pause recording
-     */
-    Stream.prototype.pause = function () {
-        var configTag = new json_1.JSON();
-        configTag['tag'] = 'configuration';
-        configTag['name'] = this._id;
-        configTag['run'] = 2;
-        return new Promise(function (resolve) {
-            app_1.App.callFunc('changestream', xml_1.XML.parseJSON(configTag).toString())
-                .then(function (res) {
-                resolve(res);
-            });
-        });
-    };
-    /**
-     * return: Promise<number>
-     *
-     * Resume recording
-     */
-    Stream.prototype.resume = function () {
-        var configTag = new json_1.JSON();
-        configTag['tag'] = 'configuration';
-        configTag['name'] = this._id;
-        configTag['run'] = 1;
-        return new Promise(function (resolve) {
-            app_1.App.callFunc('changestream', xml_1.XML.parseJSON(configTag).toString())
-                .then(function (res) {
-                resolve(res);
-            });
-        });
-    };
-    /**
-     * return: Promise<number>
-     *
-     * Stop recording or streaming
-     */
-    Stream.prototype.stop = function () {
-        var _this = this;
-        return new Promise(function (resolve) {
-            app_1.App.callFunc('stopstream', _this._id).then(function (res) {
-                resolve(res);
-            });
-        });
-    };
-    Stream.prototype.generateID = function () {
-        var rand = Math.floor(Math.random() * 10000);
-        var name = 'stream-' + rand;
-        if (streamStack.indexOf(name) !== -1) {
-            name = this.generateID();
-        }
-        else {
-            streamStack.push(name);
-        }
-        return name;
-    };
-    Stream.prototype.generateCodecString = function (isRecording) {
-        var codeStr = this._videoCodec;
-        switch (this._videoCodec) {
-            // For now, we'll only support x264 codecs, since we have no way for
-            // checking if the codec is available on the current machine.
-            // We're only sure that x264 is always available on any machine that
-            // supports XSplit
-            case 'libx264ext':
-            default:
-                var crfs = { standard: 23, high: 21, very_high: 18, ultra_high: 16 };
-                if (isRecording) {
-                    codeStr += '&amp;ex:preset:veryfast&amp;ex:crf:'
-                        + crfs[this._videoQuality] + '&amp;ex:fps:' + '10000000/'
-                        + this._videoFrametime;
-                }
-                else {
-                    codeStr += '&amp;ex:preset:veryfast&amp;ex:vbv-maxrate:'
-                        + this._videoBitrate + '&amp;ex:vbv-bufsize:' + this._videoBitrate
-                        + '&amp;ex:keyint:' + (this._videoFramerate * 2) + '&amp;ex:fps:'
-                        + '10000000/' + this._videoFrametime;
-                }
-                break;
-        }
-        return codeStr;
-    };
-    // Supported codecs
-    Stream._supportedCodecs = {
-        x264: 'libx264ext',
-        quickSync: 'libh264qsext',
-        vce: 'libh264vceext',
-        openh264: 'libh264openext',
-        nvenc: 'libh264nvext',
-        h264aver: 'libh264aver'
-    };
-    // Video Quality
-    Stream.recordQuality = {
-        STANDARD: 'standard',
-        HIGH: 'high',
-        VERY_HIGH: 'very_high',
-        ULTRA_HIGH: 'ultra_high'
-    };
-    return Stream;
-})();
-exports.Stream = Stream;
-},{"../internal/app":17,"../internal/util/json":22,"../internal/util/xml":24,"./environment":2}],16:[function(require,module,exports){
+},{"../internal/app":16,"../internal/internal":19,"../internal/util/json":21,"../internal/util/xml":23,"./environment":2,"./item/audio":3,"./item/camera":4,"./item/game":5,"./item/html":6,"./item/item":12}],15:[function(require,module,exports){
 /**
  * The Transition class represents a preset transition within XSplit Broadcaster.
  * This may be used to set the application's transition scheme when switching scenes,
@@ -3532,7 +3168,7 @@
     return Transition;
 })();
 exports.Transition = Transition;
-},{}],17:[function(require,module,exports){
+},{}],16:[function(require,module,exports){
 /// <reference path="../../defs/es6-promise.d.ts" />
 var internal_1 = require('./internal');
 var json_1 = require('./util/json');
@@ -3607,7 +3243,7 @@
     return App;
 })();
 exports.App = App;
-},{"./internal":20,"./util/json":22}],18:[function(require,module,exports){
+},{"./internal":19,"./util/json":21}],17:[function(require,module,exports){
 /// <reference path="../../defs/es6-promise.d.ts" />
 var Global = (function () {
     function Global() {
@@ -3629,7 +3265,7 @@
     return Global;
 })();
 exports.Global = Global;
-},{}],19:[function(require,module,exports){
+},{}],18:[function(require,module,exports){
 /// <reference path="../../defs/es6-promise.d.ts" />
 var environment_1 = require('../core/environment');
 var item_1 = require('./item');
@@ -3743,7 +3379,7 @@
     });
 }
 init();
-},{"../core/environment":2,"../window/config":35,"./global":18,"./internal":20,"./item":21}],20:[function(require,module,exports){
+},{"../core/environment":2,"../window/config":34,"./global":17,"./internal":19,"./item":20}],19:[function(require,module,exports){
 /// <reference path="../../defs/window.d.ts" />
 exports.DEBUG = false;
 var _callbacks = {};
@@ -3803,7 +3439,7 @@
 window.OnDialogResult = function (result) {
     document.dispatchEvent(new CustomEvent('dialog-result', { detail: { result: result } }));
 };
-},{}],21:[function(require,module,exports){
+},{}],20:[function(require,module,exports){
 /// <reference path="../../defs/es6-promise.d.ts" />
 var internal_1 = require('./internal');
 var environment_1 = require('../core/environment');
@@ -3881,7 +3517,7 @@
     return Item;
 })();
 exports.Item = Item;
-},{"../core/environment":2,"./internal":20}],22:[function(require,module,exports){
+},{"../core/environment":2,"./internal":19}],21:[function(require,module,exports){
 var xml_1 = require('./xml');
 var JSON = (function () {
     function JSON(xml) {
@@ -3951,7 +3587,7 @@
     return JSON;
 })();
 exports.JSON = JSON;
-},{"./xml":24}],23:[function(require,module,exports){
+},{"./xml":23}],22:[function(require,module,exports){
 function applyMixins(derivedCtor, baseCtors) {
     baseCtors.forEach(function (baseCtor) {
         Object.getOwnPropertyNames(baseCtor.prototype).forEach(function (name) {
@@ -3963,7 +3599,7 @@
     });
 }
 exports.applyMixins = applyMixins;
-},{}],24:[function(require,module,exports){
+},{}],23:[function(require,module,exports){
 var XML = (function () {
     function XML(json) {
         var attributes = '';
@@ -4018,7 +3654,7 @@
     return XML;
 })();
 exports.XML = XML;
-},{}],25:[function(require,module,exports){
+},{}],24:[function(require,module,exports){
 /// <reference path="../../defs/es6-promise.d.ts" />
 var json_1 = require('../internal/util/json');
 var xml_1 = require('../internal/util/xml');
@@ -4356,7 +3992,7 @@
     return AudioDevice;
 })();
 exports.AudioDevice = AudioDevice;
-},{"../internal/util/json":22,"../internal/util/xml":24}],26:[function(require,module,exports){
+},{"../internal/util/json":21,"../internal/util/xml":23}],25:[function(require,module,exports){
 /// <reference path="../../defs/es6-promise.d.ts" />
 var json_1 = require('../internal/util/json');
 var xml_1 = require('../internal/util/xml');
@@ -4470,7 +4106,7 @@
     return CameraDevice;
 })();
 exports.CameraDevice = CameraDevice;
-},{"../internal/app":17,"../internal/util/json":22,"../internal/util/xml":24}],27:[function(require,module,exports){
+},{"../internal/app":16,"../internal/util/json":21,"../internal/util/xml":23}],26:[function(require,module,exports){
 /// <reference path="../../defs/es6-promise.d.ts" />
 var rectangle_1 = require('../util/rectangle');
 var json_1 = require('../internal/util/json');
@@ -4724,7 +4360,7 @@
     return Game;
 })();
 exports.Game = Game;
-},{"../internal/app":17,"../internal/util/json":22,"../internal/util/xml":24,"../util/rectangle":34}],28:[function(require,module,exports){
+},{"../internal/app":16,"../internal/util/json":21,"../internal/util/xml":23,"../util/rectangle":33}],27:[function(require,module,exports){
 /// <reference path="../../defs/es6-promise.d.ts" />
 var json_1 = require('../internal/util/json');
 var xml_1 = require('../internal/util/xml');
@@ -4772,7 +4408,7 @@
     return MicrophoneDevice;
 })();
 exports.MicrophoneDevice = MicrophoneDevice;
-},{"../internal/app":17,"../internal/util/json":22,"../internal/util/xml":24}],29:[function(require,module,exports){
+},{"../internal/app":16,"../internal/util/json":21,"../internal/util/xml":23}],28:[function(require,module,exports){
 /// <reference path="../../defs/es6-promise.d.ts" />
 var app_1 = require('../internal/app');
 var audio_1 = require('./audio');
@@ -5038,7 +4674,7 @@
     return System;
 })();
 exports.System = System;
-},{"../core/environment":2,"../internal/app":17,"../internal/internal":20,"./audio":25,"./camera":26,"./game":27,"./microphone":28}],30:[function(require,module,exports){
+},{"../core/environment":2,"../internal/app":16,"../internal/internal":19,"./audio":24,"./camera":25,"./game":26,"./microphone":27}],29:[function(require,module,exports){
 var Color = (function () {
     function Color(props) {
         if (props['rgb'] !== undefined) {
@@ -5114,7 +4750,7 @@
     return Color;
 })();
 exports.Color = Color;
-},{}],31:[function(require,module,exports){
+},{}],30:[function(require,module,exports){
 // simple event emitter
 var EventEmitter = (function () {
     function EventEmitter() {
@@ -5144,7 +4780,7 @@
     return EventEmitter;
 })();
 exports.EventEmitter = EventEmitter;
-},{}],32:[function(require,module,exports){
+},{}],31:[function(require,module,exports){
 /// <reference path="../../defs/es6-promise.d.ts" />
 var internal_1 = require('../internal/internal');
 var IO = (function () {
@@ -5240,7 +4876,7 @@
     return IO;
 })();
 exports.IO = IO;
-},{"../internal/internal":20}],33:[function(require,module,exports){
+},{"../internal/internal":19}],32:[function(require,module,exports){
 /// <reference path="../../defs/es6-promise.d.ts" />
 var isReady = false;
 var readyPromise = new Promise(function (resolve) {
@@ -5259,7 +4895,7 @@
     isReady = true;
 }
 exports.setReady = setReady;
-},{}],34:[function(require,module,exports){
+},{}],33:[function(require,module,exports){
 var Rectangle = (function () {
     function Rectangle() {
     }
@@ -5417,7 +5053,7 @@
     return Rectangle;
 })();
 exports.Rectangle = Rectangle;
-},{}],35:[function(require,module,exports){
+},{}],34:[function(require,module,exports){
 /// <reference path="../../defs/es6-promise.d.ts" />
 var __extends = (this && this.__extends) || function (d, b) {
     for (var p in b) if (b.hasOwnProperty(p)) d[p] = b[p];
@@ -5544,7 +5180,7 @@
     return SourceConfigWindow;
 })(eventemitter_1.EventEmitter);
 exports.SourceConfigWindow = SourceConfigWindow;
-},{"../internal/internal":20,"../util/eventemitter":31}],36:[function(require,module,exports){
+},{"../internal/internal":19,"../util/eventemitter":30}],35:[function(require,module,exports){
 /// <reference path="../../defs/es6-promise.d.ts" />
 var __extends = (this && this.__extends) || function (d, b) {
     for (var p in b) if (b.hasOwnProperty(p)) d[p] = b[p];
@@ -5606,7 +5242,7 @@
         return;
     }
 };
-},{"../util/eventemitter":31}],"xjs":[function(require,module,exports){
+},{"../util/eventemitter":30}],"xjs":[function(require,module,exports){
 function __export(m) {
     for (var p in m) if (!exports.hasOwnProperty(p)) exports[p] = m[p];
 }
@@ -5618,7 +5254,6 @@
 __export(require('./core/app'));
 __export(require('./core/scene'));
 __export(require('./core/transition'));
-__export(require('./core/stream'));
 __export(require('./core/item/item'));
 __export(require('./core/item/camera'));
 __export(require('./core/item/game'));
@@ -5637,8 +5272,4 @@
 __export(require('./window/source'));
 var ready_1 = require('./util/ready');
 exports.ready = ready_1.ready;
-<<<<<<< HEAD
-},{"./core/app":1,"./core/environment":2,"./core/item/audio":3,"./core/item/camera":4,"./core/item/game":5,"./core/item/html":6,"./core/item/item":12,"./core/scene":14,"./core/stream":15,"./core/transition":16,"./internal/init":19,"./system/audio":25,"./system/camera":26,"./system/game":27,"./system/microphone":28,"./system/system":29,"./util/color":30,"./util/io":32,"./util/ready":33,"./util/rectangle":34,"./window/config":35,"./window/source":36}]},{},["xjs"]);
-=======
-},{"./core/app":1,"./core/environment":2,"./core/item/audio":3,"./core/item/camera":4,"./core/item/game":5,"./core/item/html":6,"./core/item/ichroma":8,"./core/item/item":12,"./core/scene":14,"./core/transition":15,"./internal/init":18,"./system/audio":24,"./system/camera":25,"./system/game":26,"./system/microphone":27,"./system/system":28,"./util/color":29,"./util/io":31,"./util/ready":32,"./util/rectangle":33,"./window/config":34,"./window/source":35}]},{},["xjs"]);
->>>>>>> 80587b10
+},{"./core/app":1,"./core/environment":2,"./core/item/audio":3,"./core/item/camera":4,"./core/item/game":5,"./core/item/html":6,"./core/item/ichroma":8,"./core/item/item":12,"./core/scene":14,"./core/transition":15,"./internal/init":18,"./system/audio":24,"./system/camera":25,"./system/game":26,"./system/microphone":27,"./system/system":28,"./util/color":29,"./util/io":31,"./util/ready":32,"./util/rectangle":33,"./window/config":34,"./window/source":35}]},{},["xjs"]);