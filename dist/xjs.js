--- conflicted
+++ resolved
@@ -1,10 +1,6 @@
 /**
  * XSplit JS Framework
-<<<<<<< HEAD
- * version: 1.3.0
-=======
  * version: 1.2.0
->>>>>>> e2555bc1
  *
  * XSplit Extensibility Framework and Plugin License
  *
@@ -5004,7 +5000,6 @@
         });
     };
     ItemEffect.prototype.isFileMaskingGuideVisible = function () {
-<<<<<<< HEAD
         var _this = this;
         return new Promise(function (resolve, reject) {
             item_1.Item.get('prop:edgeeffectmaskmode', _this._id).then(function (val) {
@@ -5013,15 +5008,6 @@
                 }
                 else if (val === '2' || val === '1') {
                     resolve(false);
-=======
-        var _this = this;
-        return new Promise(function (resolve, reject) {
-            item_1.Item.get('prop:edgeeffectmaskmode', _this._id).then(function (val) {
-                if (val === '4' || val === '3') {
-                    resolve(true);
-                }
-                else if (val === '2' || val === '1') {
-                    resolve(false);
                 }
                 else {
                     reject(new Error('This method is not available if filemasking is not enabled.'));
@@ -5038,7 +5024,6 @@
                 }
                 else if (val === '2' || val === '4') {
                     item_1.Item.set('prop:edgeeffectmaskmode', value ? '4' : '2', _this._id);
->>>>>>> e2555bc1
                 }
                 else {
                     reject(new Error('This method is not available if filemasking is not enabled.'));
@@ -5046,25 +5031,6 @@
             });
         });
     };
-<<<<<<< HEAD
-    ItemEffect.prototype.showFileMaskingGuide = function (value) {
-        var _this = this;
-        return new Promise(function (resolve, reject) {
-            item_1.Item.get('prop:edgeeffectmaskmode', _this._id).then(function (val) {
-                if (val === '1' || val === '3') {
-                    item_1.Item.set('prop:edgeeffectmaskmode', value ? '3' : '1', _this._id);
-                }
-                else if (val === '2' || val === '4') {
-                    item_1.Item.set('prop:edgeeffectmaskmode', value ? '4' : '2', _this._id);
-                }
-                else {
-                    reject(new Error('This method is not available if filemasking is not enabled.'));
-                }
-            });
-        });
-    };
-=======
->>>>>>> e2555bc1
     return ItemEffect;
 })();
 exports.ItemEffect = ItemEffect;
