--- conflicted
+++ resolved
@@ -683,7 +683,7 @@
 Environment.initialize();
 },{}],4:[function(require,module,exports){
 /// <reference path="../../../defs/es6-promise.d.ts" />
-var __extends = this.__extends || function (d, b) {
+var __extends = (this && this.__extends) || function (d, b) {
     for (var p in b) if (b.hasOwnProperty(p)) d[p] = b[p];
     function __() { this.constructor = d; }
     __.prototype = b.prototype;
@@ -811,7 +811,7 @@
 mixin_1.applyMixins(item_2.Item, [iaudio_1.ItemAudio]);
 },{"../../internal/item":21,"../../internal/util/mixin":23,"../environment":3,"./iaudio":8,"./item":13}],5:[function(require,module,exports){
 /// <reference path="../../../defs/es6-promise.d.ts" />
-var __extends = this.__extends || function (d, b) {
+var __extends = (this && this.__extends) || function (d, b) {
     for (var p in b) if (b.hasOwnProperty(p)) d[p] = b[p];
     function __() { this.constructor = d; }
     __.prototype = b.prototype;
@@ -945,7 +945,7 @@
 mixin_1.applyMixins(CameraItem, [ilayout_1.ItemLayout, icolor_1.ItemColor, ichroma_1.ItemChroma, itransition_1.ItemTransition]);
 },{"../../internal/item":21,"../../internal/util/mixin":23,"./ichroma":9,"./icolor":10,"./ilayout":12,"./item":13,"./itransition":14}],6:[function(require,module,exports){
 /// <reference path="../../../defs/es6-promise.d.ts" />
-var __extends = this.__extends || function (d, b) {
+var __extends = (this && this.__extends) || function (d, b) {
     for (var p in b) if (b.hasOwnProperty(p)) d[p] = b[p];
     function __() { this.constructor = d; }
     __.prototype = b.prototype;
@@ -1116,7 +1116,7 @@
 mixin_1.applyMixins(GameItem, [ilayout_1.ItemLayout, icolor_1.ItemColor, ichroma_1.ItemChroma, itransition_1.ItemTransition]);
 },{"../../internal/item":21,"../../internal/util/json":22,"../../internal/util/mixin":23,"../../internal/util/xml":24,"../environment":3,"./ichroma":9,"./icolor":10,"./ilayout":12,"./item":13,"./itransition":14}],7:[function(require,module,exports){
 /// <reference path="../../../defs/es6-promise.d.ts" />
-var __extends = this.__extends || function (d, b) {
+var __extends = (this && this.__extends) || function (d, b) {
     for (var p in b) if (b.hasOwnProperty(p)) d[p] = b[p];
     function __() { this.constructor = d; }
     __.prototype = b.prototype;
@@ -1304,19 +1304,11 @@
      * ```
      * return: Promise<HTMLItem>
      * ```
-<<<<<<< HEAD
      *
      * Enables or disables execution of the set BrowserJs upon load.
      * Note that disabling this will require source to be refreshed
      * in order to remove any BrowserJS previously executed.
      *
-=======
-     *
-     * Enables or disables execution of the set BrowserJs upon load.
-     * Note that disabling this will require source to be refreshed
-     * in order to remove any BrowserJS previously executed.
-     *
->>>>>>> a3f1f0c0
      * *Chainable.*
      */
     HTMLItem.prototype.enableBrowserJS = function (value) {
@@ -1591,15 +1583,9 @@
      * ```
      * return: Promise<HTMLItem>
      * ```
-<<<<<<< HEAD
      *
      * Enable or disabled transparency of CEF browser
      *
-=======
-     *
-     * Enable or disabled transparency of CEF browser
-     *
->>>>>>> a3f1f0c0
      * *Chainable.*
      */
     HTMLItem.prototype.enableBrowserTransparency = function (value) {
@@ -1614,14 +1600,9 @@
     /**
      * return: Promise<Rectangle>
      *
-<<<<<<< HEAD
-     * Gets the custom browser window size for the source, if set,
-     * regardless of its layout on the mixer
-=======
      * Gets the custom browser window size (in pixels) for the source, if set,
      * regardless of its layout on the mixer. Returns a (0, 0) Rectangle if no
      * custom size has been set.
->>>>>>> a3f1f0c0
      *
      * See also: {@link #util/Rectangle Util/Rectangle}
      */
@@ -5682,7 +5663,7 @@
 exports.Rectangle = Rectangle;
 },{}],35:[function(require,module,exports){
 /// <reference path="../../defs/es6-promise.d.ts" />
-var __extends = this.__extends || function (d, b) {
+var __extends = (this && this.__extends) || function (d, b) {
     for (var p in b) if (b.hasOwnProperty(p)) d[p] = b[p];
     function __() { this.constructor = d; }
     __.prototype = b.prototype;
@@ -5832,21 +5813,12 @@
 exports.SourceConfigWindow = SourceConfigWindow;
 },{"../internal/internal":20,"../util/eventemitter":31}],36:[function(require,module,exports){
 /// <reference path="../../defs/es6-promise.d.ts" />
-<<<<<<< HEAD
-=======
 /// <reference path="../../defs/object.d.ts" />
->>>>>>> a3f1f0c0
 var rectangle_1 = require('../util/rectangle');
 var environment_1 = require('../core/environment');
 var internal_1 = require('../internal/internal');
 /**
  *  This class is used to spawn new browser processes that can be used to open
-<<<<<<< HEAD
- *  other URLS. Source plugins do not have this functionality (but their
- *  configuration windows may use this.)
- *
- *  Note that opening a new dialog replaces the old one.
-=======
  *  other URLs. Source plugins do not have this functionality (but their
  *  configuration windows may use this.)
  *
@@ -5854,7 +5826,6 @@
  *  considered to be the same type of window as their parent windows: e.g.,
  *  dialogs from extension windows are considered by the framework to have
  *  access to the same functions as extensions.
->>>>>>> a3f1f0c0
  *
  *  Most of the methods are chainable.
  *
@@ -5879,29 +5850,18 @@
  *    });
  *  });
  *
-<<<<<<< HEAD
- *  // in the opened dialog, simply call
- *  // Dialog.return('returnedStringValue');
- *  // to return a value
-=======
  *  // in the opened dialog, call Dialog.return() to return a value
  *  //
  *  // see documentation below for more details
->>>>>>> a3f1f0c0
  *  ```
  */
 var Dialog = (function () {
     function Dialog() {
-<<<<<<< HEAD
-=======
-        var _this = this;
->>>>>>> a3f1f0c0
+        var _this = this;
         if (environment_1.Environment.isSourcePlugin()) {
             throw new Error('Dialogs are not available for source plugins.');
         }
         else {
-<<<<<<< HEAD
-=======
             this._result = null;
             var eventListener = function (e) {
                 // self-deleting event listener
@@ -5909,7 +5869,6 @@
                 _this._result = e.detail;
             };
             document.addEventListener('xsplit-dialog-result', eventListener);
->>>>>>> a3f1f0c0
             return this;
         }
     }
@@ -5945,11 +5904,7 @@
         return dialog;
     };
     /**
-<<<<<<< HEAD
-     *  param: (result: string)
-=======
      *  param: (result ?: string)
->>>>>>> a3f1f0c0
      *
      *  Closes this dialog with an optional string result. (Call this from the
      *  dialog.)
@@ -5965,11 +5920,7 @@
      *
      *  return: Dialog
      *
-<<<<<<< HEAD
-     *  Sets the size of the dialog to be displayed.
-=======
      *  Sets the size in pixels of the dialog to be displayed.
->>>>>>> a3f1f0c0
      *
      * *Chainable.*
      */
@@ -6057,15 +6008,6 @@
      *  Gets the string result returned from the spawned dialog.
      */
     Dialog.prototype.getResult = function () {
-<<<<<<< HEAD
-        return new Promise(function (resolve) {
-            var eventListener = function (e) {
-                // self-deleting event listener
-                e.target.removeEventListener(e.type, eventListener);
-                resolve(e.detail);
-            };
-            document.addEventListener('xsplit-dialog-result', eventListener);
-=======
         var _this = this;
         return new Promise(function (resolve) {
             if (_this._result !== null) {
@@ -6078,7 +6020,6 @@
                     }
                 });
             }
->>>>>>> a3f1f0c0
         });
     };
     /**
@@ -6117,11 +6058,7 @@
 }
 },{"../core/environment":3,"../internal/internal":20,"../util/rectangle":34}],37:[function(require,module,exports){
 /// <reference path="../../defs/es6-promise.d.ts" />
-<<<<<<< HEAD
-var __extends = this.__extends || function (d, b) {
-=======
 var __extends = (this && this.__extends) || function (d, b) {
->>>>>>> a3f1f0c0
     for (var p in b) if (b.hasOwnProperty(p)) d[p] = b[p];
     function __() { this.constructor = d; }
     __.prototype = b.prototype;
@@ -6178,7 +6115,7 @@
 }
 },{"../core/environment":3,"../internal/app":17,"../util/eventemitter":31}],38:[function(require,module,exports){
 /// <reference path="../../defs/es6-promise.d.ts" />
-var __extends = this.__extends || function (d, b) {
+var __extends = (this && this.__extends) || function (d, b) {
     for (var p in b) if (b.hasOwnProperty(p)) d[p] = b[p];
     function __() { this.constructor = d; }
     __.prototype = b.prototype;
