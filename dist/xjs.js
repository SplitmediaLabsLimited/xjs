--- conflicted
+++ resolved
@@ -1,22 +1,14 @@
 require=(function e(t,n,r){function s(o,u){if(!n[o]){if(!t[o]){var a=typeof require=="function"&&require;if(!u&&a)return a(o,!0);if(i)return i(o,!0);var f=new Error("Cannot find module '"+o+"'");throw f.code="MODULE_NOT_FOUND",f}var l=n[o]={exports:{}};t[o][0].call(l.exports,function(e){var n=t[o][1][e];return s(n?n:e)},l,l.exports,e,t,n,r)}return n[o].exports}var i=typeof require=="function"&&require;for(var o=0;o<r.length;o++)s(r[o]);return s})({1:[function(require,module,exports){
 /// <reference path="../../defs/es6-promise.d.ts" />
 var app_1 = require('../internal/app');
-<<<<<<< HEAD
 var rectangle_1 = require('../util/rectangle');
+var audio_1 = require('../system/audio');
 var json_1 = require('../internal/util/json');
 var xml_1 = require('../internal/util/xml');
 var internal_1 = require('../internal/internal');
 var environment_1 = require('./environment');
-=======
-var audio_1 = require('../system/audio');
-var rectangle_1 = require('../internal/util/rectangle');
-var json_1 = require('../internal/util/json');
-var xml_1 = require('../internal/util/xml');
-var internal_1 = require('../internal/internal');
-var environment_1 = require('../internal/environment');
 var DEFAULT_SILENCE_DETECTION_THRESHOLD = 5;
 var DEFAULT_SILENCE_DETECTION_PERIOD = 1000;
->>>>>>> 1f258c63
 /**
  * The App Class provides you methods to get and set application-related
  * functionalities.
@@ -634,86 +626,7 @@
     return App;
 })();
 exports.App = App;
-<<<<<<< HEAD
-},{"../internal/app":8,"../internal/internal":11,"../internal/util/json":13,"../internal/util/xml":15,"../util/rectangle":21,"./environment":2}],2:[function(require,module,exports){
-=======
-},{"../internal/app":2,"../internal/environment":3,"../internal/internal":6,"../internal/util/json":8,"../internal/util/rectangle":9,"../internal/util/xml":10,"../system/audio":11}],2:[function(require,module,exports){
-/// <reference path="../../defs/es6-promise.d.ts" />
-var internal_1 = require('./internal');
-var json_1 = require('./util/json');
-var POSTMESSAGE_CLOSE = '1';
-var POSTMESSAGE_SIZE = '2';
-var App = (function () {
-    function App() {
-    }
-    /** Get the value of the given property */
-    App.get = function (name) {
-        return new Promise(function (resolve) {
-            internal_1.exec('AppGetPropertyAsync', name, resolve);
-        });
-    };
-    /** Sets the value of a property */
-    App.set = function (name, value) {
-        return new Promise(function (resolve) {
-            internal_1.exec('AppSetPropertyAsync', name, value, function (ret) {
-                resolve(ret === '0' ? false : true);
-            });
-        });
-    };
-    /** Gets the value of the given property as list */
-    App.getAsList = function (name) {
-        return new Promise(function (resolve) {
-            App.get(name).then(function (xml) {
-                var propsJSON = json_1.JSON.parse(xml), propsArr = [];
-                if (propsJSON.children && propsJSON.children.length > 0) {
-                    propsArr = propsJSON.children;
-                }
-                resolve(propsArr);
-            });
-        });
-    };
-    /** Get the value of the given global property */
-    App.getGlobalProperty = function (name) {
-        return internal_1.exec('GetGlobalProperty', name);
-    };
-    /** Calls a DLL function synchronously */
-    App.callDll = function (func) {
-        var arg = [];
-        for (var _i = 1; _i < arguments.length; _i++) {
-            arg[_i - 1] = arguments[_i];
-        }
-        var args = [].slice.call(arguments);
-        args.unshift('CallDll');
-        return internal_1.exec.apply(this, args);
-    };
-    /** Calls an application method asynchronously */
-    App.callFunc = function (func, arg) {
-        return new Promise(function (resolve) {
-            internal_1.exec('AppCallFuncAsync', func, arg, function (ret) {
-                resolve(ret);
-            });
-        });
-    };
-    App.postMessage = function (key) {
-        var _this = this;
-        var args = [];
-        for (var _i = 1; _i < arguments.length; _i++) {
-            args[_i - 1] = arguments[_i];
-        }
-        return new Promise(function (resolve) {
-            args.unshift(key);
-            args.unshift('PostMessageToParent');
-            args.push(function (val) {
-                resolve(val);
-            });
-            internal_1.exec.apply(_this, args);
-        });
-    };
-    return App;
-})();
-exports.App = App;
-},{"./internal":6,"./util/json":8}],3:[function(require,module,exports){
->>>>>>> 1f258c63
+},{"../internal/app":12,"../internal/internal":15,"../internal/util/json":17,"../internal/util/xml":19,"../system/audio":20,"../util/rectangle":25,"./environment":2}],2:[function(require,module,exports){
 var Environment = (function () {
     function Environment() {
     }
@@ -755,32 +668,481 @@
     d.prototype = new __();
 };
 var mixin_1 = require('../../internal/util/mixin');
-var app_1 = require('../../internal/app');
+var item_1 = require('../../internal/item');
 var ilayout_1 = require('./ilayout');
 var icolor_1 = require('./icolor');
-var item_1 = require('./item');
+var ichroma_1 = require('./ichroma');
+var itransition_1 = require('./itransition');
+var item_2 = require('./item');
 var CameraItem = (function (_super) {
     __extends(CameraItem, _super);
     function CameraItem() {
         _super.apply(this, arguments);
     }
-    /** Tells the item to add itself to a scene.
-     *  Currently limited to adding to the active scene.
-     *  Should be implemented by Item subclasses.
-     */
-    CameraItem.prototype.addToScene = function (scene) {
-        var _this = this;
-        return new Promise(function (resolve) {
-            app_1.App.callFunc('additem', _this.toXML().toString()).then(function () {
-                resolve();
+    CameraItem.prototype.getDeviceId = function () {
+        var _this = this;
+        return new Promise(function (resolve) {
+            var slot = item_1.Item.attach(_this._id);
+            item_1.Item.get('prop:value', slot).then(function (val) {
+                resolve(val);
+            });
+        });
+    };
+    // special color options pinning
+    /** Set this to true to share color settings across all instances of this
+     *  camera device on the stage.
+     */
+    CameraItem.prototype.setColorOptionsPinned = function (value) {
+        var slot = item_1.Item.attach(this._id);
+        item_1.Item.set('prop:cc_pin', value ? '1' : '0', slot);
+    };
+    /** Checks whether color settings are shared across all instances of
+     *  this camera device on the stage.
+     */
+    CameraItem.prototype.getColorOptionsPinned = function () {
+        var _this = this;
+        return new Promise(function (resolve) {
+            var slot = item_1.Item.attach(_this._id);
+            item_1.Item.get('prop:cc_pin', slot).then(function (val) {
+                resolve(val === '1' ? true : false);
+            });
+        });
+    };
+    // special chroma options pinning
+    /** Set this to true to share chroma keying settings across all instances of
+     *  this camera device on the stage.
+     */
+    CameraItem.prototype.setKeyingOptionsPinned = function (value) {
+        var slot = item_1.Item.attach(this._id);
+        item_1.Item.set('prop:key_pin', value ? '1' : '0', slot);
+    };
+    /** Checks whether chroma keying settings are shared across all instances of
+     *  this camera device on the stage.
+     */
+    CameraItem.prototype.getKeyingOptionsPinned = function () {
+        var _this = this;
+        return new Promise(function (resolve) {
+            var slot = item_1.Item.attach(_this._id);
+            item_1.Item.get('prop:key_pin', slot).then(function (val) {
+                resolve(val === '1' ? true : false);
             });
         });
     };
     return CameraItem;
-})(item_1.Item);
+})(item_2.Item);
 exports.CameraItem = CameraItem;
-mixin_1.applyMixins(CameraItem, [ilayout_1.ItemLayout, icolor_1.ItemColor]);
-},{"../../internal/app":8,"../../internal/util/mixin":14,"./icolor":4,"./ilayout":5,"./item":6}],4:[function(require,module,exports){
+mixin_1.applyMixins(CameraItem, [ilayout_1.ItemLayout, icolor_1.ItemColor, ichroma_1.ItemChroma, itransition_1.ItemTransition]);
+},{"../../internal/item":16,"../../internal/util/mixin":18,"./ichroma":5,"./icolor":6,"./ilayout":7,"./item":8,"./itransition":9}],4:[function(require,module,exports){
+/// <reference path="../../../defs/es6-promise.d.ts" />
+var __extends = (this && this.__extends) || function (d, b) {
+    for (var p in b) if (b.hasOwnProperty(p)) d[p] = b[p];
+    function __() { this.constructor = d; }
+    __.prototype = b.prototype;
+    d.prototype = new __();
+};
+var mixin_1 = require('../../internal/util/mixin');
+var item_1 = require('../../internal/item');
+var ilayout_1 = require('./ilayout');
+var icolor_1 = require('./icolor');
+var ichroma_1 = require('./ichroma');
+var item_2 = require('./item');
+var json_1 = require('../../internal/util/json');
+var xml_1 = require('../../internal/util/xml');
+var item_3 = require('./item');
+var environment_1 = require('../environment');
+var GameItem = (function (_super) {
+    __extends(GameItem, _super);
+    function GameItem() {
+        _super.apply(this, arguments);
+    }
+    /**
+     * return: boolean
+     *
+     * Check if Game Special Optimization is currently enabled or not
+     */
+    GameItem.prototype.isSpecialOptimization = function () {
+        return new Promise(function (resolve) {
+            item_1.Item.get('GameCapSurfSharing').then(function (res) {
+                resolve(res === '1');
+            });
+        });
+    };
+    /**
+     * param: boolean
+     *
+     * Set Game Special Optimization to on or off
+     */
+    GameItem.prototype.setSpecialOptimization = function (value) {
+        var slot = item_1.Item.attach(this._id);
+        item_1.Item.set('GameCapSurfSharing', (value ? '1' : '0'), slot);
+    };
+    /**
+     * return: boolean
+     *
+     * Check if Show Mouse is currently enabled or not
+     */
+    GameItem.prototype.isShowMouse = function () {
+        return new Promise(function (resolve) {
+            item_1.Item.get('GameCapShowMouse').then(function (res) {
+                resolve(res === '1');
+            });
+        });
+    };
+    /**
+     * param: boolean
+     *
+     * Set Show Mouse in game to on or off
+     */
+    GameItem.prototype.setShowMouse = function (value) {
+        var slot = item_1.Item.attach(this._id);
+        item_1.Item.set('GameCapShowMouse', (value ? '1' : '0'), slot);
+    };
+    /**
+     * param: string
+     *
+     * Set the offline image of a game source
+     */
+    GameItem.prototype.setOfflineImage = function (path) {
+        var _this = this;
+        if (this.type !== item_3.ItemTypes.GAMESOURCE) {
+            throw new Error('Current item should be a game source');
+        }
+        if (environment_1.Environment.isSourceHtml()) {
+            new Error('Source plugins cannot update offline images of other sources');
+        }
+        if (!(this.value instanceof xml_1.XML)) {
+            this.getValue().then(function () {
+                _this.setOfflineImage(path);
+            });
+            return;
+        }
+        var regExp = new RegExp('^(([A-Z|a-z]:\\\\[^*|"<>?\n]*)|(\\\\\\\\.*?' +
+            '\\\\.*)|([A-Za-z]+\\\\[^*|"<>?\\n]*))\.(png|gif|jpg|jpeg|tif)$');
+        if (regExp.test(path)) {
+            var valueObj = json_1.JSON.parse(this.value.toString());
+            valueObj['replace'] = path;
+            this.setValue(xml_1.XML.parseJSON(valueObj));
+        }
+    };
+    /**
+     * return: string
+     *
+     * Get the offline image of a game source
+     */
+    GameItem.prototype.getOfflineImage = function () {
+        var _this = this;
+        return new Promise(function (resolve, reject) {
+            if (_this.type !== item_3.ItemTypes.GAMESOURCE) {
+                reject(Error('Current item should be a game source'));
+            }
+            if (!(_this.value instanceof xml_1.XML)) {
+                _this.getValue().then(function () {
+                    _this.getOfflineImage().then(function (val) {
+                        resolve(val);
+                    });
+                });
+            }
+            else {
+                var valueObj = json_1.JSON.parse(_this.value.toString());
+                resolve(valueObj['replace']);
+            }
+        });
+    };
+    return GameItem;
+})(item_2.Item);
+exports.GameItem = GameItem;
+mixin_1.applyMixins(GameItem, [ilayout_1.ItemLayout, icolor_1.ItemColor, ichroma_1.ItemChroma]);
+},{"../../internal/item":16,"../../internal/util/json":17,"../../internal/util/mixin":18,"../../internal/util/xml":19,"../environment":2,"./ichroma":5,"./icolor":6,"./ilayout":7,"./item":8}],5:[function(require,module,exports){
+/// <reference path="../../../defs/es6-promise.d.ts" />
+var item_1 = require('../../internal/item');
+var color_1 = require('../../util/color');
+(function (KeyingType) {
+    KeyingType[KeyingType["LEGACY"] = 0] = "LEGACY";
+    KeyingType[KeyingType["COLORKEY"] = 1] = "COLORKEY";
+    KeyingType[KeyingType["RGBKEY"] = 2] = "RGBKEY"; // Chroma Key RGB Mode
+})(exports.KeyingType || (exports.KeyingType = {}));
+var KeyingType = exports.KeyingType;
+(function (ChromaPrimaryColors) {
+    ChromaPrimaryColors[ChromaPrimaryColors["RED"] = 0] = "RED";
+    ChromaPrimaryColors[ChromaPrimaryColors["GREEN"] = 1] = "GREEN";
+    ChromaPrimaryColors[ChromaPrimaryColors["BLUE"] = 2] = "BLUE";
+})(exports.ChromaPrimaryColors || (exports.ChromaPrimaryColors = {}));
+var ChromaPrimaryColors = exports.ChromaPrimaryColors;
+(function (ChromaAntiAliasLevel) {
+    ChromaAntiAliasLevel[ChromaAntiAliasLevel["NONE"] = 0] = "NONE";
+    ChromaAntiAliasLevel[ChromaAntiAliasLevel["LOW"] = 1] = "LOW";
+    ChromaAntiAliasLevel[ChromaAntiAliasLevel["HIGH"] = 2] = "HIGH";
+})(exports.ChromaAntiAliasLevel || (exports.ChromaAntiAliasLevel = {}));
+var ChromaAntiAliasLevel = exports.ChromaAntiAliasLevel;
+var ItemChroma = (function () {
+    function ItemChroma() {
+    }
+    ItemChroma.prototype.isChromaEnabled = function () {
+        var _this = this;
+        return new Promise(function (resolve) {
+            var slot = item_1.Item.attach(_this._id);
+            item_1.Item.get('prop:key_chromakey', slot).then(function (val) {
+                resolve(val === '1');
+            });
+        });
+    };
+    ItemChroma.prototype.setChromaEnabled = function (value) {
+        if (typeof value !== 'boolean') {
+            throw new TypeError('Parameter should be boolean.');
+        }
+        var slot = item_1.Item.attach(this._id);
+        item_1.Item.set('prop:key_chromakey', (value ? '1' : '0'), slot);
+    };
+    ItemChroma.prototype.getKeyingType = function () {
+        var _this = this;
+        return new Promise(function (resolve) {
+            var slot = item_1.Item.attach(_this._id);
+            item_1.Item.get('prop:key_chromakeytype', slot).then(function (val) {
+                resolve(Number(val));
+            });
+        });
+    };
+    ItemChroma.prototype.setKeyingType = function (value) {
+        if (typeof value !== 'number') {
+            throw new TypeError('Use a KeyingType value as the parameter.');
+        }
+        else if (value < 0 || value > 2) {
+            throw new RangeError('Use a KeyingType value as the parameter.');
+        }
+        var slot = item_1.Item.attach(this._id);
+        item_1.Item.set('prop:key_chromakeytype', String(value), slot);
+    };
+    // COMMON TO CHROMA LEGACY AND CHROMA RGB KEY
+    ItemChroma.prototype.getChromaAntiAliasLevel = function () {
+        var _this = this;
+        return new Promise(function (resolve) {
+            var slot = item_1.Item.attach(_this._id);
+            item_1.Item.get('prop:key_antialiasing', slot).then(function (val) {
+                resolve(Number(val));
+            });
+        });
+    };
+    ItemChroma.prototype.setChromaAntiAliasLevel = function (value) {
+        if (typeof value !== 'number') {
+            throw new TypeError('Use a ChromaAntiAliasLevel value as the parameter.');
+        }
+        else if (value < 0 || value > 2) {
+            throw new RangeError('Use a ChromaAntiAliasLevel value as the parameter.');
+        }
+        var slot = item_1.Item.attach(this._id);
+        item_1.Item.set('prop:key_antialiasing', String(value), slot);
+    };
+    // CHROMA LEGACY MODE FUNCTIONS
+    ItemChroma.prototype.getChromaLegacyBrightness = function () {
+        var _this = this;
+        return new Promise(function (resolve) {
+            var slot = item_1.Item.attach(_this._id);
+            item_1.Item.get('prop:key_chromabr', slot).then(function (val) {
+                resolve(Number(val));
+            });
+        });
+    };
+    ItemChroma.prototype.setChromaLegacyBrightness = function (value) {
+        if (typeof value !== 'number') {
+            throw new TypeError('Use an integer as the parameter.');
+        }
+        else if (value < 0 || value > 255) {
+            throw new RangeError('Valid value is an integer from 0-255.');
+        }
+        var slot = item_1.Item.attach(this._id);
+        item_1.Item.set('prop:key_chromabr', String(value), slot);
+    };
+    ItemChroma.prototype.getChromaLegacySaturation = function () {
+        var _this = this;
+        return new Promise(function (resolve) {
+            var slot = item_1.Item.attach(_this._id);
+            item_1.Item.get('prop:key_chromasat', slot).then(function (val) {
+                resolve(Number(val));
+            });
+        });
+    };
+    ItemChroma.prototype.setChromaLegacySaturation = function (value) {
+        if (typeof value !== 'number') {
+            throw new TypeError('Use an integer as the parameter.');
+        }
+        else if (value < 0 || value > 255) {
+            throw new RangeError('Valid value is an integer from 0-255.');
+        }
+        var slot = item_1.Item.attach(this._id);
+        item_1.Item.set('prop:key_chromasat', String(value), slot);
+    };
+    ItemChroma.prototype.getChromaLegacyHue = function () {
+        var _this = this;
+        return new Promise(function (resolve) {
+            var slot = item_1.Item.attach(_this._id);
+            item_1.Item.get('prop:key_chromahue', slot).then(function (val) {
+                resolve(Number(val));
+            });
+        });
+    };
+    ItemChroma.prototype.setChromaLegacyHue = function (value) {
+        if (typeof value !== 'number') {
+            throw new TypeError('Use an integer as the parameter.');
+        }
+        else if (value < 0 || value > 180) {
+            throw new RangeError('Valid value is an integer from 0-180.');
+        }
+        var slot = item_1.Item.attach(this._id);
+        item_1.Item.set('prop:key_chromahue', String(value), slot);
+    };
+    ItemChroma.prototype.getChromaLegacyThreshold = function () {
+        var _this = this;
+        return new Promise(function (resolve) {
+            var slot = item_1.Item.attach(_this._id);
+            item_1.Item.get('prop:key_chromarang', slot).then(function (val) {
+                resolve(Number(val));
+            });
+        });
+    };
+    ItemChroma.prototype.setChromaLegacyThreshold = function (value) {
+        if (typeof value !== 'number') {
+            throw new TypeError('Use an integer as the parameter.');
+        }
+        else if (value < 0 || value > 255) {
+            throw new RangeError('Valid value is an integer from 0-255.');
+        }
+        var slot = item_1.Item.attach(this._id);
+        item_1.Item.set('prop:key_chromarang', String(value), slot);
+    };
+    ItemChroma.prototype.getChromaLegacyAlphaSmoothing = function () {
+        var _this = this;
+        return new Promise(function (resolve) {
+            var slot = item_1.Item.attach(_this._id);
+            item_1.Item.get('prop:key_chromaranga', slot).then(function (val) {
+                resolve(Number(val));
+            });
+        });
+    };
+    ItemChroma.prototype.setChromaLegacyAlphaSmoothing = function (value) {
+        if (typeof value !== 'number') {
+            throw new TypeError('Use an integer as the parameter.');
+        }
+        else if (value < 0 || value > 255) {
+            throw new RangeError('Valid value is an integer from 0-255.');
+        }
+        var slot = item_1.Item.attach(this._id);
+        item_1.Item.set('prop:key_chromaranga', String(value), slot);
+    };
+    // CHROMA RGB KEY FUNCTIONS
+    ItemChroma.prototype.getChromaRGBKeyPrimaryColor = function () {
+        var _this = this;
+        return new Promise(function (resolve) {
+            var slot = item_1.Item.attach(_this._id);
+            item_1.Item.get('prop:key_chromargbkeyprimary', slot).then(function (val) {
+                resolve(Number(val));
+            });
+        });
+    };
+    ItemChroma.prototype.setChromaRGBKeyPrimaryColor = function (value) {
+        if (typeof value !== 'number') {
+            throw new TypeError('Use a ChromaPrimaryColors value as the parameter.');
+        }
+        else if (value < 0 || value > 2) {
+            throw new RangeError('Use a ChromaPrimaryColors value as the parameter.');
+        }
+        var slot = item_1.Item.attach(this._id);
+        item_1.Item.set('prop:key_chromargbkeyprimary', String(value), slot);
+    };
+    ItemChroma.prototype.getChromaRGBKeyThreshold = function () {
+        var _this = this;
+        return new Promise(function (resolve) {
+            var slot = item_1.Item.attach(_this._id);
+            item_1.Item.get('prop:key_chromargbkeythresh', slot).then(function (val) {
+                resolve(Number(val));
+            });
+        });
+    };
+    ItemChroma.prototype.setChromaRGBKeyThreshold = function (value) {
+        if (typeof value !== 'number') {
+            throw new TypeError('Use an integer as the parameter.');
+        }
+        else if (value < 0 || value > 255) {
+            throw new RangeError('Valid value is an integer from 0-255.');
+        }
+        var slot = item_1.Item.attach(this._id);
+        item_1.Item.set('prop:key_chromargbkeythresh', String(value), slot);
+    };
+    ItemChroma.prototype.getChromaRGBKeyExposure = function () {
+        var _this = this;
+        return new Promise(function (resolve) {
+            var slot = item_1.Item.attach(_this._id);
+            item_1.Item.get('prop:key_chromargbkeybalance', slot).then(function (val) {
+                resolve(Number(val));
+            });
+        });
+    };
+    ItemChroma.prototype.setChromaRGBKeyExposure = function (value) {
+        if (typeof value !== 'number') {
+            throw new TypeError('Use an integer as the parameter.');
+        }
+        else if (value < 0 || value > 255) {
+            throw new RangeError('Valid value is an integer from 0-255.');
+        }
+        var slot = item_1.Item.attach(this._id);
+        item_1.Item.set('prop:key_chromargbkeybalance', String(value), slot);
+    };
+    // CHROMA COLOR KEY FUNCTIONS
+    ItemChroma.prototype.getChromaColorKeyThreshold = function () {
+        var _this = this;
+        return new Promise(function (resolve) {
+            var slot = item_1.Item.attach(_this._id);
+            item_1.Item.get('prop:key_colorrang', slot).then(function (val) {
+                resolve(Number(val));
+            });
+        });
+    };
+    ItemChroma.prototype.setChromaColorKeyThreshold = function (value) {
+        if (typeof value !== 'number') {
+            throw new TypeError('Use an integer as the parameter.');
+        }
+        else if (value < 0 || value > 255) {
+            throw new RangeError('Valid value is an integer from 0-255.');
+        }
+        var slot = item_1.Item.attach(this._id);
+        item_1.Item.set('prop:key_colorrang', String(value), slot);
+    };
+    ItemChroma.prototype.getChromaColorKeyExposure = function () {
+        var _this = this;
+        return new Promise(function (resolve) {
+            var slot = item_1.Item.attach(_this._id);
+            item_1.Item.get('prop:key_colorranga', slot).then(function (val) {
+                resolve(Number(val));
+            });
+        });
+    };
+    ItemChroma.prototype.setChromaColorKeyExposure = function (value) {
+        if (typeof value !== 'number') {
+            throw new TypeError('Use an integer as the parameter.');
+        }
+        else if (value < 0 || value > 255) {
+            throw new RangeError('Valid value is an integer from 0-255.');
+        }
+        var slot = item_1.Item.attach(this._id);
+        item_1.Item.set('prop:key_colorranga', String(value), slot);
+    };
+    ItemChroma.prototype.getChromaColorKeyColor = function () {
+        var _this = this;
+        return new Promise(function (resolve) {
+            var slot = item_1.Item.attach(_this._id);
+            item_1.Item.get('prop:key_colorrgb', slot).then(function (val) {
+                var color = color_1.Color.fromBGRString(val);
+                resolve(color);
+            });
+        });
+    };
+    ItemChroma.prototype.setChromaColorKeyColor = function (value) {
+        var slot = item_1.Item.attach(this._id);
+        item_1.Item.set('prop:key_colorrgb', value.getBgr(), slot);
+    };
+    return ItemChroma;
+})();
+exports.ItemChroma = ItemChroma;
+},{"../../internal/item":16,"../../util/color":24}],6:[function(require,module,exports){
 /// <reference path="../../../defs/es6-promise.d.ts" />
 var item_1 = require('../../internal/item');
 var color_1 = require('../../util/color');
@@ -790,7 +1152,7 @@
     ItemColor.prototype.getTransparency = function () {
         var _this = this;
         return new Promise(function (resolve) {
-            var slot = item_1.Item.attach(_this.id);
+            var slot = item_1.Item.attach(_this._id);
             item_1.Item.get('prop:alpha', slot).then(function (val) {
                 resolve(Number(val));
             });
@@ -801,13 +1163,13 @@
             throw new RangeError('Transparency may only be in the range 0 to 255.');
         }
         ;
-        var slot = item_1.Item.attach(this.id);
+        var slot = item_1.Item.attach(this._id);
         item_1.Item.set('prop:alpha', String(value), slot);
     };
     ItemColor.prototype.getBrightness = function () {
         var _this = this;
         return new Promise(function (resolve) {
-            var slot = item_1.Item.attach(_this.id);
+            var slot = item_1.Item.attach(_this._id);
             item_1.Item.get('prop:cc_brightness', slot).then(function (val) {
                 resolve(Number(val));
             });
@@ -818,14 +1180,14 @@
             throw new RangeError('Brightness may only be in the range -100 to 100.');
         }
         else {
-            var slot = item_1.Item.attach(this.id);
+            var slot = item_1.Item.attach(this._id);
             item_1.Item.set('prop:cc_brightness', String(value), slot);
         }
     };
     ItemColor.prototype.getContrast = function () {
         var _this = this;
         return new Promise(function (resolve) {
-            var slot = item_1.Item.attach(_this.id);
+            var slot = item_1.Item.attach(_this._id);
             item_1.Item.get('prop:cc_contrast', slot).then(function (val) {
                 resolve(Number(val));
             });
@@ -836,14 +1198,14 @@
             throw new RangeError('Contrast may only be in the range -100 to 100.');
         }
         else {
-            var slot = item_1.Item.attach(this.id);
+            var slot = item_1.Item.attach(this._id);
             item_1.Item.set('prop:cc_contrast', String(value), slot);
         }
     };
     ItemColor.prototype.getHue = function () {
         var _this = this;
         return new Promise(function (resolve) {
-            var slot = item_1.Item.attach(_this.id);
+            var slot = item_1.Item.attach(_this._id);
             item_1.Item.get('prop:cc_hue', slot).then(function (val) {
                 resolve(Number(val));
             });
@@ -854,14 +1216,14 @@
             throw new RangeError('Contrast may only be in the range -180 to 180.');
         }
         else {
-            var slot = item_1.Item.attach(this.id);
+            var slot = item_1.Item.attach(this._id);
             item_1.Item.set('prop:cc_hue', String(value), slot);
         }
     };
     ItemColor.prototype.getSaturation = function () {
         var _this = this;
         return new Promise(function (resolve) {
-            var slot = item_1.Item.attach(_this.id);
+            var slot = item_1.Item.attach(_this._id);
             item_1.Item.get('prop:cc_saturation', slot).then(function (val) {
                 resolve(Number(val));
             });
@@ -872,14 +1234,14 @@
             throw new RangeError('Saturation may only be in the range -100 to 100');
         }
         else {
-            var slot = item_1.Item.attach(this.id);
+            var slot = item_1.Item.attach(this._id);
             item_1.Item.set('prop:cc_saturation', String(value), slot);
         }
     };
     ItemColor.prototype.getBorderColor = function () {
         var _this = this;
         return new Promise(function (resolve) {
-            var slot = item_1.Item.attach(_this.id);
+            var slot = item_1.Item.attach(_this._id);
             item_1.Item.get('prop:border', slot).then(function (val) {
                 var bgr = Number(val) - 0x80000000;
                 var color = color_1.Color.fromBGRInt(bgr);
@@ -888,13 +1250,13 @@
         });
     };
     ItemColor.prototype.setBorderColor = function (value) {
-        var slot = item_1.Item.attach(this.id);
+        var slot = item_1.Item.attach(this._id);
         item_1.Item.set('prop:border', String(value.getIbgr() - 0x80000000), slot);
     };
     return ItemColor;
 })();
 exports.ItemColor = ItemColor;
-},{"../../internal/item":12,"../../util/color":20}],5:[function(require,module,exports){
+},{"../../internal/item":16,"../../util/color":24}],7:[function(require,module,exports){
 /// <reference path="../../../defs/es6-promise.d.ts" />
 var item_1 = require('../../internal/item');
 var rectangle_1 = require('../../util/rectangle');
@@ -904,46 +1266,46 @@
     ItemLayout.prototype.isKeepAspectRatio = function () {
         var _this = this;
         return new Promise(function (resolve) {
-            var slot = item_1.Item.attach(_this.id);
+            var slot = item_1.Item.attach(_this._id);
             item_1.Item.get('prop:keep_ar', slot).then(function (val) {
                 resolve(val === '1');
             });
         });
     };
     ItemLayout.prototype.setKeepAspectRatio = function (value) {
-        var slot = item_1.Item.attach(this.id);
+        var slot = item_1.Item.attach(this._id);
         item_1.Item.set('prop:keep_ar', value ? '1' : '0', slot);
     };
     ItemLayout.prototype.isPositionLocked = function () {
         var _this = this;
         return new Promise(function (resolve) {
-            var slot = item_1.Item.attach(_this.id);
+            var slot = item_1.Item.attach(_this._id);
             item_1.Item.get('prop:lockmove', slot).then(function (val) {
                 resolve(val === '1');
             });
         });
     };
     ItemLayout.prototype.setPositionLocked = function (value) {
-        var slot = item_1.Item.attach(this.id);
+        var slot = item_1.Item.attach(this._id);
         item_1.Item.set('prop:lockmove', value ? '1' : '0', slot);
     };
-    ItemLayout.prototype.isEnhanceResizeEnabled = function () {
-        var _this = this;
-        return new Promise(function (resolve) {
-            var slot = item_1.Item.attach(_this.id);
+    ItemLayout.prototype.isEnhancedResizeEnabled = function () {
+        var _this = this;
+        return new Promise(function (resolve) {
+            var slot = item_1.Item.attach(_this._id);
             item_1.Item.get('prop:mipmaps', slot).then(function (val) {
                 resolve(val === '1');
             });
         });
     };
-    ItemLayout.prototype.setEnhanceResizeEnabled = function (value) {
-        var slot = item_1.Item.attach(this.id);
+    ItemLayout.prototype.setEnhancedResizeEnabled = function (value) {
+        var slot = item_1.Item.attach(this._id);
         item_1.Item.set('prop:mipmaps', value ? '1' : '0', slot);
     };
     ItemLayout.prototype.getPosition = function () {
         var _this = this;
         return new Promise(function (resolve) {
-            var slot = item_1.Item.attach(_this.id);
+            var slot = item_1.Item.attach(_this._id);
             item_1.Item.get('prop:pos', slot).then(function (val) {
                 var _a = decodeURIComponent(val).split(','), top = _a[0], left = _a[1], right = _a[2], bottom = _a[3];
                 _this.position = rectangle_1.Rectangle.fromCoordinates(Number(top), Number(left), Number(right), Number(bottom));
@@ -952,14 +1314,14 @@
         });
     };
     ItemLayout.prototype.setPosition = function (value) {
-        var slot = item_1.Item.attach(this.id);
+        var slot = item_1.Item.attach(this._id);
         this.position = value;
         item_1.Item.set('prop:pos', value.toString(), slot);
     };
     return ItemLayout;
 })();
 exports.ItemLayout = ItemLayout;
-},{"../../internal/item":12,"../../util/rectangle":21}],6:[function(require,module,exports){
+},{"../../internal/item":16,"../../util/rectangle":25}],8:[function(require,module,exports){
 /// <reference path="../../../defs/es6-promise.d.ts" />
 var item_1 = require('../../internal/item');
 var environment_1 = require('../environment');
@@ -986,16 +1348,16 @@
     function Item(props) {
         props = props ? props : {};
         this.name = props['name'];
-        this.id = props['id'];
+        this._id = props['id'];
         this.sceneID = props['sceneID'];
         this.value = props['value'];
         this.keepLoaded = props['keeploaded'];
-        this.type = props['type'];
+        this.type = Number(props['type']);
         this.xmlparams = props;
     }
     /** Sets the name of the item */
     Item.prototype.setName = function (value) {
-        var slot = item_1.Item.attach(this.id);
+        var slot = item_1.Item.attach(this._id);
         this.name = value;
         item_1.Item.set('prop:name', this.name, slot);
     };
@@ -1003,7 +1365,7 @@
     Item.prototype.getName = function () {
         var _this = this;
         return new Promise(function (resolve) {
-            var slot = item_1.Item.attach(_this.id);
+            var slot = item_1.Item.attach(_this._id);
             item_1.Item.get('prop:name', slot).then(function (val) {
                 _this.name = val;
                 resolve(val);
@@ -1014,7 +1376,7 @@
     Item.prototype.getValue = function () {
         var _this = this;
         return new Promise(function (resolve) {
-            var slot = item_1.Item.attach(_this.id);
+            var slot = item_1.Item.attach(_this._id);
             item_1.Item.get('prop:item', slot).then(function (val) {
                 val = (val === 'null') ? '' : val;
                 if (val === '') {
@@ -1037,7 +1399,7 @@
     };
     /** Set the video item's main definition */
     Item.prototype.setValue = function (value) {
-        var slot = item_1.Item.attach(this.id);
+        var slot = item_1.Item.attach(this._id);
         var val = (typeof value === 'string') ?
             value : value.toString();
         if (typeof value !== 'string') {
@@ -1052,7 +1414,7 @@
     Item.prototype.getKeepLoaded = function () {
         var _this = this;
         return new Promise(function (resolve) {
-            var slot = item_1.Item.attach(_this.id);
+            var slot = item_1.Item.attach(_this._id);
             item_1.Item.get('prop:keeploaded', slot).then(function (val) {
                 _this.keepLoaded = (val === '1');
                 resolve(_this.keepLoaded);
@@ -1061,7 +1423,7 @@
     };
     /** Set Keep loaded option to ON or OFF */
     Item.prototype.setKeepLoaded = function (value) {
-        var slot = item_1.Item.attach(this.id);
+        var slot = item_1.Item.attach(this._id);
         this.keepLoaded = value;
         item_1.Item.set('prop:keeploaded', (this.keepLoaded ? '1' : '0'), slot);
     };
@@ -1069,7 +1431,7 @@
     Item.prototype.getType = function () {
         var _this = this;
         return new Promise(function (resolve) {
-            var slot = item_1.Item.attach(_this.id);
+            var slot = item_1.Item.attach(_this._id);
             item_1.Item.get('prop:type', slot).then(function (val) {
                 _this.type = ItemTypes[ItemTypes[Number(val)]];
                 resolve(_this.type);
@@ -1080,7 +1442,7 @@
     Item.prototype.getID = function () {
         var _this = this;
         return new Promise(function (resolve) {
-            resolve(_this.id);
+            resolve(_this._id);
         });
     };
     /** Get (1-indexed) Scene ID where the item is loaded */
@@ -1097,14 +1459,8 @@
         item['name'] = this.name;
         item['item'] = this.value;
         item['type'] = this.type;
+        item['selfclosing'] = true;
         return xml_1.XML.parseJSON(item);
-    };
-    /** Tells the item to add itself to a scene.
-     *  Currently limited to adding to the active scene.
-     *  Should be implemented by Item subclasses.
-     */
-    Item.prototype.addToScene = function (scene) {
-        return Promise.reject(Error('Generic items are not addable to a scene'));
     };
     /** Get the current source (when function is called by sources), or the source
      * that was right-clicked to open the config window (when function is called
@@ -1125,12 +1481,68 @@
     return Item;
 })();
 exports.Item = Item;
-},{"../../internal/item":12,"../../internal/util/json":13,"../../internal/util/xml":15,"../environment":2,"../scene":7}],7:[function(require,module,exports){
+},{"../../internal/item":16,"../../internal/util/json":17,"../../internal/util/xml":19,"../environment":2,"../scene":10}],9:[function(require,module,exports){
+/// <reference path="../../../defs/es6-promise.d.ts" />
+var item_1 = require('../../internal/item');
+var transition_1 = require('../transition');
+var ItemTransition = (function () {
+    function ItemTransition() {
+    }
+    ItemTransition.prototype.isVisible = function () {
+        var _this = this;
+        return new Promise(function (resolve) {
+            var slot = item_1.Item.attach(_this._id);
+            item_1.Item.get('prop:visible', slot).then(function (val) {
+                resolve(val === '1' ? true : false);
+            });
+        });
+    };
+    ItemTransition.prototype.setVisible = function (value) {
+        var slot = item_1.Item.attach(this._id);
+        item_1.Item.set('prop:visible', value ? '1' : '0', slot);
+    };
+    ItemTransition.prototype.getTransition = function () {
+        var _this = this;
+        return new Promise(function (resolve) {
+            var slot = item_1.Item.attach(_this._id);
+            item_1.Item.get('prop:transitionid', slot).then(function (val) {
+                if (val === '') {
+                    resolve(transition_1.Transition.NONE);
+                }
+                else {
+                    resolve(transition_1.Transition[val.toUpperCase()]);
+                }
+            });
+        });
+    };
+    ItemTransition.prototype.setTransition = function (value) {
+        var slot = item_1.Item.attach(this._id);
+        item_1.Item.set('prop:transitionid', value.toString(), slot);
+    };
+    ItemTransition.prototype.getTransitionTime = function () {
+        var _this = this;
+        return new Promise(function (resolve) {
+            var slot = item_1.Item.attach(_this._id);
+            item_1.Item.get('prop:transitiontime', slot).then(function (val) {
+                resolve(Number(val));
+            });
+        });
+    };
+    ItemTransition.prototype.setTransitionTime = function (value) {
+        var slot = item_1.Item.attach(this._id);
+        item_1.Item.set('prop:transitionid', String(value), slot);
+    };
+    return ItemTransition;
+})();
+exports.ItemTransition = ItemTransition;
+},{"../../internal/item":16,"../transition":11}],10:[function(require,module,exports){
 /// <reference path="../../defs/es6-promise.d.ts" />
 var json_1 = require('../internal/util/json');
 var app_1 = require('../internal/app');
 var environment_1 = require('./environment');
 var item_1 = require('./item/item');
+var game_1 = require('./item/game');
+var camera_1 = require('./item/camera');
 var Scene = (function () {
     function Scene(sceneNum) {
         this.id = sceneNum - 1;
@@ -1273,7 +1685,7 @@
                     if (match === null) {
                         scene.getItems().then((function (items) {
                             found = items.some(function (item) {
-                                if (item['id'] === id) {
+                                if (item['_id'] === id) {
                                     match = item;
                                     return true;
                                 }
@@ -1306,7 +1718,7 @@
                     if (match === null) {
                         scene.getItems().then(function (items) {
                             found = items.some(function (item) {
-                                if (item['id'] === id) {
+                                if (item['_id'] === id) {
                                     match = Scene.getById(idx + 1);
                                     return true;
                                 }
@@ -1472,15 +1884,29 @@
         var _this = this;
         return new Promise(function (resolve) {
             app_1.App.getAsList('presetconfig:' + _this.id).then(function (jsonArr) {
-                var retArray = [];
+                var promiseArray = [];
+                // type checking to return correct Item subtype
+                var typePromise = function (index) { return new Promise(function (typeResolve) {
+                    if (Number(jsonArr[index]['type']) === item_1.ItemTypes.GAMESOURCE) {
+                        typeResolve(new game_1.GameItem(jsonArr[index]));
+                    }
+                    else if (Number(jsonArr[index]['type']) === item_1.ItemTypes.LIVE &&
+                        jsonArr[index]['sounddev'] === '0') {
+                        typeResolve(new camera_1.CameraItem(jsonArr[index]));
+                    }
+                    else {
+                        typeResolve(new item_1.Item(jsonArr[index]));
+                    }
+                }); };
                 if (Array.isArray(jsonArr)) {
                     for (var i = 0; i < jsonArr.length; i++) {
                         jsonArr[i]['sceneID'] = _this.id;
-                        var item = new item_1.Item(jsonArr[i]);
-                        retArray.push(item);
+                        promiseArray.push(typePromise(i));
                     }
                 }
-                resolve(retArray);
+                Promise.all(promiseArray).then(function (results) {
+                    resolve(results);
+                });
             });
         });
     };
@@ -1505,37 +1931,59 @@
             });
         });
     };
-    /**
-     * Adds an item to a scene. Currently, this is only limited to adding items
-     * to the current scene.
-     *
-     * Promise should resolve if item was successfully added.
-     *
-     */
-    Scene.prototype.addItem = function (item) {
-        var _this = this;
-        return new Promise(function (resolve, reject) {
-            Scene.getActiveScene().then(function (active) {
-                if (_this === active) {
-                    item.addToScene(_this).then(function () {
-                        resolve();
-                    }).catch(function (error) {
-                        reject(error);
-                    });
-                }
-                else {
-                    reject(Error('At the moment, items may only be added to the current ' +
-                        'scene. This limitation will be addressed in the future.'));
-                }
-            });
-        });
-    };
     Scene.maxScenes = 12;
     Scene.scenePool = [];
     return Scene;
 })();
 exports.Scene = Scene;
-},{"../internal/app":8,"../internal/util/json":13,"./environment":2,"./item/item":6}],8:[function(require,module,exports){
+},{"../internal/app":12,"../internal/util/json":17,"./environment":2,"./item/camera":3,"./item/game":4,"./item/item":8}],11:[function(require,module,exports){
+var Transition = (function () {
+    function Transition(key) {
+        this.key = key; // retain key so that NONE is readable
+        this.value = Transition._transitionMap[key];
+    }
+    // should only be used internally when setting a property
+    Transition.prototype.toString = function () {
+        return this.value;
+    };
+    /** Converts this transition object to a easily identifiable string such as
+     *  'NONE'.
+     */
+    Transition.prototype.toTransitionKey = function () {
+        return this.key;
+    };
+    Transition._transitionMap = {
+        NONE: '',
+        CLOCK: 'clock',
+        COLLAPSE: 'collapse',
+        FADE: 'fade',
+        FAN: 'fan',
+        HOLE: 'hole',
+        MOVE_BOTTOM: 'move_bottom',
+        MOVE_LEFT: 'move_left',
+        MOVE_LEFT_RIGHT: 'move_left_right',
+        MOVE_RIGHT: 'move_right',
+        MOVE_TOP: 'move_top',
+        MOVE_TOP_BOTTOM: 'move_top_bottom',
+        WAVE: 'wave'
+    };
+    Transition.NONE = new Transition('NONE');
+    Transition.CLOCK = new Transition('CLOCK');
+    Transition.COLLAPSE = new Transition('COLLAPSE');
+    Transition.FADE = new Transition('FADE');
+    Transition.FAN = new Transition('FAN');
+    Transition.HOLE = new Transition('HOLE');
+    Transition.MOVE_BOTTOM = new Transition('MOVE_BOTTOM');
+    Transition.MOVE_LEFT = new Transition('MOVE_LEFT');
+    Transition.MOVE_LEFT_RIGHT = new Transition('MOVE_LEFT_RIGHT');
+    Transition.MOVE_RIGHT = new Transition('MOVE_RIGHT');
+    Transition.MOVE_TOP = new Transition('MOVE_TOP');
+    Transition.MOVE_TOP_BOTTOM = new Transition('MOVE_TOP_BOTTOM');
+    Transition.WAVE = new Transition('WAVE');
+    return Transition;
+})();
+exports.Transition = Transition;
+},{}],12:[function(require,module,exports){
 /// <reference path="../../defs/es6-promise.d.ts" />
 var internal_1 = require('./internal');
 var json_1 = require('./util/json');
@@ -1610,7 +2058,7 @@
     return App;
 })();
 exports.App = App;
-},{"./internal":11,"./util/json":13}],9:[function(require,module,exports){
+},{"./internal":15,"./util/json":17}],13:[function(require,module,exports){
 /// <reference path="../../defs/es6-promise.d.ts" />
 var Global = (function () {
     function Global() {
@@ -1633,7 +2081,7 @@
     return Global;
 })();
 exports.Global = Global;
-},{}],10:[function(require,module,exports){
+},{}],14:[function(require,module,exports){
 /// <reference path="../../defs/es6-promise.d.ts" />
 var environment_1 = require('../core/environment');
 var item_1 = require('./item');
@@ -1729,7 +2177,7 @@
     });
 }
 init();
-},{"../core/environment":2,"./global":9,"./internal":11,"./item":12}],11:[function(require,module,exports){
+},{"../core/environment":2,"./global":13,"./internal":15,"./item":16}],15:[function(require,module,exports){
 /// <reference path="../../defs/window.d.ts" />
 exports.DEBUG = false;
 var _callbacks = {};
@@ -1789,7 +2237,7 @@
 window.OnDialogResult = function (result) {
     document.dispatchEvent(new CustomEvent('dialog-result', { detail: { result: result } }));
 };
-},{}],12:[function(require,module,exports){
+},{}],16:[function(require,module,exports){
 /// <reference path="../../defs/es6-promise.d.ts" />
 var internal_1 = require('./internal');
 var environment_1 = require('../core/environment');
@@ -1863,7 +2311,7 @@
     return Item;
 })();
 exports.Item = Item;
-},{"../core/environment":2,"./internal":11}],13:[function(require,module,exports){
+},{"../core/environment":2,"./internal":15}],17:[function(require,module,exports){
 var xml_1 = require('./xml');
 var JSON = (function () {
     function JSON(xml) {
@@ -1933,7 +2381,7 @@
     return JSON;
 })();
 exports.JSON = JSON;
-},{"./xml":15}],14:[function(require,module,exports){
+},{"./xml":19}],18:[function(require,module,exports){
 function applyMixins(derivedCtor, baseCtors) {
     baseCtors.forEach(function (baseCtor) {
         Object.getOwnPropertyNames(baseCtor.prototype).forEach(function (name) {
@@ -1945,7 +2393,7 @@
     });
 }
 exports.applyMixins = applyMixins;
-},{}],15:[function(require,module,exports){
+},{}],19:[function(require,module,exports){
 var XML = (function () {
     function XML(json) {
         var attributes = '';
@@ -2000,7 +2448,7 @@
     return XML;
 })();
 exports.XML = XML;
-},{}],16:[function(require,module,exports){
+},{}],20:[function(require,module,exports){
 /// <reference path="../../defs/es6-promise.d.ts" />
 var json_1 = require('../internal/util/json');
 var xml_1 = require('../internal/util/xml');
@@ -2338,7 +2786,7 @@
     return AudioDevice;
 })();
 exports.AudioDevice = AudioDevice;
-},{"../internal/util/json":13,"../internal/util/xml":15}],17:[function(require,module,exports){
+},{"../internal/util/json":17,"../internal/util/xml":19}],21:[function(require,module,exports){
 /// <reference path="../../defs/es6-promise.d.ts" />
 var json_1 = require('../internal/util/json');
 var xml_1 = require('../internal/util/xml');
@@ -2440,11 +2888,12 @@
     return CameraDevice;
 })();
 exports.CameraDevice = CameraDevice;
-},{"../internal/util/json":13,"../internal/util/xml":15}],18:[function(require,module,exports){
+},{"../internal/util/json":17,"../internal/util/xml":19}],22:[function(require,module,exports){
 /// <reference path="../../defs/es6-promise.d.ts" />
 var rectangle_1 = require('../util/rectangle');
 var json_1 = require('../internal/util/json');
 var xml_1 = require('../internal/util/xml');
+var app_1 = require('../internal/app');
 /**
  * The Game Class is the object returned by {@link #system/System System Class'}
  * getGames method. It provides you with methods to fetch the game object's
@@ -2591,6 +3040,30 @@
         return this._lastframets;
     };
     /**
+     * Get the FPS Render of the game
+     */
+    Game.prototype.getFpsRender = function () {
+        return this.fpsRender;
+    };
+    /**
+     * Get the Captured FPS of the game
+     */
+    Game.prototype.getFpsCapture = function () {
+        return this.fpsCapture;
+    };
+    /**
+     * Get the image name of the game
+     */
+    Game.prototype.getImageName = function () {
+        return this.imagename;
+    };
+    /**
+     * Get the replace image value of the game
+     */
+    Game.prototype.getReplace = function () {
+        return this.replace;
+    };
+    /**
      * param: gameJSON<JXON>
      * ```
      * return: Game
@@ -2621,6 +3094,12 @@
         g._wndname = jxon['wndname'];
         g._lastframets = jxon['lastframets'] !== undefined ?
             parseInt(jxon['lastframets']) : undefined;
+        g.fpsRender = jxon['fpsRender'] !== undefined ? Number(jxon['fpsRender']) :
+            undefined;
+        g.fpsCapture = jxon['fpsCapture'] !== undefined ?
+            Number(jxon['fpsCapture']) : undefined;
+        g.imagename = jxon['imagename'];
+        g.replace = jxon['replace'];
         return g;
     };
     /**
@@ -2649,10 +3128,18 @@
         gamesource['selfclosing'] = true;
         return xml_1.XML.parseJSON(gamesource);
     };
+    Game.prototype.addToScene = function () {
+        var _this = this;
+        return new Promise(function (resolve) {
+            app_1.App.callFunc('addgamesource', 'dev:' + _this.toXML()).then(function () {
+                resolve(true);
+            });
+        });
+    };
     return Game;
 })();
 exports.Game = Game;
-},{"../internal/util/json":13,"../internal/util/xml":15,"../util/rectangle":21}],19:[function(require,module,exports){
+},{"../internal/app":12,"../internal/util/json":17,"../internal/util/xml":19,"../util/rectangle":25}],23:[function(require,module,exports){
 /// <reference path="../../defs/es6-promise.d.ts" />
 var app_1 = require('../internal/app');
 var audio_1 = require('./audio');
@@ -2823,7 +3310,7 @@
     return System;
 })();
 exports.System = System;
-},{"../internal/app":8,"./audio":16,"./camera":17,"./game":18}],20:[function(require,module,exports){
+},{"../internal/app":12,"./audio":20,"./camera":21,"./game":22}],24:[function(require,module,exports){
 var Color = (function () {
     function Color(props) {
         if (props['rgb'] !== undefined) {
@@ -2895,7 +3382,7 @@
     return Color;
 })();
 exports.Color = Color;
-},{}],21:[function(require,module,exports){
+},{}],25:[function(require,module,exports){
 var Rectangle = (function () {
     function Rectangle() {
     }
@@ -3045,10 +3532,12 @@
 __export(require('./core/environment'));
 __export(require('./core/app'));
 __export(require('./core/scene'));
+__export(require('./core/transition'));
 __export(require('./core/item/item'));
 __export(require('./core/item/camera'));
+__export(require('./core/item/game'));
 __export(require('./system/system'));
 __export(require('./system/audio'));
 __export(require('./system/game'));
 __export(require('./system/camera'));
-},{"./core/app":1,"./core/environment":2,"./core/item/camera":3,"./core/item/item":6,"./core/scene":7,"./internal/init":10,"./system/audio":16,"./system/camera":17,"./system/game":18,"./system/system":19,"./util/color":20,"./util/rectangle":21}]},{},["xjs"]);+},{"./core/app":1,"./core/environment":2,"./core/item/camera":3,"./core/item/game":4,"./core/item/item":8,"./core/scene":10,"./core/transition":11,"./internal/init":14,"./system/audio":20,"./system/camera":21,"./system/game":22,"./system/system":23,"./util/color":24,"./util/rectangle":25}]},{},["xjs"]);