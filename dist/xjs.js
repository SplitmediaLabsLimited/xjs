require=(function e(t,n,r){function s(o,u){if(!n[o]){if(!t[o]){var a=typeof require=="function"&&require;if(!u&&a)return a(o,!0);if(i)return i(o,!0);var f=new Error("Cannot find module '"+o+"'");throw f.code="MODULE_NOT_FOUND",f}var l=n[o]={exports:{}};t[o][0].call(l.exports,function(e){var n=t[o][1][e];return s(n?n:e)},l,l.exports,e,t,n,r)}return n[o].exports}var i=typeof require=="function"&&require;for(var o=0;o<r.length;o++)s(r[o]);return s})({1:[function(require,module,exports){
/// <reference path="../../defs/es6-promise.d.ts" />
var app_1 = require('../internal/app');
var rectangle_1 = require('../util/rectangle');
var json_1 = require('../internal/util/json');
var xml_1 = require('../internal/util/xml');
var internal_1 = require('../internal/internal');
var environment_1 = require('./environment');
/**
 * The App Class provides you methods to get and set application related
 * functionalities.
 *
 * ### Basic Usage
 *
 * ```javascript
 * var XJS = require('XJS');
 * var App = new XJS.App();
 *
 * App.getFrameTime().then(function(frametime) {
 *   window.frametime = frametime;
 * });
 * ```
 */
var App = (function () {
    function App() {
    }
    /**
     * return: Promise<number>
     *
     * Gets application's frame time (duration per frame in 100ns unit)
     *
     * #### Usage
     *
     * ```javascript
     * var frameTimeP = App.getFrameTime();
     * frameTimeP.then(function(res) {
     *   var frameTime = res;
     * });
     * ```
     */
    App.prototype.getFrametime = function () {
        return new Promise(function (resolve) {
            app_1.App.get('frametime').then(function (val) {
                resolve(Number(val));
            });
        });
    };
    /**
     * return: Promise<Rectangle>
     *
     * Gets application default output resolution
     *
     * #### Usage
     *
     * ```javascript
     * var resolutionP = App.getResolution();
     * resolutionP.then(function(res) {
     *   var height = res.getHeight();
     *   var width = res.getWidth();
     * });
     * ```
     */
    App.prototype.getResolution = function () {
        return new Promise(function (resolve) {
            app_1.App.get('resolution').then(function (val) {
                var dimensions = val.split(",");
                resolve(rectangle_1.Rectangle.fromDimensions(parseInt(dimensions[0]), parseInt(dimensions[1])));
            });
        });
    };
    /**
     * return: Promise<Rectangle>
     *
     * Gets application viewport display resolution
     *
     * #### Usage
     *
     * ```javascript
     * var viewPortP = App.getViewport();
     * viewPortP.then(function(res) {
     *   var height = res.getHeight();
     *   var width = res.getWidth();
     * });
     * ```
     */
    App.prototype.getViewport = function () {
        return new Promise(function (resolve) {
            app_1.App.get('viewport').then(function (val) {
                var dimensions = val.split(",");
                resolve(rectangle_1.Rectangle.fromDimensions(parseInt(dimensions[0]), parseInt(dimensions[1])));
            });
        });
    };
    /**
     * return: Promise<string>
     *
     * Refers to XSplit Broadcaster DLL file version number
     *
     * #### Usage
     *
     * ```javascript
     * var versionP = App.getVersion();
     * versionP.then(function(res) {
     *   var version = res;
     * });
     * ```
     */
    App.prototype.getVersion = function () {
        return new Promise(function (resolve) {
            resolve(app_1.App.get('version'));
        });
    };
    /**
     * return: Promise<number>
     *
     * Gets the total number of frames rendered
     *
     * #### Usage
     *
     * ```javascript
     * var framesrenderedP = App.getFramesRendered();
     * framesrenderedP.then(function(res) {
     *   var framesrendered = res;
     * });
     * ```
     */
    App.prototype.getFramesRendered = function () {
        return new Promise(function (resolve) {
            app_1.App.get('framesrendered').then(function (val) {
                resolve(Number(val));
            });
        });
    };
    // Audio Services
    /**
     * return: Promise<JSON>
     *
     * Gets the configuration for silence detection
     *
     * #### Usage
     *
     * ```javascript
     * var audioGainP = App.getAudioGain();
     * audioGainP.then(function(res) {
     *   var audioGain = res;
     * });
     * ```
     */
    App.prototype.getAudioGain = function () {
        return new Promise(function (resolve) {
            app_1.App.get('microphonegain').then(function (val) {
                resolve(json_1.JSON.parse(val));
            });
        });
    };
    /**
     * param: config<JSON>
     *
     * Sets the configuration for silence detection
     *
     * #### Usage
     *
     * ```javascript
     * App.setAudioGain(configJSON);
     * ```
     */
    App.prototype.setAudioGain = function (config) {
        config.tag = 'configuration';
        app_1.App.set('microphonegain', xml_1.XML.parseJSON(config).toString());
    };
    /**
     * param: url<string>[, width<number>[, height<number>[, flags<number>[, title<string>]]]]
     *
     * Creates a persistent modal dialog.<br/>
     * This method is not available for source
     *
     * #### Usage
     *
     * ```javascript
     * App.newDialog(url, width, height, flags, title);
     * ```
     */
    App.prototype.newDialog = function (url, width, height, flags, title) {
        if (width === void 0) { width = 300; }
        if (height === void 0) { height = 300; }
        if (environment_1.Environment.isSourceHtml()) {
            throw new TypeError('function is not available for source');
        }
        else if (url !== undefined && url !== '') {
            var params = ['NewDialog', url, '', width + ',' + height];
            for (var i = 3; i < arguments.length; i++) {
                if (arguments[i] !== undefined)
                    params.push(String(arguments[i]));
            }
            internal_1.exec.apply(this, params);
        }
        else {
            throw new Error('URL parameter expected');
        }
    };
    /**
     * param: url<string>[, width<number>[, height<number>]]
     *
     * Creates a dialog that automatically closes on outside click
     *
     * #### Usage
     *
     * ```javascript
     * App.newAutoDialog(url, width, height);
     * ```
     */
    App.prototype.newAutoDialog = function (url, width, height) {
        if (width === void 0) { width = 300; }
        if (height === void 0) { height = 300; }
        if (environment_1.Environment.isSourceHtml()) {
            throw new TypeError('function is not available for source');
        }
        else if (url !== undefined && url !== '') {
            internal_1.exec('NewAutoDialog', url, width + ',' + height);
        }
        else {
            throw new Error('URL parameter expected');
        }
    };
    /**
     * Close a created dialog
     */
    App.prototype.closeDialog = function () {
        if (environment_1.Environment.isSourceHtml()) {
            throw new TypeError('function is not available for source');
        }
        else {
            internal_1.exec('CloseDialog');
        }
    };
    /**
     * return: Promise<string>
     *
     * Gets the transition for scene changes
     *
     * #### Usage
     *
     * ```javascript
     * var transitionP = App.getTransition();
     * transitionP.then(function(res) {
     *   var transitionid = res;
     * });
     * ```
     */
    App.prototype.getTransition = function () {
        return new Promise(function (resolve) {
            app_1.App.get('transitionid').then(function (val) {
                resolve(val);
            });
        });
    };
    /**
     * param: transition<string>
     *
     * Sets the transition for scene changes
     *
     * #### Usage
     *
     * ```javascript
     * App.setTransition(transitionid);
     * ```
     */
    App.prototype.setTransition = function (transition) {
        app_1.App.set('transitionid', transition);
    };
    /**
     * return: Promise<number>
     *
     * Gets the scene transition duration in milliseconds
     *
     * #### Usage
     *
     * ```javascript
     * var transitionTimeP = App.getTransitionTime();
     * transitionTimeP.then(function(res) {
     *   var transitiontime = res;
     * });
     * ```
     */
    App.prototype.getTransitionTime = function () {
        return new Promise(function (resolve) {
            app_1.App.get('transitiontime').then(function (val) {
                resolve(Number(val));
            });
        });
    };
    /**
     * param: transition<number>
     *
     * Sets the scene transition duration in milliseconds
     *
     * #### Usage
     *
     * ```javascript
     * App.setTransitionTime(transitiontime);
     * ```
     */
    App.prototype.setTransitionTime = function (time) {
        app_1.App.set('transitiontime', time.toString());
    };
    // Dialog Services
    App.BORDER_ENABLE = 1;
    App.BORDER_ENABLE_CAPTION = 2;
    App.BORDER_ENABLE_SIZING = 4;
    App.BORDER_ENABLE_MINIMIZE = 8;
    App.BORDER_ENABLE_MAXIMIZE = 16;
    // Transition Services
    App.TRANSITION_CLOCK = 'clock';
    App.TRANSITION_COLLAPSE = 'collapse';
    App.TRANSITION_FADE = 'fade';
    App.TRANSITION_FAN = 'fan';
    App.TRANSITION_HOLE = 'hole';
    App.TRANSITION_MOVE_BOTTOM = 'move_bottom';
    App.TRANSITION_MOVE_LEFT = 'move_left';
    App.TRANSITION_MOVE_LEFT_RIGHT = 'move_left_right';
    App.TRANSITION_MOVE_RIGHT = 'move_right';
    App.TRANSITION_MOVE_TOP = 'move_top';
    App.TRANSITION_MOVE_TOP_BOTTOM = 'move_top_bottom';
    App.TRANSITION_WAVE = 'wave';
    return App;
})();
exports.App = App;
<<<<<<< HEAD
},{"../internal/app":7,"../internal/internal":10,"../internal/util/json":12,"../internal/util/rectangle":14,"../internal/util/xml":15,"./environment":2}],2:[function(require,module,exports){
=======
},{"../internal/app":8,"../internal/internal":11,"../internal/util/json":13,"../internal/util/xml":15,"../util/rectangle":21,"./environment":2}],2:[function(require,module,exports){
>>>>>>> ecf98baf
var Environment = (function () {
    function Environment() {
    }
    Environment.initialize = function () {
        if (Environment._initialized) {
            return;
        }
        Environment._isHtml = (window.external &&
            window.external['GetConfiguration'] !== undefined);
        Environment._isConfig = (window.external &&
            window.external['GetConfiguration'] === undefined &&
            window.external['GetViewId'] !== undefined &&
            window.external['GetViewId']() !== undefined);
        Environment._isScript = (window.external &&
            window.external['GetConfiguration'] === undefined &&
            window.external['GetViewId'] !== undefined &&
            window.external['GetViewId']() === undefined);
        Environment._initialized = true;
    };
    Environment.isSourceHtml = function () {
        return Environment._isHtml;
    };
    Environment.isSourceConfig = function () {
        return Environment._isConfig;
    };
    Environment.isScriptPlugin = function () {
        return Environment._isScript;
    };
    return Environment;
})();
exports.Environment = Environment;
Environment.initialize();
},{}],3:[function(require,module,exports){
/// <reference path="../../../defs/es6-promise.d.ts" />
var __extends = (this && this.__extends) || function (d, b) {
    for (var p in b) if (b.hasOwnProperty(p)) d[p] = b[p];
    function __() { this.constructor = d; }
    __.prototype = b.prototype;
    d.prototype = new __();
};
var mixin_1 = require('../../internal/util/mixin');
<<<<<<< HEAD
var iaudio_1 = require('./iaudio');
var item_1 = require('./item');
var AudioItem = (function (_super) {
    __extends(AudioItem, _super);
    function AudioItem() {
        _super.apply(this, arguments);
    }
    return AudioItem;
})(item_1.Item);
exports.AudioItem = AudioItem;
mixin_1.applyMixins(item_1.Item, [iaudio_1.ItemAudio]);
},{"../../internal/util/mixin":13,"./iaudio":4,"./item":5}],4:[function(require,module,exports){
/// <reference path="../../../defs/es6-promise.d.ts" />
var item_1 = require('../../internal/item');
var ItemAudio = (function () {
    function ItemAudio() {
    }
    ItemAudio.prototype.getVolume = function () {
        var _this = this;
        return new Promise(function (resolve) {
            var slot = item_1.Item.attach(_this.id);
            item_1.Item.get('prop:volume', slot).then(function (val) {
=======
var app_1 = require('../../internal/app');
var ilayout_1 = require('./ilayout');
var icolor_1 = require('./icolor');
var item_1 = require('./item');
var CameraItem = (function (_super) {
    __extends(CameraItem, _super);
    function CameraItem() {
        _super.apply(this, arguments);
    }
    /** Tells the item to add itself to a scene.
     *  Currently limited to adding to the active scene.
     *  Should be implemented by Item subclasses.
     */
    CameraItem.prototype.addToScene = function (scene) {
        var _this = this;
        return new Promise(function (resolve) {
            app_1.App.callFunc('additem', _this.toXML().toString()).then(function () {
                resolve();
            });
        });
    };
    return CameraItem;
})(item_1.Item);
exports.CameraItem = CameraItem;
mixin_1.applyMixins(CameraItem, [ilayout_1.ItemLayout, icolor_1.ItemColor]);
},{"../../internal/app":8,"../../internal/util/mixin":14,"./icolor":4,"./ilayout":5,"./item":6}],4:[function(require,module,exports){
/// <reference path="../../../defs/es6-promise.d.ts" />
var item_1 = require('../../internal/item');
var color_1 = require('../../util/color');
var ItemColor = (function () {
    function ItemColor() {
    }
    ItemColor.prototype.getTransparency = function () {
        var _this = this;
        return new Promise(function (resolve) {
            var slot = item_1.Item.attach(_this.id);
            item_1.Item.get('prop:alpha', slot).then(function (val) {
>>>>>>> ecf98baf
                resolve(Number(val));
            });
        });
    };
<<<<<<< HEAD
    ItemAudio.prototype.setVolume = function (value) {
        var slot = item_1.Item.attach(this.id);
        value = value < 0 ? 0 : value > 100 ? 100 : value;
        item_1.Item.set('prop:volume', String(value), slot);
    };
    ItemAudio.prototype.isMuted = function () {
        var _this = this;
        return new Promise(function (resolve) {
            var slot = item_1.Item.attach(_this.id);
            item_1.Item.get('prop:mute', slot).then(function (val) {
=======
    ItemColor.prototype.setTransparency = function (value) {
        if (value < 0 || value > 255) {
            throw new RangeError('Transparency may only be in the range 0 to 255.');
        }
        ;
        var slot = item_1.Item.attach(this.id);
        item_1.Item.set('prop:alpha', String(value), slot);
    };
    ItemColor.prototype.getBrightness = function () {
        var _this = this;
        return new Promise(function (resolve) {
            var slot = item_1.Item.attach(_this.id);
            item_1.Item.get('prop:cc_brightness', slot).then(function (val) {
                resolve(Number(val));
            });
        });
    };
    ItemColor.prototype.setBrightness = function (value) {
        if (value < -100 || value > 100) {
            throw new RangeError('Brightness may only be in the range -100 to 100.');
        }
        else {
            var slot = item_1.Item.attach(this.id);
            item_1.Item.set('prop:cc_brightness', String(value), slot);
        }
    };
    ItemColor.prototype.getContrast = function () {
        var _this = this;
        return new Promise(function (resolve) {
            var slot = item_1.Item.attach(_this.id);
            item_1.Item.get('prop:cc_contrast', slot).then(function (val) {
                resolve(Number(val));
            });
        });
    };
    ItemColor.prototype.setContrast = function (value) {
        if (value < -100 || value > 100) {
            throw new RangeError('Contrast may only be in the range -100 to 100.');
        }
        else {
            var slot = item_1.Item.attach(this.id);
            item_1.Item.set('prop:cc_contrast', String(value), slot);
        }
    };
    ItemColor.prototype.getHue = function () {
        var _this = this;
        return new Promise(function (resolve) {
            var slot = item_1.Item.attach(_this.id);
            item_1.Item.get('prop:cc_hue', slot).then(function (val) {
                resolve(Number(val));
            });
        });
    };
    ItemColor.prototype.setHue = function (value) {
        if (value < -180 || value > 180) {
            throw new RangeError('Contrast may only be in the range -180 to 180.');
        }
        else {
            var slot = item_1.Item.attach(this.id);
            item_1.Item.set('prop:cc_hue', String(value), slot);
        }
    };
    ItemColor.prototype.getSaturation = function () {
        var _this = this;
        return new Promise(function (resolve) {
            var slot = item_1.Item.attach(_this.id);
            item_1.Item.get('prop:cc_saturation', slot).then(function (val) {
                resolve(Number(val));
            });
        });
    };
    ItemColor.prototype.setSaturation = function (value) {
        if (value < -100 || value > 100) {
            throw new RangeError('Saturation may only be in the range -100 to 100');
        }
        else {
            var slot = item_1.Item.attach(this.id);
            item_1.Item.set('prop:cc_saturation', String(value), slot);
        }
    };
    ItemColor.prototype.getBorderColor = function () {
        var _this = this;
        return new Promise(function (resolve) {
            var slot = item_1.Item.attach(_this.id);
            item_1.Item.get('prop:border', slot).then(function (val) {
                var bgr = Number(val) - 0x80000000;
                var color = color_1.Color.fromBGRInt(bgr);
                resolve(color);
            });
        });
    };
    ItemColor.prototype.setBorderColor = function (value) {
        var slot = item_1.Item.attach(this.id);
        item_1.Item.set('prop:border', String(value.getIbgr() - 0x80000000), slot);
    };
    return ItemColor;
})();
exports.ItemColor = ItemColor;
},{"../../internal/item":12,"../../util/color":20}],5:[function(require,module,exports){
/// <reference path="../../../defs/es6-promise.d.ts" />
var item_1 = require('../../internal/item');
var rectangle_1 = require('../../util/rectangle');
var ItemLayout = (function () {
    function ItemLayout() {
    }
    ItemLayout.prototype.isKeepAspectRatio = function () {
        var _this = this;
        return new Promise(function (resolve) {
            var slot = item_1.Item.attach(_this.id);
            item_1.Item.get('prop:keep_ar', slot).then(function (val) {
>>>>>>> ecf98baf
                resolve(val === '1');
            });
        });
    };
<<<<<<< HEAD
    ItemAudio.prototype.setMuted = function (value) {
        var slot = item_1.Item.attach(this.id);
        item_1.Item.set('prop:mute', (value ? '1' : '0'), slot);
    };
    return ItemAudio;
})();
exports.ItemAudio = ItemAudio;
},{"../../internal/item":11}],5:[function(require,module,exports){
=======
    ItemLayout.prototype.setKeepAspectRatio = function (value) {
        var slot = item_1.Item.attach(this.id);
        item_1.Item.set('prop:keep_ar', value ? '1' : '0', slot);
    };
    ItemLayout.prototype.isPositionLocked = function () {
        var _this = this;
        return new Promise(function (resolve) {
            var slot = item_1.Item.attach(_this.id);
            item_1.Item.get('prop:lockmove', slot).then(function (val) {
                resolve(val === '1');
            });
        });
    };
    ItemLayout.prototype.setPositionLocked = function (value) {
        var slot = item_1.Item.attach(this.id);
        item_1.Item.set('prop:lockmove', value ? '1' : '0', slot);
    };
    ItemLayout.prototype.isEnhanceResizeEnabled = function () {
        var _this = this;
        return new Promise(function (resolve) {
            var slot = item_1.Item.attach(_this.id);
            item_1.Item.get('prop:mipmaps', slot).then(function (val) {
                resolve(val === '1');
            });
        });
    };
    ItemLayout.prototype.setEnhanceResizeEnabled = function (value) {
        var slot = item_1.Item.attach(this.id);
        item_1.Item.set('prop:mipmaps', value ? '1' : '0', slot);
    };
    ItemLayout.prototype.getPosition = function () {
        var _this = this;
        return new Promise(function (resolve) {
            var slot = item_1.Item.attach(_this.id);
            item_1.Item.get('prop:pos', slot).then(function (val) {
                var _a = decodeURIComponent(val).split(','), top = _a[0], left = _a[1], right = _a[2], bottom = _a[3];
                _this.position = rectangle_1.Rectangle.fromCoordinates(Number(top), Number(left), Number(right), Number(bottom));
                resolve(_this.position);
            });
        });
    };
    ItemLayout.prototype.setPosition = function (value) {
        var slot = item_1.Item.attach(this.id);
        this.position = value;
        item_1.Item.set('prop:pos', value.toString(), slot);
    };
    return ItemLayout;
})();
exports.ItemLayout = ItemLayout;
},{"../../internal/item":12,"../../util/rectangle":21}],6:[function(require,module,exports){
>>>>>>> ecf98baf
/// <reference path="../../../defs/es6-promise.d.ts" />
var item_1 = require('../../internal/item');
var environment_1 = require('../environment');
var json_1 = require('../../internal/util/json');
var xml_1 = require('../../internal/util/xml');
var scene_1 = require('../scene');
(function (ItemTypes) {
    ItemTypes[ItemTypes["UNDEFINED"] = 0] = "UNDEFINED";
    ItemTypes[ItemTypes["FILE"] = 1] = "FILE";
    ItemTypes[ItemTypes["LIVE"] = 2] = "LIVE";
    ItemTypes[ItemTypes["TEXT"] = 3] = "TEXT";
    ItemTypes[ItemTypes["BITMAP"] = 4] = "BITMAP";
    ItemTypes[ItemTypes["SCREEN"] = 5] = "SCREEN";
    ItemTypes[ItemTypes["FLASHFILE"] = 6] = "FLASHFILE";
    ItemTypes[ItemTypes["GAMESOURCE"] = 7] = "GAMESOURCE";
    ItemTypes[ItemTypes["HTML"] = 8] = "HTML";
})(exports.ItemTypes || (exports.ItemTypes = {}));
var ItemTypes = exports.ItemTypes;
/**
 * An Item represents an object that is used as a source on the stage.
 * Some possible sources are games, microphones, or a webpage.
 */
var Item = (function () {
    function Item(props) {
        props = props ? props : {};
        this.name = props['name'];
        this.id = props['id'];
        this.sceneID = props['sceneID'];
        this.value = props['value'];
        this.keepLoaded = props['keeploaded'];
        this.type = props['type'];
        this.xmlparams = props;
    }
    /** Sets the name of the item */
    Item.prototype.setName = function (value) {
        var slot = item_1.Item.attach(this.id);
        this.name = value;
        item_1.Item.set('prop:name', this.name, slot);
    };
    /** Gets the current name of the item */
    Item.prototype.getName = function () {
        var _this = this;
        return new Promise(function (resolve) {
            var slot = item_1.Item.attach(_this.id);
            item_1.Item.get('prop:name', slot).then(function (val) {
                _this.name = val;
                resolve(val);
            });
        });
    };
    /** Get the video item's main definition */
    Item.prototype.getValue = function () {
        var _this = this;
        return new Promise(function (resolve) {
            var slot = item_1.Item.attach(_this.id);
            item_1.Item.get('prop:item', slot).then(function (val) {
                val = (val === 'null') ? '' : val;
                if (val === '') {
                    _this.value = '';
                    resolve(val);
                }
                else {
                    try {
                        _this.value = xml_1.XML.parseJSON(json_1.JSON.parse(val));
                        resolve(_this.value);
                    }
                    catch (e) {
                        // value is not valid XML (it is a string instead)
                        _this.value = val;
                        resolve(val);
                    }
                }
            });
        });
    };
    /** Set the video item's main definition */
    Item.prototype.setValue = function (value) {
        var slot = item_1.Item.attach(this.id);
        var val = (typeof value === 'string') ?
            value : value.toString();
        if (typeof value !== 'string') {
            this.value = json_1.JSON.parse(val);
        }
        else {
            this.value = val;
        }
        item_1.Item.set('prop:item', val, slot);
    };
    /** Check if item is kept loaded in memory */
    Item.prototype.getKeepLoaded = function () {
        var _this = this;
        return new Promise(function (resolve) {
            var slot = item_1.Item.attach(_this.id);
            item_1.Item.get('prop:keeploaded', slot).then(function (val) {
                _this.keepLoaded = (val === '1');
                resolve(_this.keepLoaded);
            });
        });
    };
    /** Set Keep loaded option to ON or OFF */
    Item.prototype.setKeepLoaded = function (value) {
        var slot = item_1.Item.attach(this.id);
        this.keepLoaded = value;
        item_1.Item.set('prop:keeploaded', (this.keepLoaded ? '1' : '0'), slot);
    };
    /** Get the type of the item */
    Item.prototype.getType = function () {
        var _this = this;
        return new Promise(function (resolve) {
            var slot = item_1.Item.attach(_this.id);
            item_1.Item.get('prop:type', slot).then(function (val) {
                _this.type = ItemTypes[ItemTypes[Number(val)]];
                resolve(_this.type);
            });
        });
    };
    /** Get the ID of the item */
    Item.prototype.getID = function () {
        var _this = this;
        return new Promise(function (resolve) {
            resolve(_this.id);
        });
    };
    /** Get (1-indexed) Scene ID where the item is loaded */
    Item.prototype.getSceneID = function () {
        var _this = this;
        return new Promise(function (resolve) {
            resolve(Number(_this.sceneID) + 1);
        });
    };
    /** Convert the Item object to an XML string */
    Item.prototype.toXML = function () {
        var item = new json_1.JSON();
        item['tag'] = 'item';
        item['name'] = this.name;
        item['item'] = this.value;
        item['type'] = this.type;
        return xml_1.XML.parseJSON(item);
    };
<<<<<<< HEAD
=======
    /** Tells the item to add itself to a scene.
     *  Currently limited to adding to the active scene.
     *  Should be implemented by Item subclasses.
     */
    Item.prototype.addToScene = function (scene) {
        return Promise.reject(Error('Generic items are not addable to a scene'));
    };
>>>>>>> ecf98baf
    /** Get the current source (when function is called by sources), or the source
     * that was right-clicked to open the config window (when function is called
     * from the config window) */
    Item.getCurrentSource = function () {
        return new Promise(function (resolve, reject) {
            if (environment_1.Environment.isScriptPlugin()) {
                reject(Error('Script plugins do not have sources ' +
                    'associated with them.'));
            }
            else if (environment_1.Environment.isSourceHtml() || environment_1.Environment.isSourceConfig()) {
                scene_1.Scene.searchAllForItemId(item_1.Item.getBaseID()).then(function (items) {
                    resolve(items[0]); // this should always exist
                });
            }
        });
    };
    return Item;
})();
exports.Item = Item;
<<<<<<< HEAD
},{"../../internal/item":11,"../../internal/util/json":12,"../../internal/util/xml":15,"../environment":2,"../scene":6}],6:[function(require,module,exports){
=======
},{"../../internal/item":12,"../../internal/util/json":13,"../../internal/util/xml":15,"../environment":2,"../scene":7}],7:[function(require,module,exports){
>>>>>>> ecf98baf
/// <reference path="../../defs/es6-promise.d.ts" />
var json_1 = require('../internal/util/json');
var app_1 = require('../internal/app');
var environment_1 = require('./environment');
var item_1 = require('./item/item');
var Scene = (function () {
    function Scene(sceneNum) {
        this.id = sceneNum - 1;
    }
    ;
    Scene.initializeScenePool = function () {
        if (Scene.scenePool.length === 0) {
            for (var i = 0; i < Scene.maxScenes; i++) {
                Scene.scenePool[i] = new Scene(i + 1);
            }
        }
    };
    /**
     * Get a specific scene object given the scene number.
     *
     * #Return
     *
     * ```
     * Scene
     * ```
     *
     * #Usage
     *
     * ```
     * var scene1 = Scene.getById(1);
     * ```
     */
    Scene.getById = function (sceneNum) {
        // initialize if necessary
        Scene.initializeScenePool();
        return Scene.scenePool[sceneNum - 1];
    };
    /**
     * Asynchronous functon to get a list of scene objects with a specific name.
     *
     * #Return
     *
     * ```
     * Promise<Scene[]>
     * ```
     *
     * #Usage
     *
     * ```
     * var scenes = Scene.getByName('Game').then(function(scenes) {
     *    // manipulate scenes
     * });
     * ```
     */
    Scene.getByName = function (sceneName) {
        // initialize if necessary
        Scene.initializeScenePool();
        var namePromise = Promise.all(Scene.scenePool.map(function (scene, index) {
            return app_1.App.get('presetname:' + index).then(function (name) {
                if (sceneName === name) {
                    return Scene.scenePool[index];
                }
                else {
                    return null;
                }
            });
        }));
        return new Promise(function (resolve) {
            namePromise.then(function (results) {
                var returnArray = [];
                for (var j = 0; j < results.length; ++j) {
                    if (results[j] !== null) {
                        returnArray.push(results[j]);
                    }
                }
                ;
                resolve(returnArray);
            });
        });
    };
    /**
     * Get the currently active scene.
     *
     * #Return
     *
     * ```
     * Scene
     * ```
     *
     * #Usage
     *
     * ```
     * var myScene = Scene.getActiveScene();
     * ```
     */
    Scene.getActiveScene = function () {
        return new Promise(function (resolve) {
            if (environment_1.Environment.isSourceHtml()) {
                app_1.App.get('presetconfig:-1').then(function (sceneString) {
                    var curScene = json_1.JSON.parse(sceneString);
                    if (curScene.children.length > 0) {
                        resolve(Scene.searchSceneByItemId(curScene.children[0]['id']));
                    }
                    else {
                        throw new Error('presetconfig cannot fetch current scene');
                    }
                });
            }
            else {
                app_1.App.get('preset:0').then(function (id) {
                    resolve(Scene.getById(Number(id) + 1));
                });
            }
        });
    };
    /**
     * Searches all scenes for an item by ID. ID search
     * will return only a maximum of 1 result (IDs are unique).
     *
     * #Return
     * ```
     * Item
     * ```
     *
     * #Usage
     *
     * ```
     * Scene.searchAllForItemId('{10F04AE-6215-3A88-7899-950B12186359}').then(function(item) {
     *   // item is either an Item or null
     * });
     * ```
     *
     */
    Scene.searchAllForItemId = function (id) {
        var isID = /^{[A-F0-9-]*}$/i.test(id);
        if (!isID) {
            throw new Error('Not a valid ID format for items');
        }
        else {
            Scene.initializeScenePool();
            return new Promise(function (resolve) {
                var match = null;
                var found = false;
                Scene.scenePool.forEach(function (scene, idx, arr) {
                    if (match === null) {
                        scene.getItems().then((function (items) {
                            found = items.some(function (item) {
                                if (item['id'] === id) {
                                    match = item;
                                    return true;
                                }
                                else {
                                    return false;
                                }
                            });
                            if (found ||
                                Number(this) === arr.length - 1) {
                                resolve(match);
                            }
                        }).bind(idx));
                    }
                });
            });
        }
    };
    ;
    Scene.searchSceneByItemId = function (id) {
        var isID = /^{[A-F0-9-]*}$/i.test(id);
        if (!isID) {
            throw new Error('Not a valid ID format for items');
        }
        else {
            Scene.initializeScenePool();
            return new Promise(function (resolve) {
                var match = null;
                var found = false;
                Scene.scenePool.forEach(function (scene, idx, arr) {
                    if (match === null) {
                        scene.getItems().then(function (items) {
                            found = items.some(function (item) {
                                if (item['id'] === id) {
                                    match = Scene.getById(idx + 1);
                                    return true;
                                }
                                else {
                                    return false;
                                }
                            });
                            if (found ||
                                idx === arr.length - 1) {
                                resolve(match);
                            }
                        });
                    }
                });
            });
        }
    };
    ;
    /**
     * Searches all scenes for an item by name substring.
     *
     * #Return
     * ```
     * Item[]
     * ```
     *
     * #Usage
     *
     * ```
     * Scene.searchAllForItemName('camera').then(function(items) {
     *   // do something to each item in items array
     * });
     * ```
     *
     */
    Scene.searchAllForItemName = function (param) {
        Scene.initializeScenePool();
        var matches = [];
        return new Promise(function (resolve) {
            return Promise.all(Scene.scenePool.map(function (scene) {
                return new Promise(function (resolveScene) {
                    scene.getItems().then(function (items) {
                        if (items.length === 0) {
                            resolveScene();
                        }
                        else {
                            return Promise.all(items.map(function (item) {
                                return new Promise(function (resolveItem) {
                                    item.getName().then(function (name) {
                                        if (name.match(param)) {
                                            matches.push(item);
                                            return '';
                                        }
                                        else {
                                            return item.getValue();
                                        }
                                    }).then(function (value) {
                                        if (value.toString().match(param)) {
                                            matches.push(item);
                                        }
                                        resolveItem();
                                    });
                                });
                            })).then(function () {
                                resolveScene();
                            });
                        }
                    });
                });
            })).then(function () {
                resolve(matches);
            });
        });
    };
    ;
    /**
     * Get the 1-indexed scene number of this scene object.
     *
     * #Return
     *
     * ```
     * number
     * ```
     *
     * #Usage
     *
     * ```
     * myScene.getSceneNumber().then(function(num) {
     *  console.log('My scene is scene number ' + num);
     * });
     * ```
     */
    Scene.prototype.getSceneNumber = function () {
        var _this = this;
        return new Promise(function (resolve) {
            resolve(_this.id + 1);
        });
    };
    /**
     * Get the name of this scene object.
     *
     * #Return
     *
     * ```
     * number
     * ```
     *
     * #Usage
     *
     * ```
     * myScene.getSceneName().then(function(name) {
     *  console.log('My scene is named ' + name);
     * });
     * ```
     */
    Scene.prototype.getName = function () {
        var _this = this;
        return new Promise(function (resolve) {
            app_1.App.get('presetname:' + _this.id).then(function (val) {
                resolve(val);
            });
        });
    };
    /**
     * Set the name of this scene object. Cannot be set by source plugins.
     *
     * #Usage
     *
     * ```
     * myScene.setName('Gameplay');
     * ```
     */
    Scene.prototype.setName = function (name) {
        var _this = this;
        return new Promise(function (resolve, reject) {
            if (environment_1.Environment.isSourceHtml()) {
                reject(Error('Scene names are readonly for source plugins.'));
            }
            else {
                app_1.App.set('presetname:' + _this.id, name).then(function (value) {
                    resolve(value);
                });
            }
        });
    };
    /**
     * Gets all the items in a specific scene.
     *
     * #Return
     *
     * ```
     * Item[]
     * ```
     * #Usage
     *
     * ```
     * myScene.getItems().then(function(items) {
     *  // do something to each item in items array
     * });
     * ```
     */
    Scene.prototype.getItems = function () {
        var _this = this;
        return new Promise(function (resolve) {
            app_1.App.getAsList('presetconfig:' + _this.id).then(function (jsonArr) {
                var retArray = [];
                if (Array.isArray(jsonArr)) {
                    for (var i = 0; i < jsonArr.length; i++) {
                        jsonArr[i]['sceneID'] = _this.id;
                        var item = new item_1.Item(jsonArr[i]);
                        retArray.push(item);
                    }
                }
                resolve(retArray);
            });
        });
    };
    /**
    * Checks if a scene is empty.
    *
    * #Usage
    *
    * ```
    * myScene.isEmpty().then(function(empty) {
    *   if (empty === true) {
    *     console.log("My scene is empty.");
    *   }
    * });
    * ```
    */
    Scene.prototype.isEmpty = function () {
        var _this = this;
        return new Promise(function (resolve) {
            app_1.App.get('presetisempty:' + _this.id).then(function (val) {
                resolve(val === '1');
            });
        });
    };
    /**
     * Adds an item to a scene. Currently, this is only limited to adding items
     * to the current scene.
     *
     * Promise should resolve if item was successfully added.
     *
     */
    Scene.prototype.addItem = function (item) {
        var _this = this;
        return new Promise(function (resolve, reject) {
            Scene.getActiveScene().then(function (active) {
                if (_this === active) {
                    item.addToScene(_this).then(function () {
                        resolve();
                    }).catch(function (error) {
                        reject(error);
                    });
                }
                else {
                    reject(Error('At the moment, items may only be added to the current ' +
                        'scene. This limitation will be addressed in the future.'));
                }
            });
        });
    };
    Scene.maxScenes = 12;
    Scene.scenePool = [];
    return Scene;
})();
exports.Scene = Scene;
<<<<<<< HEAD
},{"../internal/app":7,"./environment":2,"./item/item":5}],7:[function(require,module,exports){
=======
},{"../internal/app":8,"../internal/util/json":13,"./environment":2,"./item/item":6}],8:[function(require,module,exports){
>>>>>>> ecf98baf
/// <reference path="../../defs/es6-promise.d.ts" />
var internal_1 = require('./internal');
var json_1 = require('./util/json');
var POSTMESSAGE_CLOSE = '1';
var POSTMESSAGE_SIZE = '2';
var App = (function () {
    function App() {
    }
    /** Get the value of the given property */
    App.get = function (name) {
        return new Promise(function (resolve) {
            internal_1.exec('AppGetPropertyAsync', name, resolve);
        });
    };
    /** Sets the value of a property */
    App.set = function (name, value) {
        return new Promise(function (resolve) {
            internal_1.exec('AppSetPropertyAsync', name, value, function (ret) {
                resolve(ret === '0' ? false : true);
            });
        });
    };
    /** Gets the value of the given property as list */
    App.getAsList = function (name) {
        return new Promise(function (resolve) {
            App.get(name).then(function (xml) {
                var propsJSON = json_1.JSON.parse(xml), propsArr = [];
                if (propsJSON.children && propsJSON.children.length > 0) {
                    propsArr = propsJSON.children;
                }
                resolve(propsArr);
            });
        });
    };
    /** Get the value of the given global property */
    App.getGlobalProperty = function (name) {
        return internal_1.exec('GetGlobalProperty', name);
    };
    /** Calls a DLL function synchronously */
    App.callDll = function (func) {
        var arg = [];
        for (var _i = 1; _i < arguments.length; _i++) {
            arg[_i - 1] = arguments[_i];
        }
        var args = [].slice.call(arguments);
        args.unshift('CallDll');
        return internal_1.exec.apply(this, args);
    };
    /** Calls an application method asynchronously */
    App.callFunc = function (func, arg) {
        return new Promise(function (resolve) {
            internal_1.exec('AppCallFuncAsync', func, arg, function (ret) {
                resolve(ret);
            });
        });
    };
    App.postMessage = function (key) {
        var _this = this;
        var args = [];
        for (var _i = 1; _i < arguments.length; _i++) {
            args[_i - 1] = arguments[_i];
        }
        return new Promise(function (resolve) {
            args.unshift(key);
            args.unshift('PostMessageToParent');
            args.push(function (val) {
                resolve(val);
            });
            internal_1.exec.apply(_this, args);
        });
    };
    return App;
})();
exports.App = App;
<<<<<<< HEAD
},{"./internal":10,"./util/json":12}],8:[function(require,module,exports){
=======
},{"./internal":11,"./util/json":13}],9:[function(require,module,exports){
>>>>>>> ecf98baf
/// <reference path="../../defs/es6-promise.d.ts" />
var Global = (function () {
    function Global() {
    }
    Global.addInitializationPromise = function (promise) {
        Global.initialPromises.push(promise);
    };
    Global.getInitializationPromises = function () {
        return Global.initialPromises;
    };
    Global.setPersistentConfig = function (config) {
        console.log('setting persistent config: ' + JSON.stringify(config));
        Global.persistedConfig = config;
    };
    Global.getPersistentConfig = function () {
        return Global.persistedConfig;
    };
    Global.persistedConfig = {};
    Global.initialPromises = [];
    return Global;
})();
exports.Global = Global;
<<<<<<< HEAD
},{}],9:[function(require,module,exports){
=======
},{}],10:[function(require,module,exports){
>>>>>>> ecf98baf
/// <reference path="../../defs/es6-promise.d.ts" />
var environment_1 = require('../core/environment');
var item_1 = require('./item');
var internal_1 = require('./internal');
var global_1 = require('./global');
function resolveRelativePath(path, base) {
    // ABSOLUTE PATHS
    if (path.substring(0, 7) === 'http://' ||
        path.substring(0, 8) === 'https://') {
        return path;
    }
    else if (path.substring(0, 2) === '//') {
        // get current protocol
        return base.split('://')[0] + ':' + path;
    }
    else if (path.substring(0, 3) === '../') {
        // RELATIVE PATHS
        var upDirectoryCount = 0;
        // count ../ segments
        while (path.substring(0, 3) === '../') {
            path = path.substring(3);
            ++upDirectoryCount;
        }
        var baseDirectories = base.split('/');
        baseDirectories = baseDirectories.slice(0, length - 1 - upDirectoryCount);
        baseDirectories.push(path);
        return baseDirectories.join('/');
    }
    else {
        if (path.substring(0, 2) === './') {
            path = path.substring(2);
        }
        var baseSegments = base.split('/');
        baseSegments[baseSegments.length - 1] = path;
        return baseSegments.join('/');
    }
}
function readMetaConfigUrl() {
    return new Promise(function (resolve) {
        if (environment_1.Environment.isSourceHtml()) {
            // initialize config URL if necessary
            internal_1.exec('GetLocalPropertyAsync', 'prop:BrowserConfiguration', function (result) {
                var configObj = JSON.parse(decodeURIComponent(result));
                if (configObj === null) {
                    configObj = {};
                }
                var metas = document.getElementsByTagName("meta");
                for (var i = metas.length - 1; i >= 0; i--) {
                    if (metas[i].name === 'config-url') {
                        var url = resolveRelativePath(metas[i].content, window.location.href);
                        configObj.configUrl = url;
                        internal_1.exec('SetBrowserProperty', 'Configuration', JSON.stringify(configObj));
                        var persist = {
                            configUrl: url
                        };
                        global_1.Global.setPersistentConfig(persist);
                        break;
                    }
                }
                resolve();
            });
        }
        else {
            resolve();
        }
    });
}
function getCurrentSourceID() {
    return new Promise(function (resolve) {
        if (environment_1.Environment.isSourceHtml() || environment_1.Environment.isSourceConfig()) {
            // initialize Item.getSource() functions
            internal_1.exec('GetLocalPropertyAsync', 'prop:id', function (result) {
                var id = decodeURIComponent(result);
                item_1.Item.setBaseID(id);
                if (environment_1.Environment.isSourceHtml()) {
                    item_1.Item.lockSourceSlot(id);
                }
                resolve();
            });
        }
        else {
            resolve();
        }
    });
}
function init() {
    global_1.Global.addInitializationPromise(readMetaConfigUrl());
    global_1.Global.addInitializationPromise(getCurrentSourceID());
    Promise.all(global_1.Global.getInitializationPromises()).then(function () {
        document.dispatchEvent(new CustomEvent('xjs-ready', {
            bubbles: true
        }));
    });
}
init();
<<<<<<< HEAD
},{"../core/environment":2,"./global":8,"./internal":10,"./item":11}],10:[function(require,module,exports){
=======
},{"../core/environment":2,"./global":9,"./internal":11,"./item":12}],11:[function(require,module,exports){
>>>>>>> ecf98baf
/// <reference path="../../defs/window.d.ts" />
exports.DEBUG = false;
var _callbacks = {};
/**
* Executes an external function
*/
function exec(funcName) {
    var args = [];
    for (var _i = 1; _i < arguments.length; _i++) {
        args[_i - 1] = arguments[_i];
    }
    var callback = null, ret = false;
    if (args.length > 0) {
        callback = args[args.length - 1];
        if (callback instanceof Function) {
            args.pop();
        }
        else {
            callback = null;
        }
    }
    if (exports.DEBUG) {
        console.log([
            'internal.exec("', funcName, '") ', JSON.stringify(args)
        ].join(' '));
    }
    if (window.external &&
        window.external[funcName] &&
        window.external[funcName] instanceof Function) {
        ret = window.external[funcName].apply(this, args);
    }
    // register callback if present
    if (callback !== null) {
        _callbacks[ret] = callback;
    }
    return ret;
}
exports.exec = exec;
window.OnAsyncCallback = function (asyncID, result) {
    var callback = _callbacks[asyncID];
    if (callback instanceof Function) {
        callback.call(this, decodeURIComponent(result));
    }
};
window.OnSceneLoad = function (view, scene) {
    document.dispatchEvent(new CustomEvent('scene-load', { detail: { view: view, scene: scene } }));
};
window.SetConfiguration = function (config) {
    document.dispatchEvent(new CustomEvent('set-configuration', { config: config }));
};
window.SetBackGroundColor = function (color) {
    document.dispatchEvent(new CustomEvent('set-background-color', { color: color }));
};
window.SetVolume = function (volume) {
    document.dispatchEvent(new CustomEvent('set-volume', { volume: volume }));
};
window.OnDialogResult = function (result) {
    document.dispatchEvent(new CustomEvent('dialog-result', { detail: { result: result } }));
};
<<<<<<< HEAD
},{}],11:[function(require,module,exports){
=======
},{}],12:[function(require,module,exports){
>>>>>>> ecf98baf
/// <reference path="../../defs/es6-promise.d.ts" />
var internal_1 = require('./internal');
var environment_1 = require('../core/environment');
var Item = (function () {
    function Item() {
    }
    /** Prepare an item for manipulation */
    Item.attach = function (itemID) {
        var slot = Item.itemSlotMap.indexOf(itemID);
        if (slot === -1) {
            slot = ++Item.lastSlot % Item.MAX_SLOTS;
            if (Item.islockedSourceSlot && slot === 0) {
                ++slot; // source cannot attach to first slot
            }
            Item.lastSlot = slot;
            Item.itemSlotMap[slot] = itemID;
            if (environment_1.Environment.isScriptPlugin()) {
                internal_1.exec('SearchVideoItem' +
                    (String(slot) === '0' ? '' : (slot + 1)), itemID);
            }
            else {
                internal_1.exec('AttachVideoItem' +
                    (String(slot) === '0' ? '' : (slot + 1)), itemID);
            }
        }
        return slot;
    };
    /** used for source plugins. lock an id to slot 0 */
    Item.lockSourceSlot = function (itemID) {
        if (itemID !== undefined) {
            Item.islockedSourceSlot = true;
            Item.itemSlotMap[0] = itemID;
        }
        else {
            Item.islockedSourceSlot = false;
            Item.itemSlotMap[0] = '';
        }
    };
    /** Get an item's local property asynchronously */
    Item.get = function (name, slot) {
        if (slot === void 0) { slot = 0; }
        return new Promise(function (resolve) {
            internal_1.exec('GetLocalPropertyAsync' +
                (String(slot) === '0' ? '' : slot + 1), name, function (val) {
                resolve(val);
            });
        });
    };
    /** Sets an item's local property */
    Item.set = function (name, value, slot) {
        if (slot === void 0) { slot = 0; }
        internal_1.exec('SetLocalPropertyAsync' +
            (String(slot) === '0' ? '' : slot + 1), name, value);
    };
    /** Calls a function defined in an item/source */
    Item.callFunc = function (func, arg) {
        internal_1.exec('CallInner', func, arg);
    };
    /** helper function to get current source on init */
    Item.setBaseID = function (id) {
        Item.baseID = id;
    };
    /** helper function for Item.getCurrentSource() */
    Item.getBaseID = function () {
        return Item.baseID;
    };
    Item.MAX_SLOTS = 2;
    Item.lastSlot = Item.MAX_SLOTS - 1;
    Item.itemSlotMap = [];
    Item.islockedSourceSlot = false;
    return Item;
})();
exports.Item = Item;
<<<<<<< HEAD
},{"../core/environment":2,"./internal":10}],12:[function(require,module,exports){
=======
},{"../core/environment":2,"./internal":11}],13:[function(require,module,exports){
>>>>>>> ecf98baf
var xml_1 = require('./xml');
var JSON = (function () {
    function JSON(xml) {
        if (xml === undefined || xml === '') {
            return;
        }
        var sxml = xml;
        if (xml instanceof xml_1.XML) {
            sxml = xml.toString();
        }
        var openingRegex = /<([^\s>\/]+)/g;
        var selfCloseRegex = /(\/>)/g;
        var openResult = openingRegex.exec(sxml);
        var selfCloseResult = selfCloseRegex.exec(sxml);
        var xmlDocument = (new DOMParser()).parseFromString(sxml, 'application/xml');
        if (xmlDocument.getElementsByTagName('parsererror').length > 0) {
            throw new Error('XML parsing error. Invalid XML string');
        }
        var processNode = function (node) {
            var obj = new JSON();
            obj.tag = node.tagName;
            // FIXME: optimize complex condition
            // every time we process a new node, we advance the opening tag regex
            openResult = openingRegex.exec(sxml);
            if (openResult === null && selfCloseRegex.lastIndex === 0) {
            }
            else if (openResult === null && selfCloseRegex.lastIndex > 0) {
                // no more opening tags, so by default the self-closing belongs to this
                obj.selfclosing = true;
                selfCloseResult = selfCloseRegex.exec(sxml);
            }
            else if (openResult !== null &&
                selfCloseRegex.lastIndex > openingRegex.lastIndex) {
            }
            else if (openResult !== null &&
                selfCloseRegex.lastIndex < openingRegex.lastIndex &&
                selfCloseRegex.lastIndex === openingRegex.lastIndex -
                    openResult[0].length // make sure self-closing pattern belongs to
            ) {
                obj.selfclosing = true;
                selfCloseResult = selfCloseRegex.exec(sxml);
            }
            for (var i = 0; i < node.attributes.length; i++) {
                var att = node.attributes[i];
                obj[att.name] = att.value;
            }
            obj.children = [];
            // FIXME: self-closing nodes do not have children, maybe optimize then?
            for (var j = 0; j < node.childNodes.length; j++) {
                var child = node.childNodes[j];
                if (child instanceof Element) {
                    obj.children.push(processNode(child));
                }
            }
            // process text value
            if (obj.value === undefined && obj.children.length === 0) {
                delete obj.children;
                obj.value = node.textContent;
            }
            return obj;
        };
        return processNode(xmlDocument.childNodes[0]);
    }
    JSON.parse = function (xml) {
        return new JSON(xml);
    };
    return JSON;
})();
exports.JSON = JSON;
<<<<<<< HEAD
},{"./xml":15}],13:[function(require,module,exports){
=======
},{"./xml":15}],14:[function(require,module,exports){
>>>>>>> ecf98baf
function applyMixins(derivedCtor, baseCtors) {
    baseCtors.forEach(function (baseCtor) {
        Object.getOwnPropertyNames(baseCtor.prototype).forEach(function (name) {
            if (name === 'constructor') {
                return;
            }
            derivedCtor.prototype[name] = baseCtor.prototype[name];
        });
    });
}
exports.applyMixins = applyMixins;
<<<<<<< HEAD
},{}],14:[function(require,module,exports){
var Rectangle = (function () {
    function Rectangle() {
    }
    /** Gets the top value */
    Rectangle.prototype.getTop = function () {
        return this.top;
    };
    /** Sets the top value */
    Rectangle.prototype.setTop = function (top) {
        this.top = top;
        if (this.bottom !== undefined) {
            this.setHeight(Math.abs(this.top - this.bottom));
        }
        else if (this.height !== undefined) {
            this.setBottom(this.top + this.height);
        }
    };
    /** Gets the left value */
    Rectangle.prototype.getLeft = function () {
        return this.left;
    };
    /** Sets the left value */
    Rectangle.prototype.setLeft = function (left) {
        this.left = left;
        if (this.right !== undefined) {
            this.setWidth(Math.abs(this.right - this.left));
        }
        else if (this.width !== undefined) {
            this.setRight(this.left + this.width);
        }
    };
    /** Gets the right value */
    Rectangle.prototype.getRight = function () {
        return this.right;
    };
    /** Sets the right value */
    Rectangle.prototype.setRight = function (right) {
        this.right = right;
        if (this.left !== undefined) {
            this.setWidth(Math.abs(this.right - this.left));
        }
        else if (this.width !== undefined) {
            this.setLeft(this.right - this.width);
        }
    };
    /** Gets the bottom value */
    Rectangle.prototype.getBottom = function () {
        return this.bottom;
    };
    /** Sets the bottom value */
    Rectangle.prototype.setBottom = function (bottom) {
        this.bottom = bottom;
        if (this.top !== undefined) {
            this.setHeight(Math.abs(this.top - this.bottom));
        }
        else if (this.height !== undefined) {
            this.setTop(this.bottom - this.height);
        }
    };
    /** Gets the width value */
    Rectangle.prototype.getWidth = function () {
        return this.width;
    };
    /** Sets the width value */
    Rectangle.prototype.setWidth = function (width) {
        this.width = width;
        if (this.right !== undefined) {
            this.setLeft(this.right - this.width);
        }
        else if (this.left !== undefined) {
            this.setRight(this.left + this.width);
        }
    };
    /** Gets the height value */
    Rectangle.prototype.getHeight = function () {
        return this.height;
    };
    /** Sets the height value */
    Rectangle.prototype.setHeight = function (height) {
        this.height = height;
        if (this.top !== undefined) {
            this.setBottom(this.top + this.height);
        }
        else if (this.bottom !== undefined) {
            this.setTop(this.bottom - this.height);
        }
    };
    Rectangle.fromDimensions = function (width, height) {
        if (width < 0 || height < 0) {
            throw new Error('Rectangle dimensions cannot be negative.');
        }
        var rect = new Rectangle();
        rect.width = width;
        rect.height = height;
        return rect;
    };
    Rectangle.fromCoordinates = function (top, left, right, bottom) {
        if (top > bottom) {
            throw new Error('Top coordinate must be smaller than bottom.');
        }
        else if (left > right) {
            throw new Error('Right coordinate must be smaller than left.');
        }
        var rect = new Rectangle();
        rect.top = top;
        rect.left = left;
        rect.setRight(right); // calculates width
        rect.setBottom(bottom); // calculates height
        return rect;
    };
    Rectangle.prototype.toDimensionString = function () {
        return this.width + ',' + this.height;
    };
    Rectangle.prototype.toCoordinateString = function () {
        if (this.left === undefined) {
            throw new Error('This Rectangle instance does not have coordinates.');
        }
        else {
            return this.left + ',' + this.top + ',' + this.right + ',' + this.bottom;
        }
    };
    Rectangle.prototype.toString = function (value) {
        if (value === undefined) {
            return this.toDimensionString(); // all rectangles have dimensions
        }
        else {
            var format = value;
            format = format.replace(':left', String(this.left));
            format = format.replace(':top', String(this.top));
            format = format.replace(':right', String(this.right));
            format = format.replace(':bottom', String(this.bottom));
            format = format.replace(':width', String(this.width));
            format = format.replace(':height', String(this.height));
            return format;
        }
    };
    return Rectangle;
})();
exports.Rectangle = Rectangle;
=======
>>>>>>> ecf98baf
},{}],15:[function(require,module,exports){
var XML = (function () {
    function XML(json) {
        var attributes = '';
        var value = '';
        if (json.value === undefined) {
            json.value = '';
        }
        for (var key in json) {
            if (!XML.RESERVED_ATTRIBUTES.test(key) &&
                json[key] !== undefined) {
                attributes += [' ', key, '=\'', json[key], '\''].join('');
            }
        }
        if (json.children === undefined) {
            json.children = [];
        }
        for (var _i = 0, _a = json.children; _i < _a.length; _i++) {
            var child = _a[_i];
            json.value += new XML(child).toString();
        }
        if (json.selfclosing === true) {
            this.xml = ['<', json.tag, attributes, ' />'].join('');
        }
        else if (value !== '') {
            this.xml = ['<', json.tag, attributes, '>',
                value, '</', json.tag, '>'].join('');
        }
        else {
            // json actually contains text content
            this.xml = ['<', json.tag, attributes, '>',
                json.value, '</', json.tag, '>'].join('');
        }
    }
    XML.prototype.toString = function () {
        return this.xml;
    };
    XML.parseJSON = function (json) {
        return new XML(json);
    };
    XML.encode = function (str) {
        return str.replace(/[&<>'']/g, function ($0) {
            return '&' + {
                '&': 'amp',
                '<': 'lt',
                '>': 'gt',
                '\'': 'quot',
                '"': '#39'
            }[$0] + ';';
        });
    };
    XML.RESERVED_ATTRIBUTES = /^(children|tag|value|selfclosing)$/i;
    return XML;
})();
exports.XML = XML;
},{}],16:[function(require,module,exports){
/// <reference path="../../defs/es6-promise.d.ts" />
var json_1 = require('../internal/util/json');
var xml_1 = require('../internal/util/xml');
var AudioDevice = (function () {
    function AudioDevice(props) {
        this.defaultConsole = false;
        this.defaultMultimedia = false;
        this.defaultCommunication = false;
        props = props || {};
        this.id = props['id'];
        this.name = props['name'];
        this.adapter = props['adapter'];
        this.adapterdev = props['adapterdev'];
        this.dSoundGuid = props['dSoundGuid'];
        this.dataFlow = props['dataFlow'];
        this.state = props['state'];
        this.defaultConsole = props['defaultConsole'];
        this.defaultMultimedia = props['defaultMultimedia'];
        this.defaultCommunication = props['defaultCommunication'];
        this.level = props['level'] !== undefined ? props['level'] : 1.000000;
        this.enable = props['enable'] !== undefined ? props['enable'] : true;
        this.hwlevel = props['hwlevel'] !== undefined ? props['hwlevel'] : -1.000000;
        this.hwenable = props['hwenable'] !== undefined ? props['hwenable'] : true;
        this.delay = props['delay'] !== undefined ? props['delay'] : 0;
    }
    /**
     * Gets the device ID
     *
     * #Return
     *
     * ```
     * string
     * ```
     *
     * #Usage
     *
     * ````
     * var audioDeviceID = device.getID();
     * ```
     */
    AudioDevice.prototype.getId = function () {
        return this.id;
    };
    /**
     * Gets the device name
     *
     * #Return
     *
     * ```
     * string
     * ```
     *
     * #Usage
     *
     * ````
     * var audioDeviceName = device.getName();
     * ```
     */
    AudioDevice.prototype.getName = function () {
        return this.name;
    };
    /**
     * Gets whether device is capturing or rendering audio
     *
     * #Return
     *
     * ```
     * string
     * ```
     *
     * #Usage
     *
     * ````
     * var audioDeviceName = device.getName();
     * // possible values, "render"/"capture"
     * ```
     */
    AudioDevice.prototype.getDataFlow = function () {
        return this.dataFlow;
    };
    /**
     * Gets whether audio device is the system default
     *
     * #Return
     *
     * ```
     * boolean
     * ```
     *
     * #Usage
     *
     * ````
     * var audioIsDefaultDevice = audioDevice.isDefaultDevice();
     * ```
     */
    AudioDevice.prototype.isDefaultDevice = function () {
        return (this.defaultConsole && this.defaultMultimedia);
    };
    /**
     * Gets the device audio level in the application
     *
     * #Return
     *
     * ```
     * number
     * ```
     *
     * #Usage
     *
     * ````
     * var audioDeviceVolumeLevel = audioDevice.getLevel();
     * ```
     */
    AudioDevice.prototype.getLevel = function () {
        return this.level;
    };
    /**
     * Sets the device audio level in the application
     *
     * #Parameter
     *
     * ```
     * number
     * ```
     *
     * #Return
     *
     * ```
     * AudioDevice (used for chaining)
     * ```
     *
     * #Usage
     *
     * ````
     * audioDevice.setLevel(100);
     * ```
     */
    AudioDevice.prototype.setLevel = function (level) {
        this.level = level;
        return this;
    };
    /**
     * Gets whether audio device is enabled/muted in the application
     *
     * #Return
     *
     * ```
     * boolean
     * ```
     *
     * #Usage
     *
     * ````
     * var isAudioDeviceEnabled = audioDevice.isEnabled();
     * ```
     */
    AudioDevice.prototype.isEnabled = function () {
        return this.enable;
    };
    /**
     * Enables audio device/sets software mute
     *
     * #Parameter
     *
     * ```
     * boolean
     * ```
     *
     * #Return
     *
     * ```
     * AudioDevice (used for chaining)
     * ```
     *
     * #Usage
     *
     * ````
     * audioDevice.setLevel(100);
     * ```
     */
    AudioDevice.prototype.setEnabled = function (enabled) {
        this.enable = enabled;
        return this;
    };
    /**
     * Gets the device system volume
     *
     * #Return
     *
     * ```
     * number
     * ```
     *
     * #Usage
     *
     * ````
     * var appVolumeLevel = audioDevice.getLevel();
     * ```
     */
    AudioDevice.prototype.getSystemLevel = function () {
        return this.hwlevel;
    };
    /**
     * Sets the device system volume
     *
     * #Parameter
     *
     * ```
     * number
     * ```
     *
     * #Return
     *
     * ```
     * AudioDevice (used for chaining)
     * ```
     *
     * #Usage
     *
     * ````
     * audioDevice.setLevel(100);
     * ```
     */
    AudioDevice.prototype.setSystemLevel = function (hwlevel) {
        this.hwlevel = hwlevel;
        return this;
    };
    /**
     * Gets whether audio device is enabled/muted in the system
     *
     * #Return
     *
     * ```
     * boolean
     * ```
     *
     * #Usage
     *
     * ````
     * var isAudioDeviceEnabled = audioDevice.isEnabled();
     * ```
     */
    AudioDevice.prototype.isSystemEnabled = function () {
        return this.hwenable;
    };
    /**
     * Enables audio device/sets software mute
     *
     * #Parameter
     *
     * ```
     * boolean
     * ```
     *
     * #Return
     *
     * ```
     * AudioDevice (used for chaining)
     * ```
     *
     * #Usage
     *
     * ````
     * audioDevice.setLevel(100);
     * ```
     */
    AudioDevice.prototype.setSystemEnabled = function (hwenabled) {
        this.hwenable = hwenabled;
        return this;
    };
    /**
     * Get the loopback capture delay value
     *
     * #Return
     *
     * ```
     * number (100 nanoseconds units)
     * ```
     *
     * #Usage
     *
     * ````
     * var audioDelay = audioDevice.getDelay();
     * ```
     */
    AudioDevice.prototype.getDelay = function () {
        return this.delay;
    };
    /**
     * Sets the loopback capture delay value
     *
     * #Parameter
     *
     * ```
     * number (100 nanoseconds units)
     * ```
     *
     * #Return
     *
     * ```
     * AudioDevice (used for chaining)
     * ```
     *
     * #Usage
     *
     * ````
     * audioDevice.setLevel(100);
     * ```
     */
    AudioDevice.prototype.setDelay = function (delay) {
        this.delay = delay;
        return this;
    };
    /**
     * Converts the AudioDevice item to XML string
     *
     * #Return
     *
     * ```
     * string (XML format)
     * ```
     *
     * #Usage
     *
     * ````
     * var audioDeviceXMLString = AudioDevice.toString;
     * ```
     */
    /** Converts the AudioDevice item to XML string */
    AudioDevice.prototype.toString = function () {
        var device = new json_1.JSON();
        device.tag = 'dev';
        device.selfclosing = true;
        device['id'] = this.getId();
        device['level'] = this.getLevel();
        device['enable'] = this.isEnabled() ? 1 : 0;
        device['hwlevel'] = this.getSystemLevel();
        device['hwenable'] = this.isSystemEnabled() ? 1 : 0;
        device['delay'] = this.getDelay();
        return xml_1.XML.parseJSON(device).toString();
    };
    /**
     * Converts a JSON object into an AudioDevice object
     *
     * #Parameter
     *
     * ```
     * deviceJXON: JXON
     * ```
     *
     * #Return
     *
     * ```
     * AudioDevice
     * ```
     *
     * #Usage
     *
     * ````
     * var newAudioDevice = AudioDevice.parse(deviceJSONObj);
     * ```
     */
    AudioDevice.parse = function (deviceJXON) {
        var audio = new AudioDevice({
            id: deviceJXON['id'],
            name: deviceJXON['name'],
            adapter: deviceJXON['adapter'],
            adapterdev: deviceJXON['adapterdev'],
            dataFlow: deviceJXON['DataFlow'],
            state: deviceJXON['State'],
            dSoundGuid: deviceJXON['DSoundGuid'],
            defaultCommunication: (deviceJXON['DefaultCommunication'] === '1'),
            defaultConsole: (deviceJXON['DefaultConsole'] === '1'),
            defaultMultimedia: (deviceJXON['DefaultMultimedia'] === '1')
        });
        audio.setLevel(Number(deviceJXON['level'] !== undefined ? deviceJXON['level'] : 1))
            .setEnabled(deviceJXON['enable'] !== undefined ? deviceJXON['enable'] === '1' : true)
            .setSystemLevel(Number(deviceJXON['hwlevel'] !== undefined ? deviceJXON['hwlevel'] : 1))
            .setSystemEnabled(deviceJXON['hwenable'] !== undefined ? deviceJXON['hwenable'] === '1' : true)
            .setDelay(Number(deviceJXON['delay'] !== undefined ? deviceJXON['delay'] : 1));
        return audio;
    };
    return AudioDevice;
})();
exports.AudioDevice = AudioDevice;
},{"../internal/util/json":13,"../internal/util/xml":15}],17:[function(require,module,exports){
/// <reference path="../../defs/es6-promise.d.ts" />
var json_1 = require('../internal/util/json');
var xml_1 = require('../internal/util/xml');
var CameraDevice = (function () {
    function CameraDevice(props) {
        this.id = props['id'];
        this.name = props['name'];
    }
    /**
     * Get the ID of the device. The ID of the device is based on the `disp`
     * attribute of the devices XML
     *
     * #Return
     *
     * ```
     * string
     * ```
     *
     * #Usage
     *
     * ```
     * var cameraID = device.getID();
     * ```
     */
    CameraDevice.prototype.getId = function () {
        return this.id;
    };
    /**
     * Get the Name of the device.
     *
     * #Return
     *
     * ```
     * string
     * ```
     *
     * #Usage
     *
     * ```
     * var cameraName = device.getName();
     * ```
     */
    CameraDevice.prototype.getName = function () {
        return this.name;
    };
    /**
     * Convert the current CameraDevice object to XML
     *
     * #Return
     *
     * ```
     * XML
     * ```
     *
     * #Usage
     *
     * ```
     * var xml = device.toXML();
     * ```
     */
    CameraDevice.prototype.toXML = function () {
        var json = new json_1.JSON();
        json['disp'] = this.id;
        json['name'] = this.name;
        return xml_1.XML.parseJSON(json);
    };
    /**
     * Create a CameraDevice object based on a JXON object
     *
     * #Parameter
     *
     * ```
     * deviceJSON: JXON
     * ```
     *
     * #Return
     *
     * ```
     * CameraDevice
     * ```
     *
     * #Usage
     *
     * ```
     * var camera = CameraDevice.parse(JSONObj);
     * ```
     */
    CameraDevice.parse = function (deviceJSON) {
        var cam = new CameraDevice({
            id: deviceJSON['disp'],
            name: deviceJSON['name']
        });
        return cam;
    };
    return CameraDevice;
})();
exports.CameraDevice = CameraDevice;
},{"../internal/util/json":13,"../internal/util/xml":15}],18:[function(require,module,exports){
/// <reference path="../../defs/es6-promise.d.ts" />
var rectangle_1 = require('../util/rectangle');
var json_1 = require('../internal/util/json');
var xml_1 = require('../internal/util/xml');
var Game = (function () {
    function Game() {
    }
    /**
     * Gets the game's process ID.
     *
     * @return {number}
     */
    Game.prototype.getPid = function () {
        return this.pid;
    };
    /**
     * Gets the Graphics API handle.
     *
     * @returns {number}
     */
    Game.prototype.getHandle = function () {
        return this.handle;
    };
    /**
     * Gets the window handle.
     *
     * @returns {number}
     */
    Game.prototype.getWindowHandle = function () {
        return this.hwnd;
    };
    /**
     * Gets the Graphics API type.
     *
     * @returns {string}, possible values:
     * OGL, DX8, DX8_SwapChain, DX9, DX9Ex, DX9_SwapChain,
     * DX9_PresentEx, DX10, DX11, DX11.1, DX11.1_Present1
     */
    Game.prototype.getGapiType = function () {
        return this.gapitype;
    };
    /**
     * Gets the game resolution.
     *
     * @returns {Rectangle}
     */
    Game.prototype.getResolution = function () {
        return rectangle_1.Rectangle.fromDimensions(this.width, this.height);
    };
    /**
     * Checks if game has exclusive full screen.
     *
     * @returns {boolean}
     */
    Game.prototype.isFullscreen = function () {
        return this.flags === 1 ? true : false;
    };
    /**
     * Gets the window title
     *
     * @returns {string}
     */
    Game.prototype.getWindowName = function () {
        return this.wndname;
    };
    /**
     * Gets timestamp of last frame in milliseconds.
     *
     * @returns {number}
     */
    Game.prototype.getLastFrameTimestamp = function () {
        return this.lastframets;
    };
    /**
     * Converts a JSON object into a Game object
     *
     * @param {JSON} jxon
     * @returns {Game}
     */
    Game.parse = function (jxon) {
        var g = new Game();
        g.pid = jxon['pid'] !== undefined ? parseInt(jxon['pid']) : undefined;
        g.handle = jxon['handle'] !== undefined ? parseInt(jxon['handle']) :
            undefined;
        g.hwnd = jxon['hwnd'] !== undefined ? parseInt(jxon['hwnd']) : undefined;
        g.gapitype = jxon['GapiType'];
        g.width = jxon['width'] !== undefined ? parseInt(jxon['width']) :
            undefined;
        g.height = jxon['height'] !== undefined ? parseInt(jxon['height']) :
            undefined;
        g.flags = jxon['flags'] !== undefined ? parseInt(jxon['flags']) :
            undefined;
        g.wndname = jxon['wndname'];
        g.lastframets = jxon['lastframets'] !== undefined ?
            parseInt(jxon['lastframets']) : undefined;
        return g;
    };
    /**
     * Converts Game object into an XML object
     *
     * @returns {XML}
     */
    Game.prototype.toXML = function () {
        var gamesource = new json_1.JSON();
        gamesource.tag = 'src';
        gamesource['pid'] = this.pid;
        gamesource['handle'] = this.handle;
        gamesource['hwnd'] = this.hwnd;
        gamesource['gapitype'] = this.gapitype;
        gamesource['width'] = this.width;
        gamesource['height'] = this.height;
        gamesource['flags'] = this.flags;
        gamesource['wndname'] = this.wndname;
        gamesource['lastframets'] = this.lastframets;
        gamesource['selfclosing'] = true;
        return xml_1.XML.parseJSON(gamesource);
    };
    return Game;
})();
exports.Game = Game;
},{"../internal/util/json":13,"../internal/util/xml":15,"../util/rectangle":21}],19:[function(require,module,exports){
/// <reference path="../../defs/es6-promise.d.ts" />
var app_1 = require('../internal/app');
var audio_1 = require('./audio');
var camera_1 = require('./camera');
var game_1 = require('./game');
(function (AudioDeviceDataflow) {
    AudioDeviceDataflow[AudioDeviceDataflow["RENDER"] = 1] = "RENDER";
    AudioDeviceDataflow[AudioDeviceDataflow["CAPTURE"] = 2] = "CAPTURE";
    AudioDeviceDataflow[AudioDeviceDataflow["ALL"] = 3] = "ALL";
})(exports.AudioDeviceDataflow || (exports.AudioDeviceDataflow = {}));
var AudioDeviceDataflow = exports.AudioDeviceDataflow;
(function (AudioDeviceState) {
    AudioDeviceState[AudioDeviceState["ACTIVE"] = 1] = "ACTIVE";
    AudioDeviceState[AudioDeviceState["DISABLED"] = 2] = "DISABLED";
    AudioDeviceState[AudioDeviceState["UNPLUGGED"] = 4] = "UNPLUGGED";
    AudioDeviceState[AudioDeviceState["NOTPRESENT"] = 8] = "NOTPRESENT";
    AudioDeviceState[AudioDeviceState["ALL"] = 15] = "ALL";
})(exports.AudioDeviceState || (exports.AudioDeviceState = {}));
var AudioDeviceState = exports.AudioDeviceState;
var System = (function () {
    function System() {
    }
    /**
     * Gets audio devices, both input and output
     *
     * @return {Promise<AudioDevice[]>}
     */
    System.getAudioDevices = function (dataflow, state) {
        if (dataflow === void 0) { dataflow = AudioDeviceDataflow.ALL; }
        if (state === void 0) { state = AudioDeviceState.ACTIVE; }
        return new Promise(function (resolve) {
            app_1.App.getAsList('wasapienum').then(function (devicesJXON) {
                var devices = [];
                if (devicesJXON !== undefined) {
                    var devicesJXONLength = devicesJXON.length;
                    for (var i = 0; i < devicesJXONLength; ++i) {
                        var device = devicesJXON[i];
                        var bitsState = AudioDeviceState[String(device['State'])
                            .toUpperCase().replace(/\s+/g, '')];
                        if ((bitsState & state) !== bitsState) {
                            continue;
                        }
                        var bitsFlow = AudioDeviceDataflow[String(device['DataFlow'])
                            .toUpperCase()];
                        if ((bitsFlow & dataflow) !== bitsFlow) {
                            continue;
                        }
                        if (device['name'].toLowerCase().indexOf('xsplit') > -1) {
                            continue;
                        }
                        devices.push(audio_1.AudioDevice.parse(device));
                    }
                }
                resolve(devices);
            });
        });
    };
    /**
     * Gets all camera devices
     *
     * #Return
     *
     * ```
     * Promise<CameraDevice[]>
     * ```
     *
     * #Usage
     *
     * ```
     * var promise = System.getCameraDevices();
     * promise.then(function(devices) {
     * 	 // devices is an array of CameraDevice object
     * });
     * ```
     */
    System.getCameraDevices = function () {
        return new Promise(function (resolve) {
            app_1.App.getAsList('dshowenum:vsrc').then(function (devicesJSON) {
                var devices = [];
                if (devicesJSON !== undefined) {
                    for (var _i = 0; _i < devicesJSON.length; _i++) {
                        var device = devicesJSON[_i];
                        if (String(device['disp']).toLowerCase().indexOf('xsplit') === -1 &&
                            String(device['disp']).toLowerCase() !==
                                ("@DEVICE:SW:{860BB310-5D01-11D0-BD3B-00A0C911CE86}\\" +
                                    "{778abfb2-e87b-48a2-8d33-675150fcf8a2}").toLowerCase()) {
                            devices.push(camera_1.CameraDevice.parse(device));
                        }
                    }
                    resolve(devices);
                }
            });
        });
    };
    /**
     * Gets all currently running games
     *
     * @return {Promise<Game>}
     */
    System.getGames = function () {
        return new Promise(function (resolve) {
            app_1.App.getAsList('gsenum').then(function (gamesJXON) {
                var games = [];
                if (gamesJXON !== undefined) {
                    var gamesJXONLength = gamesJXON.length;
                    for (var i = 0; i < gamesJXONLength; ++i) {
                        games.push(game_1.Game.parse(gamesJXON[i]));
                    }
                }
                resolve(games);
            });
        });
    };
    return System;
})();
exports.System = System;
},{"../internal/app":8,"./audio":16,"./camera":17,"./game":18}],20:[function(require,module,exports){
var Color = (function () {
    function Color(props) {
        if (props['rgb'] !== undefined) {
            this.setRgb(props['rgb']);
        }
        else if (props['irgb'] !== undefined) {
            this.setIrgb(props['irgb']);
        }
        else if (props['bgr'] !== undefined) {
            this.setBgr(props['bgr']);
        }
        else if (props['ibgr'] !== undefined) {
            this.setIbgr(props['ibgr']);
        }
        else {
            throw new Error('Do not call Color constructor without parameters.');
        }
    }
    Color.fromRGBString = function (rgb) {
        return new Color({ rgb: rgb });
    };
    Color.fromRGBInt = function (irgb) {
        return new Color({ irgb: irgb });
    };
    Color.fromBGRString = function (bgr) {
        return new Color({ bgr: bgr });
    };
    Color.fromBGRInt = function (ibgr) {
        return new Color({ ibgr: ibgr });
    };
    Color.prototype.getRgb = function () {
        return this.rgb;
    };
    Color.prototype.setRgb = function (rgb) {
        this.rgb = rgb.replace(/^#/, '');
        this.irgb = parseInt(this.rgb, 16);
        this.bgr = [this.rgb.substring(4, 6), this.rgb.substring(2, 4),
            this.rgb.substring(0, 2)].join('');
        this.ibgr = parseInt(this.bgr, 16);
    };
    Color.prototype.getBgr = function () {
        return this.bgr;
    };
    Color.prototype.setBgr = function (bgr) {
        this.setRgb([bgr.substring(4, 6), bgr.substring(2, 4),
            bgr.substring(0, 2)
        ].join(''));
    };
    Color.prototype.getIrgb = function () {
        return this.irgb;
    };
    Color.prototype.setIrgb = function (irgb) {
        var rgb = irgb.toString(16);
        while (rgb.length < 6) {
            rgb = '0' + rgb;
        }
        this.setRgb(rgb);
    };
    Color.prototype.getIbgr = function () {
        return this.ibgr;
    };
    Color.prototype.setIbgr = function (ibgr) {
        var bgr = ibgr.toString(16);
        while (bgr.length < 6) {
            bgr = '0' + bgr;
        }
        this.setBgr(bgr);
    };
    return Color;
})();
exports.Color = Color;
},{}],21:[function(require,module,exports){
var Rectangle = (function () {
    function Rectangle() {
    }
    /** Gets the top value */
    Rectangle.prototype.getTop = function () {
        return this.top;
    };
    /** Sets the top value */
    Rectangle.prototype.setTop = function (top) {
        this.top = top;
        if (this.bottom !== undefined) {
            this.setHeight(Math.abs(this.top - this.bottom));
        }
        else if (this.height !== undefined) {
            this.setBottom(this.top + this.height);
        }
    };
    /** Gets the left value */
    Rectangle.prototype.getLeft = function () {
        return this.left;
    };
    /** Sets the left value */
    Rectangle.prototype.setLeft = function (left) {
        this.left = left;
        if (this.right !== undefined) {
            this.setWidth(Math.abs(this.right - this.left));
        }
        else if (this.width !== undefined) {
            this.setRight(this.left + this.width);
        }
    };
    /** Gets the right value */
    Rectangle.prototype.getRight = function () {
        return this.right;
    };
    /** Sets the right value */
    Rectangle.prototype.setRight = function (right) {
        this.right = right;
        if (this.left !== undefined) {
            this.setWidth(Math.abs(this.right - this.left));
        }
        else if (this.width !== undefined) {
            this.setLeft(this.right - this.width);
        }
    };
    /** Gets the bottom value */
    Rectangle.prototype.getBottom = function () {
        return this.bottom;
    };
    /** Sets the bottom value */
    Rectangle.prototype.setBottom = function (bottom) {
        this.bottom = bottom;
        if (this.top !== undefined) {
            this.setHeight(Math.abs(this.top - this.bottom));
        }
        else if (this.height !== undefined) {
            this.setTop(this.bottom - this.height);
        }
    };
    /** Gets the width value */
    Rectangle.prototype.getWidth = function () {
        return this.width;
    };
    /** Sets the width value */
    Rectangle.prototype.setWidth = function (width) {
        this.width = width;
        if (this.right !== undefined) {
            this.setLeft(this.right - this.width);
        }
        else if (this.left !== undefined) {
            this.setRight(this.left + this.width);
        }
    };
    /** Gets the height value */
    Rectangle.prototype.getHeight = function () {
        return this.height;
    };
    /** Sets the height value */
    Rectangle.prototype.setHeight = function (height) {
        this.height = height;
        if (this.top !== undefined) {
            this.setBottom(this.top + this.height);
        }
        else if (this.bottom !== undefined) {
            this.setTop(this.bottom - this.height);
        }
    };
    Rectangle.fromDimensions = function (width, height) {
        if (width < 0 || height < 0) {
            throw new Error('Rectangle dimensions cannot be negative.');
        }
        var rect = new Rectangle();
        rect.width = width;
        rect.height = height;
        return rect;
    };
    Rectangle.fromCoordinates = function (top, left, right, bottom) {
        if (top > bottom) {
            throw new Error('Top coordinate must be smaller than bottom.');
        }
        else if (left > right) {
            throw new Error('Right coordinate must be smaller than left.');
        }
        var rect = new Rectangle();
        rect.top = top;
        rect.left = left;
        rect.setRight(right); // calculates width
        rect.setBottom(bottom); // calculates height
        return rect;
    };
    Rectangle.prototype.toDimensionString = function () {
        return this.width + ',' + this.height;
    };
    Rectangle.prototype.toCoordinateString = function () {
        if (this.left === undefined) {
            throw new Error('This Rectangle instance does not have coordinates.');
        }
        else {
            return this.left + ',' + this.top + ',' + this.right + ',' + this.bottom;
        }
    };
    Rectangle.prototype.toString = function (value) {
        if (value === undefined) {
            return this.toDimensionString(); // all rectangles have dimensions
        }
        else {
            var format = value;
            format = format.replace(':left', String(this.left));
            format = format.replace(':top', String(this.top));
            format = format.replace(':right', String(this.right));
            format = format.replace(':bottom', String(this.bottom));
            format = format.replace(':width', String(this.width));
            format = format.replace(':height', String(this.height));
            return format;
        }
    };
    return Rectangle;
})();
exports.Rectangle = Rectangle;
},{}],"xjs":[function(require,module,exports){
function __export(m) {
    for (var p in m) if (!exports.hasOwnProperty(p)) exports[p] = m[p];
}
<<<<<<< HEAD
require('../internal/init');
__export(require('./environment'));
__export(require('./app'));
__export(require('./scene'));
__export(require('./item/item'));
__export(require('./item/audio'));
},{"../internal/init":9,"./app":1,"./environment":2,"./item/audio":3,"./item/item":5,"./scene":6}]},{},["xjs"]);
=======
require('./internal/init');
__export(require('./util/color'));
__export(require('./util/rectangle'));
__export(require('./core/environment'));
__export(require('./core/app'));
__export(require('./core/scene'));
__export(require('./core/item/item'));
__export(require('./core/item/camera'));
__export(require('./system/system'));
__export(require('./system/audio'));
__export(require('./system/game'));
__export(require('./system/camera'));
},{"./core/app":1,"./core/environment":2,"./core/item/camera":3,"./core/item/item":6,"./core/scene":7,"./internal/init":10,"./system/audio":16,"./system/camera":17,"./system/game":18,"./system/system":19,"./util/color":20,"./util/rectangle":21}]},{},["xjs"]);
>>>>>>> ecf98baf
<|MERGE_RESOLUTION|>--- conflicted
+++ resolved
@@ -325,11 +325,7 @@
     return App;
 })();
 exports.App = App;
-<<<<<<< HEAD
-},{"../internal/app":7,"../internal/internal":10,"../internal/util/json":12,"../internal/util/rectangle":14,"../internal/util/xml":15,"./environment":2}],2:[function(require,module,exports){
-=======
 },{"../internal/app":8,"../internal/internal":11,"../internal/util/json":13,"../internal/util/xml":15,"../util/rectangle":21,"./environment":2}],2:[function(require,module,exports){
->>>>>>> ecf98baf
 var Environment = (function () {
     function Environment() {
     }
@@ -371,30 +367,6 @@
     d.prototype = new __();
 };
 var mixin_1 = require('../../internal/util/mixin');
-<<<<<<< HEAD
-var iaudio_1 = require('./iaudio');
-var item_1 = require('./item');
-var AudioItem = (function (_super) {
-    __extends(AudioItem, _super);
-    function AudioItem() {
-        _super.apply(this, arguments);
-    }
-    return AudioItem;
-})(item_1.Item);
-exports.AudioItem = AudioItem;
-mixin_1.applyMixins(item_1.Item, [iaudio_1.ItemAudio]);
-},{"../../internal/util/mixin":13,"./iaudio":4,"./item":5}],4:[function(require,module,exports){
-/// <reference path="../../../defs/es6-promise.d.ts" />
-var item_1 = require('../../internal/item');
-var ItemAudio = (function () {
-    function ItemAudio() {
-    }
-    ItemAudio.prototype.getVolume = function () {
-        var _this = this;
-        return new Promise(function (resolve) {
-            var slot = item_1.Item.attach(_this.id);
-            item_1.Item.get('prop:volume', slot).then(function (val) {
-=======
 var app_1 = require('../../internal/app');
 var ilayout_1 = require('./ilayout');
 var icolor_1 = require('./icolor');
@@ -432,23 +404,10 @@
         return new Promise(function (resolve) {
             var slot = item_1.Item.attach(_this.id);
             item_1.Item.get('prop:alpha', slot).then(function (val) {
->>>>>>> ecf98baf
                 resolve(Number(val));
             });
         });
     };
-<<<<<<< HEAD
-    ItemAudio.prototype.setVolume = function (value) {
-        var slot = item_1.Item.attach(this.id);
-        value = value < 0 ? 0 : value > 100 ? 100 : value;
-        item_1.Item.set('prop:volume', String(value), slot);
-    };
-    ItemAudio.prototype.isMuted = function () {
-        var _this = this;
-        return new Promise(function (resolve) {
-            var slot = item_1.Item.attach(_this.id);
-            item_1.Item.get('prop:mute', slot).then(function (val) {
-=======
     ItemColor.prototype.setTransparency = function (value) {
         if (value < 0 || value > 255) {
             throw new RangeError('Transparency may only be in the range 0 to 255.');
@@ -559,21 +518,10 @@
         return new Promise(function (resolve) {
             var slot = item_1.Item.attach(_this.id);
             item_1.Item.get('prop:keep_ar', slot).then(function (val) {
->>>>>>> ecf98baf
                 resolve(val === '1');
             });
         });
     };
-<<<<<<< HEAD
-    ItemAudio.prototype.setMuted = function (value) {
-        var slot = item_1.Item.attach(this.id);
-        item_1.Item.set('prop:mute', (value ? '1' : '0'), slot);
-    };
-    return ItemAudio;
-})();
-exports.ItemAudio = ItemAudio;
-},{"../../internal/item":11}],5:[function(require,module,exports){
-=======
     ItemLayout.prototype.setKeepAspectRatio = function (value) {
         var slot = item_1.Item.attach(this.id);
         item_1.Item.set('prop:keep_ar', value ? '1' : '0', slot);
@@ -624,7 +572,6 @@
 })();
 exports.ItemLayout = ItemLayout;
 },{"../../internal/item":12,"../../util/rectangle":21}],6:[function(require,module,exports){
->>>>>>> ecf98baf
 /// <reference path="../../../defs/es6-promise.d.ts" />
 var item_1 = require('../../internal/item');
 var environment_1 = require('../environment');
@@ -764,8 +711,6 @@
         item['type'] = this.type;
         return xml_1.XML.parseJSON(item);
     };
-<<<<<<< HEAD
-=======
     /** Tells the item to add itself to a scene.
      *  Currently limited to adding to the active scene.
      *  Should be implemented by Item subclasses.
@@ -773,7 +718,6 @@
     Item.prototype.addToScene = function (scene) {
         return Promise.reject(Error('Generic items are not addable to a scene'));
     };
->>>>>>> ecf98baf
     /** Get the current source (when function is called by sources), or the source
      * that was right-clicked to open the config window (when function is called
      * from the config window) */
@@ -793,11 +737,7 @@
     return Item;
 })();
 exports.Item = Item;
-<<<<<<< HEAD
-},{"../../internal/item":11,"../../internal/util/json":12,"../../internal/util/xml":15,"../environment":2,"../scene":6}],6:[function(require,module,exports){
-=======
 },{"../../internal/item":12,"../../internal/util/json":13,"../../internal/util/xml":15,"../environment":2,"../scene":7}],7:[function(require,module,exports){
->>>>>>> ecf98baf
 /// <reference path="../../defs/es6-promise.d.ts" />
 var json_1 = require('../internal/util/json');
 var app_1 = require('../internal/app');
@@ -1207,11 +1147,7 @@
     return Scene;
 })();
 exports.Scene = Scene;
-<<<<<<< HEAD
-},{"../internal/app":7,"./environment":2,"./item/item":5}],7:[function(require,module,exports){
-=======
 },{"../internal/app":8,"../internal/util/json":13,"./environment":2,"./item/item":6}],8:[function(require,module,exports){
->>>>>>> ecf98baf
 /// <reference path="../../defs/es6-promise.d.ts" />
 var internal_1 = require('./internal');
 var json_1 = require('./util/json');
@@ -1286,11 +1222,7 @@
     return App;
 })();
 exports.App = App;
-<<<<<<< HEAD
-},{"./internal":10,"./util/json":12}],8:[function(require,module,exports){
-=======
 },{"./internal":11,"./util/json":13}],9:[function(require,module,exports){
->>>>>>> ecf98baf
 /// <reference path="../../defs/es6-promise.d.ts" />
 var Global = (function () {
     function Global() {
@@ -1313,11 +1245,7 @@
     return Global;
 })();
 exports.Global = Global;
-<<<<<<< HEAD
-},{}],9:[function(require,module,exports){
-=======
 },{}],10:[function(require,module,exports){
->>>>>>> ecf98baf
 /// <reference path="../../defs/es6-promise.d.ts" />
 var environment_1 = require('../core/environment');
 var item_1 = require('./item');
@@ -1413,11 +1341,7 @@
     });
 }
 init();
-<<<<<<< HEAD
-},{"../core/environment":2,"./global":8,"./internal":10,"./item":11}],10:[function(require,module,exports){
-=======
 },{"../core/environment":2,"./global":9,"./internal":11,"./item":12}],11:[function(require,module,exports){
->>>>>>> ecf98baf
 /// <reference path="../../defs/window.d.ts" />
 exports.DEBUG = false;
 var _callbacks = {};
@@ -1477,11 +1401,7 @@
 window.OnDialogResult = function (result) {
     document.dispatchEvent(new CustomEvent('dialog-result', { detail: { result: result } }));
 };
-<<<<<<< HEAD
-},{}],11:[function(require,module,exports){
-=======
 },{}],12:[function(require,module,exports){
->>>>>>> ecf98baf
 /// <reference path="../../defs/es6-promise.d.ts" />
 var internal_1 = require('./internal');
 var environment_1 = require('../core/environment');
@@ -1555,11 +1475,7 @@
     return Item;
 })();
 exports.Item = Item;
-<<<<<<< HEAD
-},{"../core/environment":2,"./internal":10}],12:[function(require,module,exports){
-=======
 },{"../core/environment":2,"./internal":11}],13:[function(require,module,exports){
->>>>>>> ecf98baf
 var xml_1 = require('./xml');
 var JSON = (function () {
     function JSON(xml) {
@@ -1629,11 +1545,7 @@
     return JSON;
 })();
 exports.JSON = JSON;
-<<<<<<< HEAD
-},{"./xml":15}],13:[function(require,module,exports){
-=======
 },{"./xml":15}],14:[function(require,module,exports){
->>>>>>> ecf98baf
 function applyMixins(derivedCtor, baseCtors) {
     baseCtors.forEach(function (baseCtor) {
         Object.getOwnPropertyNames(baseCtor.prototype).forEach(function (name) {
@@ -1645,149 +1557,6 @@
     });
 }
 exports.applyMixins = applyMixins;
-<<<<<<< HEAD
-},{}],14:[function(require,module,exports){
-var Rectangle = (function () {
-    function Rectangle() {
-    }
-    /** Gets the top value */
-    Rectangle.prototype.getTop = function () {
-        return this.top;
-    };
-    /** Sets the top value */
-    Rectangle.prototype.setTop = function (top) {
-        this.top = top;
-        if (this.bottom !== undefined) {
-            this.setHeight(Math.abs(this.top - this.bottom));
-        }
-        else if (this.height !== undefined) {
-            this.setBottom(this.top + this.height);
-        }
-    };
-    /** Gets the left value */
-    Rectangle.prototype.getLeft = function () {
-        return this.left;
-    };
-    /** Sets the left value */
-    Rectangle.prototype.setLeft = function (left) {
-        this.left = left;
-        if (this.right !== undefined) {
-            this.setWidth(Math.abs(this.right - this.left));
-        }
-        else if (this.width !== undefined) {
-            this.setRight(this.left + this.width);
-        }
-    };
-    /** Gets the right value */
-    Rectangle.prototype.getRight = function () {
-        return this.right;
-    };
-    /** Sets the right value */
-    Rectangle.prototype.setRight = function (right) {
-        this.right = right;
-        if (this.left !== undefined) {
-            this.setWidth(Math.abs(this.right - this.left));
-        }
-        else if (this.width !== undefined) {
-            this.setLeft(this.right - this.width);
-        }
-    };
-    /** Gets the bottom value */
-    Rectangle.prototype.getBottom = function () {
-        return this.bottom;
-    };
-    /** Sets the bottom value */
-    Rectangle.prototype.setBottom = function (bottom) {
-        this.bottom = bottom;
-        if (this.top !== undefined) {
-            this.setHeight(Math.abs(this.top - this.bottom));
-        }
-        else if (this.height !== undefined) {
-            this.setTop(this.bottom - this.height);
-        }
-    };
-    /** Gets the width value */
-    Rectangle.prototype.getWidth = function () {
-        return this.width;
-    };
-    /** Sets the width value */
-    Rectangle.prototype.setWidth = function (width) {
-        this.width = width;
-        if (this.right !== undefined) {
-            this.setLeft(this.right - this.width);
-        }
-        else if (this.left !== undefined) {
-            this.setRight(this.left + this.width);
-        }
-    };
-    /** Gets the height value */
-    Rectangle.prototype.getHeight = function () {
-        return this.height;
-    };
-    /** Sets the height value */
-    Rectangle.prototype.setHeight = function (height) {
-        this.height = height;
-        if (this.top !== undefined) {
-            this.setBottom(this.top + this.height);
-        }
-        else if (this.bottom !== undefined) {
-            this.setTop(this.bottom - this.height);
-        }
-    };
-    Rectangle.fromDimensions = function (width, height) {
-        if (width < 0 || height < 0) {
-            throw new Error('Rectangle dimensions cannot be negative.');
-        }
-        var rect = new Rectangle();
-        rect.width = width;
-        rect.height = height;
-        return rect;
-    };
-    Rectangle.fromCoordinates = function (top, left, right, bottom) {
-        if (top > bottom) {
-            throw new Error('Top coordinate must be smaller than bottom.');
-        }
-        else if (left > right) {
-            throw new Error('Right coordinate must be smaller than left.');
-        }
-        var rect = new Rectangle();
-        rect.top = top;
-        rect.left = left;
-        rect.setRight(right); // calculates width
-        rect.setBottom(bottom); // calculates height
-        return rect;
-    };
-    Rectangle.prototype.toDimensionString = function () {
-        return this.width + ',' + this.height;
-    };
-    Rectangle.prototype.toCoordinateString = function () {
-        if (this.left === undefined) {
-            throw new Error('This Rectangle instance does not have coordinates.');
-        }
-        else {
-            return this.left + ',' + this.top + ',' + this.right + ',' + this.bottom;
-        }
-    };
-    Rectangle.prototype.toString = function (value) {
-        if (value === undefined) {
-            return this.toDimensionString(); // all rectangles have dimensions
-        }
-        else {
-            var format = value;
-            format = format.replace(':left', String(this.left));
-            format = format.replace(':top', String(this.top));
-            format = format.replace(':right', String(this.right));
-            format = format.replace(':bottom', String(this.bottom));
-            format = format.replace(':width', String(this.width));
-            format = format.replace(':height', String(this.height));
-            return format;
-        }
-    };
-    return Rectangle;
-})();
-exports.Rectangle = Rectangle;
-=======
->>>>>>> ecf98baf
 },{}],15:[function(require,module,exports){
 var XML = (function () {
     function XML(json) {
@@ -2781,15 +2550,6 @@
 function __export(m) {
     for (var p in m) if (!exports.hasOwnProperty(p)) exports[p] = m[p];
 }
-<<<<<<< HEAD
-require('../internal/init');
-__export(require('./environment'));
-__export(require('./app'));
-__export(require('./scene'));
-__export(require('./item/item'));
-__export(require('./item/audio'));
-},{"../internal/init":9,"./app":1,"./environment":2,"./item/audio":3,"./item/item":5,"./scene":6}]},{},["xjs"]);
-=======
 require('./internal/init');
 __export(require('./util/color'));
 __export(require('./util/rectangle'));
@@ -2802,5 +2562,4 @@
 __export(require('./system/audio'));
 __export(require('./system/game'));
 __export(require('./system/camera'));
-},{"./core/app":1,"./core/environment":2,"./core/item/camera":3,"./core/item/item":6,"./core/scene":7,"./internal/init":10,"./system/audio":16,"./system/camera":17,"./system/game":18,"./system/system":19,"./util/color":20,"./util/rectangle":21}]},{},["xjs"]);
->>>>>>> ecf98baf
+},{"./core/app":1,"./core/environment":2,"./core/item/camera":3,"./core/item/item":6,"./core/scene":7,"./internal/init":10,"./system/audio":16,"./system/camera":17,"./system/game":18,"./system/system":19,"./util/color":20,"./util/rectangle":21}]},{},["xjs"]);