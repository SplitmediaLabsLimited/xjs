--- conflicted
+++ resolved
@@ -1,10 +1,6 @@
 {
   "name": "xjs-framework",
-<<<<<<< HEAD
-  "version": "2.3.0",
-=======
   "version": "2.4.0",
->>>>>>> dc147044
   "homepage": "https://github.com/xjsframework/xjs",
   "authors": [
     "xjs@splitmedialabs.com"
