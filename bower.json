{
  "name": "xjs-framework",
<<<<<<< HEAD
  "version": "2.5.0",
=======
  "version": "2.6.0",
>>>>>>> 80043a8f
  "homepage": "https://github.com/xjsframework/xjs",
  "authors": [
    "xjs@splitmedialabs.com"
  ],
  "description": "XSplit JS Framework",
  "main": [
    "dist/xjs.js"
  ],
  "repository": {
    "type": "git",
    "url": "git://github.com/xjsframework/xjs.git"
  },
  "ignore": [
    "**/.*",
    "node_modules",
    "bower_components",
    "test",
    "tools",
    "defs",
    "docs",
    "modules",
    "src",
    "*.*",
    ".*"
  ]
}<|MERGE_RESOLUTION|>--- conflicted
+++ resolved
@@ -1,10 +1,6 @@
 {
   "name": "xjs-framework",
-<<<<<<< HEAD
-  "version": "2.5.0",
-=======
   "version": "2.6.0",
->>>>>>> 80043a8f
   "homepage": "https://github.com/xjsframework/xjs",
   "authors": [
     "xjs@splitmedialabs.com"
