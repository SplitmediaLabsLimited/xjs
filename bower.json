{
  "name": "xjs-framework",
<<<<<<< HEAD
  "version": "2.1.0",
=======
  "version": "2.1.1",
>>>>>>> c0493544
  "homepage": "https://github.com/xjsframework/xjs",
  "authors": [
    "xjs@splitmedialabs.com"
  ],
  "description": "XSplit JS Framework",
  "main": [
    "dist/xjs.js"
  ],
  "repository": {
    "type": "git",
    "url": "git://github.com/xjsframework/xjs.git"
  },
  "ignore": [
    "**/.*",
    "node_modules",
    "bower_components",
    "test",
    "tools",
    "defs",
    "docs",
    "modules",
    "src",
    "*.*",
    ".*"
  ]
}<|MERGE_RESOLUTION|>--- conflicted
+++ resolved
@@ -1,10 +1,6 @@
 {
   "name": "xjs-framework",
-<<<<<<< HEAD
-  "version": "2.1.0",
-=======
   "version": "2.1.1",
->>>>>>> c0493544
   "homepage": "https://github.com/xjsframework/xjs",
   "authors": [
     "xjs@splitmedialabs.com"
