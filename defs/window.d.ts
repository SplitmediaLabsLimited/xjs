interface Window {
  OnAsyncCallback: Function;
  OnSceneLoad: Function;
  SetConfiguration: Function;
  setBackGroundColor: Function;
  SetVolume: Function;
  OnDialogResult: Function;
  MessageSource: Function;
<<<<<<< HEAD
=======
  UpdateLocalProperty: Function;
  Setdlldogrant: Function;
>>>>>>> 0d7247cd
  SourcesListHighlight: Function;
  SourcesListSelect: Function;
}<|MERGE_RESOLUTION|>--- conflicted
+++ resolved
@@ -6,11 +6,8 @@
   SetVolume: Function;
   OnDialogResult: Function;
   MessageSource: Function;
-<<<<<<< HEAD
-=======
   UpdateLocalProperty: Function;
   Setdlldogrant: Function;
->>>>>>> 0d7247cd
   SourcesListHighlight: Function;
   SourcesListSelect: Function;
 }