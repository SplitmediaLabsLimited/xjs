--- conflicted
+++ resolved
@@ -1,11 +1,6 @@
 {
-<<<<<<< HEAD
-  "name": "xjs",
-  "version": "0.7.0",
-=======
   "name": "xjs-framework",
   "version": "0.8.0",
->>>>>>> 1a379a98
   "description": "XSplit JS Framework",
   "scripts": {
     "test": "karma start --single-run --browsers Chrome"
