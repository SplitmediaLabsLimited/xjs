--- conflicted
+++ resolved
@@ -1,10 +1,6 @@
 {
   "name": "xjs-framework",
-<<<<<<< HEAD
-  "version": "2.6.0",
-=======
   "version": "2.7.0",
->>>>>>> 96fda007
   "description": "XSplit JS Framework",
   "scripts": {
     "test": "karma start --single-run --browsers Chrome"
