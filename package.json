--- conflicted
+++ resolved
@@ -1,9 +1,5 @@
 {
-<<<<<<< HEAD
-  "name": "xjs",
-=======
   "name": "xjs-framework",
->>>>>>> 6e8474b4
   "version": "0.8.0",
   "description": "XSplit JS Framework",
   "scripts": {
