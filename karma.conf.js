// Karma configuration
// Generated on Mon Jul 20 2015 17:59:21 GMT+0800 (China Standard Time)

module.exports = function(config) {
  var configuration = {

    // base path that will be used to resolve all patterns (eg. files, exclude)
    basePath: '',


    // frameworks to use
    // available frameworks: https://npmjs.org/browse/keyword/karma-adapter
    frameworks: ['jasmine'],


    // list of files / patterns to load in the browser
    files: [
      'test/unit/external.js',
      'test/unit/environment.js',
      'test/unit/specs/matchers.js',
      'dist/xjs.js',
      'test/unit/specs/*.js',
<<<<<<< HEAD
      'test/unit/specs/item/*.js'
=======
      'test/unit/specs/system/*.js'
>>>>>>> e7af67f5
    ],


    // list of files to exclude
    exclude: [
    ],


    // preprocess matching files before serving them to the browser
    // available preprocessors: https://npmjs.org/browse/keyword/karma-preprocessor
    preprocessors: {
    },


    // test results reporter to use
    // possible values: 'dots', 'progress'
    // available reporters: https://npmjs.org/browse/keyword/karma-reporter
    reporters: ['html'],


    // web server port
    port: 9876,


    // enable / disable colors in the output (reporters and logs)
    colors: true,


    // level of logging
    // possible values: config.LOG_DISABLE || config.LOG_ERROR || config.LOG_WARN || config.LOG_INFO || config.LOG_DEBUG
    logLevel: config.LOG_INFO,


    // enable / disable watching file and executing tests whenever any file changes
    autoWatch: true,


    // start these browsers
    // available browser launchers: https://npmjs.org/browse/keyword/karma-launcher
    browsers: ['Chrome'],


    // Continuous Integration mode
    // if true, Karma captures browsers, runs the tests and exits
    singleRun: false,

    // declare custom launcher for Travis integration
    customLaunchers: {
      Chrome_travis_ci: {
        base: 'Chrome',
        flags: ['--no-sandbox']
      }
    },
  };

  if (process.env.TRAVIS) {
    configuration.browsers = ['Chrome_travis_ci'];
  }

  config.set(configuration);
};<|MERGE_RESOLUTION|>--- conflicted
+++ resolved
@@ -20,11 +20,8 @@
       'test/unit/specs/matchers.js',
       'dist/xjs.js',
       'test/unit/specs/*.js',
-<<<<<<< HEAD
-      'test/unit/specs/item/*.js'
-=======
+      'test/unit/specs/item/*.js',
       'test/unit/specs/system/*.js'
->>>>>>> e7af67f5
     ],
 
 
