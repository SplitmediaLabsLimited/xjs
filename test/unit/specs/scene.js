/* globals describe, it, expect, require, beforeEach, jasmine, spyOn, beforeAll, afterEach, afterAll */

describe('Scene', function() {
  'use strict';

  var XJS = require('xjs');
  var Scene = XJS.Scene;
  var Item = XJS.Item;
  var Source = XJS.Source;
  var env = new window.Environment(XJS);
  var environment = XJS.Environment;
  var environments = ['props', 'extension', 'plugin'];
  var appVersion = navigator.appVersion;
  var global = {};

  var MAX_SCENES = 12;

  var mix = new window.Mixin([
    function() {
      navigator.__defineGetter__('appVersion', function() {
        return 'XSplit Broadcaster 2.7.1702.2231 ';
      });
    },
    function() {
      navigator.__defineGetter__('appVersion', function() {
        return 'XSplit Broadcaster 2.8.1603.0401 ';
      });
    }
  ]);
  var exec = mix.exec.bind(mix);

  afterEach(function() {
    navigator.__defineGetter__('appVersion', function() {
      return appVersion;
    });
  });

  describe('should be able to get current number of scenes', function() {
    beforeEach(function() {
      spyOn(window.external, 'AppGetPropertyAsync')
        .and.callFake(function(funcName) {
        if (funcName === 'presetcount') {
          var asyncId = (new Date()).getTime() + Math.floor(Math.random()*1000);

          setTimeout(function() {
            window.OnAsyncCallback(asyncId, '5');
          },10);

          return asyncId;
        }
      });
    });

    it('as a number', function(done) {
      exec(function(next) {
        Scene.getSceneCount().then(function(sceneCount) {
          expect(sceneCount).toBeTypeOf('number');
          next();
        });
      }).then(done);
    });
  });

  describe('should be able to fetch a specific scene by index', function() {
    beforeEach(function() {
      spyOn(window.external, 'AppGetPropertyAsync')
        .and.callFake(function(funcName) {
        if (funcName === 'presetcount') {
          var asyncId = (new Date()).getTime() + Math.floor(Math.random()*1000);

          setTimeout(function() {
            window.OnAsyncCallback(asyncId, '5');
          },10);

          return asyncId;
        }
      });
    });

    it('either as sync', function() {
      Scene._scenePool = [];
      for (var i = 1; i <= MAX_SCENES; i++) {
        expect(Scene.getById(i)).toBeInstanceOf(Scene);
      }
    });

    it('or as async', function(done) {
      exec(function(next) {
        Scene.getByIdAsync(2).then(function(scene) {
          expect(scene).toBeInstanceOf(Scene);
          return Scene.getByIdAsync('i12');
        }).then(function(scene) {
          expect(scene).toBeInstanceOf(Scene);
          return Scene.getByIdAsync(100);
        }).then(function() {
          done.fail('getByIdAsync should reject if scene id is higher than scene count');
        }, function(scene) {
          return Scene.getByIdAsync('Test string');
        }).then(function() {
          done.fail('getByIdAsync should reject if scene id is string other than i12');
        }, function() {
          next();
        });
      }).then(done);
    });
  });

  describe('should be able to fetch a specific scene by name', function() {
    beforeEach(function() {
      spyOn(window.external, 'AppGetPropertyAsync')
        .and.callFake(function(funcName) {
        var asyncId = (new Date()).getTime() + Math.floor(Math.random()*1000);

        if (funcName === 'presetcount') {
          setTimeout(function() {
            window.OnAsyncCallback(asyncId, '5');
          },10);

        } else if (funcName.startsWith('presetname:')) {
          var sceneIndex = funcName.substring(11);
          var name;
          if (sceneIndex === '0' || sceneIndex === '4') {
            name = 'Test scene';
          } else {
            sceneIndex = Number(sceneIndex) + 1;
            name = 'Scene ' + sceneIndex;
          }

          setTimeout(function() {
            window.OnAsyncCallback(asyncId, name);
          },10);
        }

        return asyncId;
      });
    });

    it('and return as an array of Scene objects', function(done) {
      exec(function(next) {
        Scene.getByName('Test scene')
        .then(function(scene) {
          expect(scene.length).toEqual(2);
          return Scene.getByName('Random scene name')
        }).then(function(scene) {
          expect(scene.length).toEqual(0);
          return Scene.getByName(true)
        }).then(function(scene) {
          expect(scene.length).toEqual(0);
          next();
        });
      }).then(done);
    });
  });

  describe('should be able to fetch current scene', function() {
    beforeEach(function() {
      spyOn(window.external, 'AppGetPropertyAsync')
        .and.callFake(function(funcName) {

        var asyncId = (new Date()).getTime() + Math.floor(Math.random()*1000);
        if (funcName === 'preset:0') {
          setTimeout(function() {
            window.OnAsyncCallback(asyncId, '5');
          },10);
        } else if (funcName === 'presetcount') {
          setTimeout(function() {
            window.OnAsyncCallback(asyncId, '12');
          },10);
        }
        return asyncId;
      });
    });

    afterAll(function() {
      env.set(environments[1]);
    });

    it('through a promise', function(done) {
      exec(function(next) {
        var promise = Scene.getActiveScene();
        expect(promise).toBeInstanceOf(Promise);
        next();
      }).then(done);
    });

    it('as a Scene object', function(done) {
      exec(function(next) {
        Scene.getActiveScene()
        .then(function(scene) {
          expect(scene).toBeInstanceOf(Scene);
          next();
        });
      }).then(done);
    });

    it('but is rejected when called from source plugin', function(done) {
      env.set(environments[2]);
      exec(function(next) {
        Scene.getActiveScene()
        .then(function() {
          done.fail('getActiveScene should reject when used in source plugins');
        }, function() {
          next();
        });
      }).then(function() {
        expect(true).toBe(true);
        done(); 
      });
    });
  });

  describe('should be able to set current scene', function() {
    beforeEach(function() {
      spyOn(window.external, 'AppGetPropertyAsync')
        .and.callFake(function(funcName) {
        var asyncId = (new Date()).getTime() + Math.floor(Math.random()*1000);
        if (funcName === 'preset:0') {
          setTimeout(function() {
            window.OnAsyncCallback(asyncId, global['preset']);
          },10);
        } else if (funcName === 'presetcount') {
          setTimeout(function() {
            window.OnAsyncCallback(asyncId, '12');
          },10);
        } else if (funcName.startsWith('presetname:')) {
          var sceneIndex = Number(funcName.substring(11)) + 1;
          var name = 'Scene ' + sceneIndex;

          setTimeout(function() {
            window.OnAsyncCallback(asyncId, name);
          },10);
        }
        return asyncId;
      });

      spyOn(window.external, 'AppSetPropertyAsync')
        .and.callFake(function(funcName, value) {
        global[funcName] = value;
        // if (funcName === 'preset' && typeof value == 'string') {
          var asyncId = (new Date()).getTime() + Math.floor(Math.random()*1000);
          setTimeout(function() {
            window.OnAsyncCallback(asyncId, '1');
          }, 10);

          return asyncId;
        // }
      });
    });

    afterAll(function() {
      env.set(environments[1]);
    });

    it('through a promise', function(done) {
      exec(function(next) {
        var promise = Scene.setActiveScene(1);
        expect(promise).toBeInstanceOf(Promise);
        next();
      }).then(done);
    });

    it('from an integer', function(done) {
      exec(function(next) {
        var index = Math.floor((Math.random() * 5) + 1);
        Scene.setActiveScene(index)
        .then(function() {
          return Scene.getActiveScene();
        }).then(function(currentScene) {
          expect(currentScene._id).toEqual(index - 1);
          return Scene.setActiveScene(-1);
        }).then(function() {
          done.fail('setActiveScene should reject when index is lower than 1')
        }, function() {
          return Scene.setActiveScene(2.5);
        }).then(function() {
          done.fail('setActiveScene should reject when a non-integer number is used')
        }, function() {
          next();
        });
      }).then(done);
    });

    it('from a Scene object', function(done) {
      exec(function(next) {
        var index = Math.floor((Math.random() * 5) + 1);
        Scene.getByName('Scene ' + index)
        .then(function(scene) {
          return Scene.setActiveScene(scene[0]);
        })
        .then(function(scene) {
          return Scene.getActiveScene();
        })
        .then(function(currentScene) {
          expect(currentScene._id).toEqual(index - 1);
          next();
        });
      }).then(done);
    });

    describe('but not', function(done) {
      it('for any other parameter', function(done) {
        exec(function(next) {
          Scene.setActiveScene(true)
          .then(function() {
            done.fail('setActiveScene should reject when other parameter types are used');
          }, function() {
            return Scene.setActiveScene("1");
          })
          .then(function() {
            done.fail('setActiveScene should reject when other parameter types are used');
          }, function() {
            expect(true).toBe(true);
            next();
          });
        }).then(done);
      });

      it('when called from source', function(done) {
        env.set(environments[2]);
        exec(function(next) {
          Scene.setActiveScene(1)
          .then(function() {
            done.fail('setActiveScene should reject when used in source plugins');
          }, function() {
            expect(true).toBe(true);
            next();
          });
        }).then(done);
      });
    });
  });

  describe('object instance', function() {
    beforeAll(function(done) {
      // env.set(environments[1]);
        var ctr = 0;
        spyOn(window.external, 'AppGetPropertyAsync')
          .and.callFake(function(funcName) {
          ctr++;
          if (funcName === 'preset:0') {
            setTimeout(function() {
              window.OnAsyncCallback(this, '0');
            }.bind(ctr),10);
          } else if (/^presetname:/.test(funcName)) {
            setTimeout(function() {
              window.OnAsyncCallback(this, 'DummyText');
            }.bind(ctr),10);
          } else if (/^presetconfig:/.test(funcName)) {
            setTimeout(function() {
              window.OnAsyncCallback(this, encodeURIComponent('<placement name="Work Scene" defpos="0"><item type="8" item="html:plugin:twitchchatplg*{&quot;manuallyConnected&quot;:&quot;Not Connected&quot;,&quot;connected&quot;:&quot;Not Connected&quot;,&quot;channel&quot;:&quot;&quot;,&quot;opacity&quot;:100,&quot;viewerColor&quot;:&quot;#627FFF&quot;,&quot;messageColor&quot;:&quot;#FFFFFF&quot;,&quot;viewerFont&quot;:&quot;Calibri&quot;,&quot;messageFont&quot;:&quot;Calibri&quot;,&quot;textSize&quot;:&quot;24&quot;}" itemaudio="" name="Twitch IRC Chat Viewer" cname="" pos_left="0.500000" pos_top="0.000000" pos_right="1.000000" pos_bottom="0.500000" crop_left="0.000000" crop_top="0.000000" crop_right="0.000000" crop_bottom="0.000000" pixalign="0" zorder="0" volume="100" mute="0" sounddev="0" lockmove="0" keep_ar="0" fdeinterlace="0" mipmaps="0" autoresdet="1" visible="1" keeploaded="1" alpha="255" border="-2147483648" cc_pin="0" cc_brightness="0" cc_contrast="0" cc_hue="0" cc_saturation="0" cc_dynamicrange="0" key_pin="0" key_antialiasing="2" key_chromakey="0" key_chromakeytype="0" key_chromahue="0" key_chromarang="25" key_chromaranga="0" key_chromabr="25" key_chromasat="25" key_colorrgb="0" key_colorrang="25" key_colorranga="0" key_chromargbkeyprimary="1" key_chromargbkeythresh="50" key_chromargbkeybalance="0" key_smartcamenable="0" key_smartcamconfig="" rotate_x="0" rotate_y="0" rotate_z="0" rotate_canvas="0" offset_x="0.000000" offset_y="0.000000" transitionid="" transitiontime="300" edgeeffectid="" edgeeffectcfg="" syncid0="1146995751" syncid1="1216762279" syncid2="2586188951" syncid3="410786723" id="{0B3B74C1-64A5-4E4A-9AB2-FEBB6E0B3F5E}" StreamDelay="0" AudioDelay="0" AudioGainEnable="0" AudioGain="5" AudioGainLatency="1000" LiveClockSync="0" InPoint="0" OutPoint="0" CuePoints="" FilePlaylist="" OpWhenFinished="0" StartOnLoad="1" RememberPosition="1" LastPosition="0" ShowPosition="0" ScrCapMethod="3" ScrCapLayered="0" ScrCapOptCapture="0" ScrCapOptCapture1="1" ScrCapIntResize="0" ScrCapShowMouse="1" ScrCapShowClicks="1" ScrCapTrackWindowTitle="0" GameCapShowMouse="0" GameCapSurfSharing="0" GameCapAlpha="0" GameCapPlSmooth="1" GameCapPlSmoothness="1.000000" GameCapTrackActive="0" GameCapTrackActiveFullscreen="1" GameCapHideInactive="0" BrowserJs="" BrowserSizeX="0" BrowserSizeY="0" BrowserTransparent="1" BrowserRightClick="0" BrowserCookiePath="" BrowserCookieFlags="0" Browser60fps="0" SwfWrapper="1" custom="{ &quot;connected&quot; : &quot;Not Connected&quot; }"/><item type="2" item="@DEVICE:PNP:\\\\?\\USB#VID_046D&amp;PID_082C&amp;MI_02#6&amp;16FD2F8D&amp;0&amp;0002#{65E8773D-8F56-11D0-A3B9-00A0C9223196}\\GLOBAL" itemaudio="" name="HD Webcam C615" cname="" pos_left="0.010981" pos_top="0.000000" pos_right="0.385798" pos_bottom="0.500000" crop_left="0.000000" crop_top="0.000000" crop_right="0.000000" crop_bottom="0.000000" pixalign="0" zorder="1" volume="100" mute="0" sounddev="0" lockmove="0" keep_ar="1" fdeinterlace="0" mipmaps="0" autoresdet="1" visible="1" keeploaded="1" alpha="255" border="0" cc_pin="1" cc_brightness="0" cc_contrast="-8" cc_hue="0" cc_saturation="0" cc_dynamicrange="1" key_pin="0" key_antialiasing="2" key_chromakey="0" key_chromakeytype="0" key_chromahue="0" key_chromarang="25" key_chromaranga="0" key_chromabr="25" key_chromasat="25" key_colorrgb="0" key_colorrang="25" key_colorranga="0" key_chromargbkeyprimary="1" key_chromargbkeythresh="50" key_chromargbkeybalance="0" key_smartcamenable="0" key_smartcamconfig="" rotate_x="0" rotate_y="0" rotate_z="0" rotate_canvas="0" offset_x="0.000000" offset_y="0.000000" transitionid="" transitiontime="300" edgeeffectid="" edgeeffectcfg="" syncid0="3214440775" syncid1="1214254420" syncid2="2912452758" syncid3="3415282779" id="{75EF04AB-6915-4A88-8177-950B12186359}" StreamDelay="0" AudioDelay="0" AudioGainEnable="0" AudioGain="5" AudioGainLatency="1000" LiveClockSync="0" InPoint="0" OutPoint="0" CuePoints="" FilePlaylist="" OpWhenFinished="0" StartOnLoad="1" RememberPosition="1" LastPosition="0" ShowPosition="0" ScrCapMethod="3" ScrCapLayered="0" ScrCapOptCapture="0" ScrCapOptCapture1="1" ScrCapIntResize="0" ScrCapShowMouse="1" ScrCapShowClicks="1" ScrCapTrackWindowTitle="0" GameCapShowMouse="0" GameCapSurfSharing="0" GameCapAlpha="0" GameCapPlSmooth="1" GameCapPlSmoothness="1.000000" GameCapTrackActive="0" GameCapTrackActiveFullscreen="1" GameCapHideInactive="0" BrowserJs="" BrowserSizeX="0" BrowserSizeY="0" BrowserTransparent="1" BrowserRightClick="0" BrowserCookiePath="" BrowserCookieFlags="0" Browser60fps="0" SwfWrapper="1" custom=""/></placement>\n'));
            }.bind(ctr),10);
          } else if (/^presetisempty:/.test(funcName)) {
            setTimeout(function() {
              window.OnAsyncCallback(this, '0');
            }.bind(ctr),10);
          } else if ('presetcount') {
            setTimeout(function() {
              window.OnAsyncCallback(this, '12');
            }.bind(ctr),10);
          }

          return ctr;
        });

        spyOn(window.external, 'AppSetPropertyAsync')
          .and.callFake(function(funcName) {
          ctr++;
          if (/^presetname:/.test(funcName)) {
            setTimeout(function() {
              window.OnAsyncCallback(this, '2');
            }.bind(ctr),10);
          } else if (/^presetconfig:/.test(funcName)) {
            setTimeout(function() {
              window.OnAsyncCallback(this, '0');
            }.bind(ctr),10);
          }

          return ctr;
        });

        spyOn(window.external, 'GetLocalPropertyAsync')
          .and.callFake(function(prop) {
          ctr++;
          switch (prop) {
            case 'prop:name':
              setTimeout(function() {
                window.OnAsyncCallback(this, 'Twitch IRC Chat Viewer');
              }.bind(ctr), 10);
            break;

            case 'prop:cname':
              setTimeout(function() {
                window.OnAsyncCallback(this, 'ChattyBoxxy');
              }.bind(ctr), 10);
            break;

            case 'prop:item':
              setTimeout(function() {
                window.OnAsyncCallback(this, 'html:plugin:twitchchatplg*{&quot;manuallyConnected&quot;:&quot;Not Connected&quot;,&quot;connected&quot;:&quot;Not Connected&quot;,&quot;channel&quot;:&quot;&quot;,&quot;opacity&quot;:100,&quot;viewerColor&quot;:&quot;#627FFF&quot;,&quot;messageColor&quot;:&quot;#FFFFFF&quot;,&quot;viewerFont&quot;:&quot;Calibri&quot;,&quot;messageFont&quot;:&quot;Calibri&quot;,&quot;textSize&quot;:&quot;24&quot;}');
              }.bind(ctr), 10);
            break;

            case 'prop:type':
              setTimeout(function() {
                window.OnAsyncCallback(this, '8');
              }.bind(ctr), 10);
            break;
          }

          return ctr;
        });

        spyOn(window.external, 'GetLocalPropertyAsync2')
          .and.callFake(function(prop) {
          ctr++;
          switch (prop) {
            case 'prop:name':
              setTimeout(function() {
                window.OnAsyncCallback(this, 'HD Webcam C615');
              }.bind(ctr), 10);
            break;
            case 'prop:cname':
              setTimeout(function() {
                window.OnAsyncCallback(this, 'MyCamera');
              }.bind(ctr), 10);
            break;

            case 'prop:item':
              setTimeout(function() {
                window.OnAsyncCallback(this, '@DEVICE:PNP:\\\\?\\USB#VID_046D&amp;PID_082C&amp;MI_02#6&amp;16FD2F8D&amp;0&amp;0002#{65E8773D-8F56-11D0-A3B9-00A0C9223196}\\GLOBAL');
              }.bind(ctr), 10);
            break;

            case 'prop:type':
              setTimeout(function() {
                window.OnAsyncCallback(this, '8');
              }.bind(ctr), 10);
            break;
          }

          return ctr;
        });

        done();
    });

    afterEach(function() {
      navigator.__defineGetter__('appVersion', function() {
        return appVersion;
      });
    });

    it('should be able to get the scene ID', function(done) {
      exec(function(next) {
        var scene;
        Scene.getActiveScene().then(function(result) {
          scene = result;
          return scene.getSceneNumber();
        }).then(function(id){
          expect(id).toBeTypeOf('number');
          expect(id).not.toBeNaN();
          next();
        });
      }).then(done);
    });

    it('should be able to get the scene name', function(done) {
      exec(function(next) {
        var scene;
        Scene.getActiveScene().then(function(result) {
          scene = result;
          return scene.getName();
        }).then(function(name){
          expect(name).toBeTypeOf('string');
          next();
        });
      }).then(done);
    });

    it('should be able to get the items', function(done) {
      exec(function(next) {
        var scene;
        var sceneItems;
        Scene.getActiveScene().then(function(result) {
          scene = result;
          return scene.getItems();
        }).then(function(items){
          expect(items).toBeInstanceOf(Array);
          expect(items).eachToBeInstanceOf(Item);
          sceneItems = items[0];
          next();
        });
      }).then(done);
    });

    it('should be able to search for an item by ID', function(done) {
      exec(function(next) {
        var scene;
        var sceneItems;
        Scene.getActiveScene().then(function(result) {
          scene = result;
          return scene.getItems();
        }).then(function(items){
          sceneItems = items[0];
<<<<<<< HEAD
          return Scene.searchItemsById(sceneItems._id);
        }).then(function(item) {
          expect(item).toBeInstanceOf(Item);
=======
          return Scene.searchSourcesById(sceneItems._id);
        }).then(function(source) {
          expect(source).toBeInstanceOf(Source)
>>>>>>> 8a691011
          next();
        });
      }).then(done);
    });

    it('should be able to search by ID in a case-insensitive way', function(done) {
      exec(function(next) {
        var scene;
        var sceneItems;
        Scene.getActiveScene().then(function(result) {
          scene = result;
          return scene.getItems();
        }).then(function(items){
          sceneItems = items[0];
<<<<<<< HEAD
          return Scene.searchItemsById(sceneItems._id.toLowerCase());
        }).then(function(item) {
          expect(item).toBeInstanceOf(Item);
=======
          return Scene.searchSourcesById(sceneItems._id.toLowerCase());
        }).then(function(source) {
          expect(source).toBeInstanceOf(Source);
>>>>>>> 8a691011
          next();
        });
      }).then(done);
    });

    it('should be able to get null when searching for nonexistent ID', function(done) {
      exec(function(next) {
        Scene.searchItemsById('{AAAAAAAA-AAAA-AAAA-AAAA-AAAAAAAAAAAA}')
        .then(function(item) {
          expect(item).toBe(null);
          next();
        });
      }).then(done);
    });

    it('should be able to search for a scene with an item based on item id', function(done) {
      exec(function(next) {
        Scene.getActiveScene().then(function(result) {
          return result.getItems();
        }).then(function(items){
          return items[0].getId();
        }).then(function(id) {
          return Scene.searchScenesByItemId(id);
        }).then(function(searchScene) {
          expect(searchScene).toBeInstanceOf(Scene);
          return Scene.searchScenesByItemId('{AAAAAAAA-AAAA-AAAA-AAAA-AAAAAAAAAAAA}');
        }).then(function(nullScene) {
          expect(nullScene).toEqual(null);
          next();
        });
      }).then(done);
    });

    it('should be able to search for an item by Name', function(done) {
      exec(function(next) {
        var scene;
        var sceneItems;
        Scene.getActiveScene().then(function(result) {
          scene = result;
          return scene.getItems();
        }).then(function(items){
          sceneItems = items[0];
<<<<<<< HEAD
          return Scene.searchItemsByName(sceneItems.name);
        }).then(function(item) {
          expect(item).toBeInstanceOf(Array);
          expect(item).eachToBeInstanceOf(Item);
=======
          return Scene.searchSourcesByName(sceneItems.name);
        }).then(function(source) {
          expect(source).toBeInstanceOf(Array);
          expect(source).eachToBeInstanceOf(Source);
>>>>>>> 8a691011
          next();
        });
      }).then(done);
    });

    it('should be able to get empty array when searching for nonexistent name', function(done) {
      exec(function(next) {
        Scene.searchItemsByName('AAAAAAAAAAAAAAAAAAAAAAAAAAAAAAAA')
        .then(function(items) {
          expect(items).toBeEmptyArray();
          next();
        });
      }).then(done);
    });

    it('should be able to search for an item by a custom function', function(done) {
      exec(function(next) {
<<<<<<< HEAD
        Scene.filterItems(function(item, resolve) {
          item.getType().then(function(type) {
            resolve(type === XJS.ItemTypes.HTML);
          });
        }).then(function(items) {
          expect(items).toBeInstanceOf(Array);
          expect(items).eachToBeInstanceOf(Item);
=======
        Scene.filterSources(function(source, resolve) {
          resolve(source instanceof XJS.HtmlSource)
        }).then(function(sources) {
          expect(sources).toBeInstanceOf(Array);
          expect(sources).eachToBeInstanceOf(Source);
>>>>>>> 8a691011
          next();
        });
      }).then(done);
    });

    it('should be able to search for a scene with an item based on a custom function', function(done) {
      exec(function(next) {
<<<<<<< HEAD
        Scene.filterScenesByItems(function(item, resolve) {
          item.getType().then(function(type) {
            resolve(type === XJS.ItemTypes.HTML);
          });
=======
        Scene.filterScenesBySources(function(source, resolve) {
          resolve(source instanceof XJS.HtmlSource)
>>>>>>> 8a691011
        }).then(function(scene) {
          expect(scene).toBeInstanceOf(Array);
          expect(scene).eachToBeInstanceOf(Scene);
          next();
        });
      }).then(done);
    });

    it('should be able to initialize all scenes', function(done) {
      // if (!/xsplit broadcaster/ig.test(navigator.appVersion)) {
        env.set(environments[0]);
        navigator.__defineGetter__('appVersion', function() {
          return 'XSplit Broadcaster 2.7.1702.2231 ';
        });
        Scene.initializeScenes().then(function(success) {
          expect(success).toBeBoolean();
          navigator.__defineGetter__('appVersion', function() {
            return appVersion;
          });
          env.set(environments[1]);
          navigator.__defineGetter__('appVersion', function() {
            return 'XSplit Broadcaster 2.7.1702.2231 ';
          });
          return Scene.initializeScenes();
        }).then(function(success) {
          expect(success).toBeBoolean();
          navigator.__defineGetter__('appVersion', function() {
            return appVersion;
          });
          env.set(environments[2]);
          navigator.__defineGetter__('appVersion', function() {
            return 'XSplit Broadcaster 2.7.1702.2231 ';
          });
          return Scene.initializeScenes();
        }).then(function() {
          navigator.__defineGetter__('appVersion', function() {
            return appVersion;
          });
          done.fail('initializeScenes should throw an error on source plugin');
        })
        .catch(function(err) {
          if (XJS.Environment.isSourcePlugin()) {
            expect(err).toEqual(jasmine.any(Error));
            navigator.__defineGetter__('appVersion', function() {
              return appVersion;
            });
            done();
          } else {
            navigator.__defineGetter__('appVersion', function() {
              return appVersion;
            });
            done.fail(err);
          }
        });
      // } else {
      //   Scene.initializeScenes().then(function(success) {
      //     if (XJS.Environment.isSourcePlugin()) {
      //       done.fail('initializeScenes should throw an error on source plugin');
      //     } else {
      //       expect(success).toBeBoolean();
      //       done();
      //     }
      //   }).catch(function(err) {
      //     if (XJS.Environment.isSourcePlugin()) {
      //       expect(err).toEqual(jasmine.any(Error));
      //       done();
      //     } else {
      //       done.fail(err);
      //     }
      //   });
      // }
    });

    it('should be able to check if scene is empty or not', function(done) {
      env.set(environments[1]);
      exec(function(next) {
        var scene;
        var sceneItems;
        Scene.getActiveScene().then(function(result) {
          scene = result;
          return scene.isEmpty();
        }).then(function(flag) {
          expect(flag).toBeBoolean();
          next();
        });
      }).then(done);
    });

    it('should be able to set the scene name', function(done) {
      var rand;
      var string = '';
      var scene;

      for (var i = 0; i < 5; i++) {
        rand = Math.floor(Math.random() * 25) + 65;
        string += String.fromCharCode(rand);
      }

      navigator.__defineGetter__('appVersion', function() {
        return 'XSplit Broadcaster 2.7.1702.2231 ';
      });

      Scene.getActiveScene().then(function(result) {
        scene = result;
        return scene.setName(string);
      }).then(function(success) {
        navigator.__defineGetter__('appVersion', function() {
          return appVersion;
        });
        if (XJS.Environment.isSourcePlugin()) {
          done.fail('setName should throw an error on source plugin');
        } else {
          expect(success).toBeBoolean();
          done();
        }
      }).catch(function(err) {
        navigator.__defineGetter__('appVersion', function() {
          return appVersion;
        });
        if (XJS.Environment.isSourcePlugin()) {
          expect(err).toEqual(jasmine.any(Error));
          done();
        } else {
          done.fail(err);
        }
      });
      // } else {
      //   env.set(environments[0]);
      //   scene.setName(string).then(function(res) {
      //     expect(res).toBeBoolean();
      //     env.set(environments[1]);
      //     return scene.setName(string);
      //   }).then(function(res) {
      //     expect(res).toBeBoolean();
      //     //env.set(environments[2]);
      //     return scene.setName(string);
      //   }).then(function(res) {
      //     expect(res).toBeBoolean();
      //     done();
      //   }).catch(function(err) {
      //     expect(err).toEqual(jasmine.any(Error));
      //     done();
      //   });
      // }
    });

    xdescribe('should be able to reorder items within it', function(done) {
      beforeEach(function() {
        spyOn(window.external, 'SourcesListOrder')
          .and.callFake(function(view, ids) {
          ctr++;


          return ctr;
        });
      });
          
      xit('from an array of sources or items', function(done) {
        // env.set(environments[1]);
        // exec(function(next) {
        //   var scene;
        //   var sceneItems;
        //   Scene.getActiveScene().then(function(result) {
        //     scene = result;
        //     return scene.isEmpty();
        //   }).then(function(flag) {
        //     expect(flag).toBeBoolean();
        //     next();
        //   });
        // }).then(done);
      });

      xit('from an array of item IDs', function(done) {
        // env.set(environments[1]);
        // exec(function(next) {
        //   var scene;
        //   var sceneItems;
        //   Scene.getActiveScene().then(function(result) {
        //     scene = result;
        //     return scene.isEmpty();
        //   }).then(function(flag) {
        //     expect(flag).toBeBoolean();
        //     next();
        //   });
        // }).then(done);
      });

      xit('even for scenes not loaded in the main view', function(done) {
        // env.set(environments[1]);
        // exec(function(next) {
        //   var scene;
        //   var sceneItems;
        //   Scene.getActiveScene().then(function(result) {
        //     scene = result;
        //     return scene.isEmpty();
        //   }).then(function(flag) {
        //     expect(flag).toBeBoolean();
        //     next();
        //   });
        // }).then(done);
      });

      xit('but rejects when called from the source', function(done) {
        // env.set(environments[1]);
        // exec(function(next) {
        //   var scene;
        //   var sceneItems;
        //   Scene.getActiveScene().then(function(result) {
        //     scene = result;
        //     return scene.isEmpty();
        //   }).then(function(flag) {
        //     expect(flag).toBeBoolean();
        //     next();
        //   });
        // }).then(done);
      });


    });

  });
});<|MERGE_RESOLUTION|>--- conflicted
+++ resolved
@@ -8,10 +8,8 @@
   var Item = XJS.Item;
   var Source = XJS.Source;
   var env = new window.Environment(XJS);
-  var environment = XJS.Environment;
-  var environments = ['props', 'extension', 'plugin'];
+  var environments = ['config', 'extension', 'plugin'];
   var appVersion = navigator.appVersion;
-  var global = {};
 
   var MAX_SCENES = 12;
 
@@ -35,120 +33,11 @@
     });
   });
 
-  describe('should be able to get current number of scenes', function() {
-    beforeEach(function() {
-      spyOn(window.external, 'AppGetPropertyAsync')
-        .and.callFake(function(funcName) {
-        if (funcName === 'presetcount') {
-          var asyncId = (new Date()).getTime() + Math.floor(Math.random()*1000);
-
-          setTimeout(function() {
-            window.OnAsyncCallback(asyncId, '5');
-          },10);
-
-          return asyncId;
-        }
-      });
-    });
-
-    it('as a number', function(done) {
-      exec(function(next) {
-        Scene.getSceneCount().then(function(sceneCount) {
-          expect(sceneCount).toBeTypeOf('number');
-          next();
-        });
-      }).then(done);
-    });
-  });
-
   describe('should be able to fetch a specific scene by index', function() {
-    beforeEach(function() {
-      spyOn(window.external, 'AppGetPropertyAsync')
-        .and.callFake(function(funcName) {
-        if (funcName === 'presetcount') {
-          var asyncId = (new Date()).getTime() + Math.floor(Math.random()*1000);
-
-          setTimeout(function() {
-            window.OnAsyncCallback(asyncId, '5');
-          },10);
-
-          return asyncId;
-        }
-      });
-    });
-
-    it('either as sync', function() {
-      Scene._scenePool = [];
+    it('as a Scene object', function() {
       for (var i = 1; i <= MAX_SCENES; i++) {
         expect(Scene.getById(i)).toBeInstanceOf(Scene);
       }
-    });
-
-    it('or as async', function(done) {
-      exec(function(next) {
-        Scene.getByIdAsync(2).then(function(scene) {
-          expect(scene).toBeInstanceOf(Scene);
-          return Scene.getByIdAsync('i12');
-        }).then(function(scene) {
-          expect(scene).toBeInstanceOf(Scene);
-          return Scene.getByIdAsync(100);
-        }).then(function() {
-          done.fail('getByIdAsync should reject if scene id is higher than scene count');
-        }, function(scene) {
-          return Scene.getByIdAsync('Test string');
-        }).then(function() {
-          done.fail('getByIdAsync should reject if scene id is string other than i12');
-        }, function() {
-          next();
-        });
-      }).then(done);
-    });
-  });
-
-  describe('should be able to fetch a specific scene by name', function() {
-    beforeEach(function() {
-      spyOn(window.external, 'AppGetPropertyAsync')
-        .and.callFake(function(funcName) {
-        var asyncId = (new Date()).getTime() + Math.floor(Math.random()*1000);
-
-        if (funcName === 'presetcount') {
-          setTimeout(function() {
-            window.OnAsyncCallback(asyncId, '5');
-          },10);
-
-        } else if (funcName.startsWith('presetname:')) {
-          var sceneIndex = funcName.substring(11);
-          var name;
-          if (sceneIndex === '0' || sceneIndex === '4') {
-            name = 'Test scene';
-          } else {
-            sceneIndex = Number(sceneIndex) + 1;
-            name = 'Scene ' + sceneIndex;
-          }
-
-          setTimeout(function() {
-            window.OnAsyncCallback(asyncId, name);
-          },10);
-        }
-
-        return asyncId;
-      });
-    });
-
-    it('and return as an array of Scene objects', function(done) {
-      exec(function(next) {
-        Scene.getByName('Test scene')
-        .then(function(scene) {
-          expect(scene.length).toEqual(2);
-          return Scene.getByName('Random scene name')
-        }).then(function(scene) {
-          expect(scene.length).toEqual(0);
-          return Scene.getByName(true)
-        }).then(function(scene) {
-          expect(scene.length).toEqual(0);
-          next();
-        });
-      }).then(done);
     });
   });
 
@@ -156,23 +45,24 @@
     beforeEach(function() {
       spyOn(window.external, 'AppGetPropertyAsync')
         .and.callFake(function(funcName) {
-
-        var asyncId = (new Date()).getTime() + Math.floor(Math.random()*1000);
         if (funcName === 'preset:0') {
+          var rand=Math.floor(Math.random()*1000);
+
           setTimeout(function() {
-            window.OnAsyncCallback(asyncId, '5');
+            window.OnAsyncCallback(rand, '5');
           },10);
+
+          return rand;
         } else if (funcName === 'presetcount') {
+          var rand = Math.floor(Math.random() * 1000);
+
           setTimeout(function() {
-            window.OnAsyncCallback(asyncId, '12');
+            window.OnAsyncCallback(rand, '12');
           },10);
+
+          return rand;
         }
-        return asyncId;
-      });
-    });
-
-    afterAll(function() {
-      env.set(environments[1]);
+      });
     });
 
     it('through a promise', function(done) {
@@ -185,161 +75,24 @@
 
     it('as a Scene object', function(done) {
       exec(function(next) {
-        Scene.getActiveScene()
-        .then(function(scene) {
+        var promise = Scene.getActiveScene();
+        promise.then(function(scene) {
           expect(scene).toBeInstanceOf(Scene);
           next();
         });
       }).then(done);
-    });
-
-    it('but is rejected when called from source plugin', function(done) {
-      env.set(environments[2]);
-      exec(function(next) {
-        Scene.getActiveScene()
-        .then(function() {
-          done.fail('getActiveScene should reject when used in source plugins');
-        }, function() {
-          next();
-        });
-      }).then(function() {
-        expect(true).toBe(true);
-        done(); 
-      });
-    });
-  });
-
-  describe('should be able to set current scene', function() {
-    beforeEach(function() {
-      spyOn(window.external, 'AppGetPropertyAsync')
-        .and.callFake(function(funcName) {
-        var asyncId = (new Date()).getTime() + Math.floor(Math.random()*1000);
-        if (funcName === 'preset:0') {
-          setTimeout(function() {
-            window.OnAsyncCallback(asyncId, global['preset']);
-          },10);
-        } else if (funcName === 'presetcount') {
-          setTimeout(function() {
-            window.OnAsyncCallback(asyncId, '12');
-          },10);
-        } else if (funcName.startsWith('presetname:')) {
-          var sceneIndex = Number(funcName.substring(11)) + 1;
-          var name = 'Scene ' + sceneIndex;
-
-          setTimeout(function() {
-            window.OnAsyncCallback(asyncId, name);
-          },10);
-        }
-        return asyncId;
-      });
-
-      spyOn(window.external, 'AppSetPropertyAsync')
-        .and.callFake(function(funcName, value) {
-        global[funcName] = value;
-        // if (funcName === 'preset' && typeof value == 'string') {
-          var asyncId = (new Date()).getTime() + Math.floor(Math.random()*1000);
-          setTimeout(function() {
-            window.OnAsyncCallback(asyncId, '1');
-          }, 10);
-
-          return asyncId;
-        // }
-      });
-    });
-
-    afterAll(function() {
-      env.set(environments[1]);
-    });
-
-    it('through a promise', function(done) {
-      exec(function(next) {
-        var promise = Scene.setActiveScene(1);
-        expect(promise).toBeInstanceOf(Promise);
-        next();
-      }).then(done);
-    });
-
-    it('from an integer', function(done) {
-      exec(function(next) {
-        var index = Math.floor((Math.random() * 5) + 1);
-        Scene.setActiveScene(index)
-        .then(function() {
-          return Scene.getActiveScene();
-        }).then(function(currentScene) {
-          expect(currentScene._id).toEqual(index - 1);
-          return Scene.setActiveScene(-1);
-        }).then(function() {
-          done.fail('setActiveScene should reject when index is lower than 1')
-        }, function() {
-          return Scene.setActiveScene(2.5);
-        }).then(function() {
-          done.fail('setActiveScene should reject when a non-integer number is used')
-        }, function() {
-          next();
-        });
-      }).then(done);
-    });
-
-    it('from a Scene object', function(done) {
-      exec(function(next) {
-        var index = Math.floor((Math.random() * 5) + 1);
-        Scene.getByName('Scene ' + index)
-        .then(function(scene) {
-          return Scene.setActiveScene(scene[0]);
-        })
-        .then(function(scene) {
-          return Scene.getActiveScene();
-        })
-        .then(function(currentScene) {
-          expect(currentScene._id).toEqual(index - 1);
-          next();
-        });
-      }).then(done);
-    });
-
-    describe('but not', function(done) {
-      it('for any other parameter', function(done) {
-        exec(function(next) {
-          Scene.setActiveScene(true)
-          .then(function() {
-            done.fail('setActiveScene should reject when other parameter types are used');
-          }, function() {
-            return Scene.setActiveScene("1");
-          })
-          .then(function() {
-            done.fail('setActiveScene should reject when other parameter types are used');
-          }, function() {
-            expect(true).toBe(true);
-            next();
-          });
-        }).then(done);
-      });
-
-      it('when called from source', function(done) {
-        env.set(environments[2]);
-        exec(function(next) {
-          Scene.setActiveScene(1)
-          .then(function() {
-            done.fail('setActiveScene should reject when used in source plugins');
-          }, function() {
-            expect(true).toBe(true);
-            next();
-          });
-        }).then(done);
-      });
     });
   });
 
   describe('object instance', function() {
     beforeAll(function(done) {
-      // env.set(environments[1]);
         var ctr = 0;
         spyOn(window.external, 'AppGetPropertyAsync')
           .and.callFake(function(funcName) {
           ctr++;
           if (funcName === 'preset:0') {
             setTimeout(function() {
-              window.OnAsyncCallback(this, '0');
+              window.OnAsyncCallback(this, '5');
             }.bind(ctr),10);
           } else if (/^presetname:/.test(funcName)) {
             setTimeout(function() {
@@ -502,15 +255,9 @@
           return scene.getItems();
         }).then(function(items){
           sceneItems = items[0];
-<<<<<<< HEAD
-          return Scene.searchItemsById(sceneItems._id);
-        }).then(function(item) {
-          expect(item).toBeInstanceOf(Item);
-=======
           return Scene.searchSourcesById(sceneItems._id);
         }).then(function(source) {
           expect(source).toBeInstanceOf(Source)
->>>>>>> 8a691011
           next();
         });
       }).then(done);
@@ -525,15 +272,9 @@
           return scene.getItems();
         }).then(function(items){
           sceneItems = items[0];
-<<<<<<< HEAD
-          return Scene.searchItemsById(sceneItems._id.toLowerCase());
-        }).then(function(item) {
-          expect(item).toBeInstanceOf(Item);
-=======
           return Scene.searchSourcesById(sceneItems._id.toLowerCase());
         }).then(function(source) {
           expect(source).toBeInstanceOf(Source);
->>>>>>> 8a691011
           next();
         });
       }).then(done);
@@ -541,33 +282,15 @@
 
     it('should be able to get null when searching for nonexistent ID', function(done) {
       exec(function(next) {
-        Scene.searchItemsById('{AAAAAAAA-AAAA-AAAA-AAAA-AAAAAAAAAAAA}')
-        .then(function(item) {
-          expect(item).toBe(null);
-          next();
-        });
-      }).then(done);
-    });
-
-    it('should be able to search for a scene with an item based on item id', function(done) {
-      exec(function(next) {
-        Scene.getActiveScene().then(function(result) {
-          return result.getItems();
-        }).then(function(items){
-          return items[0].getId();
-        }).then(function(id) {
-          return Scene.searchScenesByItemId(id);
-        }).then(function(searchScene) {
-          expect(searchScene).toBeInstanceOf(Scene);
-          return Scene.searchScenesByItemId('{AAAAAAAA-AAAA-AAAA-AAAA-AAAAAAAAAAAA}');
-        }).then(function(nullScene) {
-          expect(nullScene).toEqual(null);
-          next();
-        });
-      }).then(done);
-    });
-
-    it('should be able to search for an item by Name', function(done) {
+        Scene.searchSourcesById('{AAAAAAAA-AAAA-AAAA-AAAA-AAAAAAAAAAAA}')
+        .then(function(source) {
+          expect(source).toBe(null);
+          next();
+        });
+      }).then(done);
+    });
+
+    it('should be able to search for a source by Name', function(done) {
       exec(function(next) {
         var scene;
         var sceneItems;
@@ -576,17 +299,10 @@
           return scene.getItems();
         }).then(function(items){
           sceneItems = items[0];
-<<<<<<< HEAD
-          return Scene.searchItemsByName(sceneItems.name);
-        }).then(function(item) {
-          expect(item).toBeInstanceOf(Array);
-          expect(item).eachToBeInstanceOf(Item);
-=======
           return Scene.searchSourcesByName(sceneItems.name);
         }).then(function(source) {
           expect(source).toBeInstanceOf(Array);
           expect(source).eachToBeInstanceOf(Source);
->>>>>>> 8a691011
           next();
         });
       }).then(done);
@@ -594,47 +310,30 @@
 
     it('should be able to get empty array when searching for nonexistent name', function(done) {
       exec(function(next) {
-        Scene.searchItemsByName('AAAAAAAAAAAAAAAAAAAAAAAAAAAAAAAA')
-        .then(function(items) {
-          expect(items).toBeEmptyArray();
-          next();
-        });
-      }).then(done);
-    });
-
-    it('should be able to search for an item by a custom function', function(done) {
-      exec(function(next) {
-<<<<<<< HEAD
-        Scene.filterItems(function(item, resolve) {
-          item.getType().then(function(type) {
-            resolve(type === XJS.ItemTypes.HTML);
-          });
-        }).then(function(items) {
-          expect(items).toBeInstanceOf(Array);
-          expect(items).eachToBeInstanceOf(Item);
-=======
+        Scene.searchSourcesByName('AAAAAAAAAAAAAAAAAAAAAAAAAAAAAAAA')
+        .then(function(sources) {
+          expect(sources).toBeEmptyArray();
+          next();
+        });
+      }).then(done);
+    });
+
+    it('should be able to search for a source by a custom function', function(done) {
+      exec(function(next) {
         Scene.filterSources(function(source, resolve) {
           resolve(source instanceof XJS.HtmlSource)
         }).then(function(sources) {
           expect(sources).toBeInstanceOf(Array);
           expect(sources).eachToBeInstanceOf(Source);
->>>>>>> 8a691011
-          next();
-        });
-      }).then(done);
-    });
-
-    it('should be able to search for a scene with an item based on a custom function', function(done) {
-      exec(function(next) {
-<<<<<<< HEAD
-        Scene.filterScenesByItems(function(item, resolve) {
-          item.getType().then(function(type) {
-            resolve(type === XJS.ItemTypes.HTML);
-          });
-=======
+          next();
+        });
+      }).then(done);
+    });
+
+    it('should be able to search for a scene with a source based on a custom function', function(done) {
+      exec(function(next) {
         Scene.filterScenesBySources(function(source, resolve) {
           resolve(source instanceof XJS.HtmlSource)
->>>>>>> 8a691011
         }).then(function(scene) {
           expect(scene).toBeInstanceOf(Array);
           expect(scene).eachToBeInstanceOf(Scene);
@@ -780,80 +479,5 @@
       //   });
       // }
     });
-
-    xdescribe('should be able to reorder items within it', function(done) {
-      beforeEach(function() {
-        spyOn(window.external, 'SourcesListOrder')
-          .and.callFake(function(view, ids) {
-          ctr++;
-
-
-          return ctr;
-        });
-      });
-          
-      xit('from an array of sources or items', function(done) {
-        // env.set(environments[1]);
-        // exec(function(next) {
-        //   var scene;
-        //   var sceneItems;
-        //   Scene.getActiveScene().then(function(result) {
-        //     scene = result;
-        //     return scene.isEmpty();
-        //   }).then(function(flag) {
-        //     expect(flag).toBeBoolean();
-        //     next();
-        //   });
-        // }).then(done);
-      });
-
-      xit('from an array of item IDs', function(done) {
-        // env.set(environments[1]);
-        // exec(function(next) {
-        //   var scene;
-        //   var sceneItems;
-        //   Scene.getActiveScene().then(function(result) {
-        //     scene = result;
-        //     return scene.isEmpty();
-        //   }).then(function(flag) {
-        //     expect(flag).toBeBoolean();
-        //     next();
-        //   });
-        // }).then(done);
-      });
-
-      xit('even for scenes not loaded in the main view', function(done) {
-        // env.set(environments[1]);
-        // exec(function(next) {
-        //   var scene;
-        //   var sceneItems;
-        //   Scene.getActiveScene().then(function(result) {
-        //     scene = result;
-        //     return scene.isEmpty();
-        //   }).then(function(flag) {
-        //     expect(flag).toBeBoolean();
-        //     next();
-        //   });
-        // }).then(done);
-      });
-
-      xit('but rejects when called from the source', function(done) {
-        // env.set(environments[1]);
-        // exec(function(next) {
-        //   var scene;
-        //   var sceneItems;
-        //   Scene.getActiveScene().then(function(result) {
-        //     scene = result;
-        //     return scene.isEmpty();
-        //   }).then(function(flag) {
-        //     expect(flag).toBeBoolean();
-        //     next();
-        //   });
-        // }).then(done);
-      });
-
-
-    });
-
   });
 });