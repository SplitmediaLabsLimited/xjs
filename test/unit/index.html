--- conflicted
+++ resolved
@@ -16,11 +16,8 @@
     <script src="./specs/matchers.js"></script>
     <script src="../../dist/xjs.js"></script>
     <script src="./specs/app.js"></script>
-<<<<<<< HEAD
     <script src="./specs/system/audio.js"></script>
-=======
     <script src="./specs/system/camera.js"></script>
->>>>>>> 3371aa50
 
 </head>
 <body>
