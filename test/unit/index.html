<!DOCTYPE html>
<html>
<head>
    <title>XJS Framework Test</title>

    <meta name="config-url" content="config.html">

    <link rel="shortcut icon" type="image/png" href="jasmine/jasmine_favicon.png">
    <link rel="stylesheet" href="jasmine/jasmine.css">

    <script src="external.js"></script>
    <script src="environment.js"></script>
    <script src="jasmine/jasmine.js"></script>
    <script src="jasmine/jasmine-html.js"></script>
    <script src="jasmine/boot.js"></script>

    <script src="./specs/matchers.js"></script>
    <script src="../../dist/xjs.js"></script>
    <script src="./specs/app.js"></script>
    <script src="./specs/scene.js"></script>
    <script src="./specs/item.js"></script>

    <script src="./specs/item/audio.js"></script>
    <script src="./specs/item/camera.js"></script>
    <script src="./specs/item/game.js"></script>
    <script src="./specs/item/html.js"></script>
<<<<<<< HEAD
    <script src="./specs/item/flash.js"></script>
=======
    <script src="./specs/item/screen.js"></script>
>>>>>>> cd330aa1
    <script src="./specs/system/audio.js"></script>
    <script src="./specs/system/game.js"></script>
    <script src="./specs/system/camera.js"></script>
    <script src="./specs/system/system.js"></script>

</head>
<body>
</body>
</html><|MERGE_RESOLUTION|>--- conflicted
+++ resolved
@@ -24,11 +24,8 @@
     <script src="./specs/item/camera.js"></script>
     <script src="./specs/item/game.js"></script>
     <script src="./specs/item/html.js"></script>
-<<<<<<< HEAD
     <script src="./specs/item/flash.js"></script>
-=======
     <script src="./specs/item/screen.js"></script>
->>>>>>> cd330aa1
     <script src="./specs/system/audio.js"></script>
     <script src="./specs/system/game.js"></script>
     <script src="./specs/system/camera.js"></script>
