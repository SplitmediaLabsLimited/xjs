/// <reference path="../../defs/es6-promise.d.ts" />

import {JSON as JXON} from '../internal/util/json';
import {XML as XML} from '../internal/util/xml';

/**
 * The AudioDevice Class is the object returned by
 * {@link #system/System System Class'} getAudioDevices method. It provides you
 * with methods to fetch the audio device object's attributes, and also provides
 * methods to convert it back to an XML object that is compatible with XBC
 *
 * ### Basic Usage
 *
 * ```javascript
 * var XJS = require('xjs');
 * var System = XJS.System;
 *
 * System.getAudioDevices().then(function(audios) {
 *   for (var i in audios) {
 *     // Do not include the imaginary xsplit audio device if that ever exist
 *     if (audios[i].getName().indexOf('xsplit') === -1) {
 *       xml = audios[i].toXML();
 *       // do something with the XML here
 *     }
 *   }
 * });
 * ```
 */
export class AudioDevice{

  static STATE_ACTIVE: string = 'Active';

  static DATAFLOW_RENDER: string = 'Render';
  static DATAFLOW_CAPTURE: string = 'Capture';

  static SYSTEM_LEVEL_MUTE: number = 0;
  static SYSTEM_LEVEL_ENABLE: number = 1;
  static SYSTEM_MUTE_CHANGE_NOT_ALLOWED: number = 255;

  private id: string;
  private name: string;
  private adapter: string;
  private adapterdev: string;
  private dSoundGuid: string;

  private dataFlow: string;
  private state: string;

  private defaultConsole: boolean = false;
  private defaultMultimedia: boolean = false;
  private defaultCommunication: boolean = false;

  // for microphonedev2
  private level: number;
  private enable: boolean;
  private hwlevel: number;
  private hwenable: number;
  private delay: number;
  private mix: number;

  constructor(props?: {}) {
    props = props || {};

    this.id                   = props['id'];
    this.name                 = props['name'];
    this.adapter              = props['adapter'];
    this.adapterdev           = props['adapterdev'];
    this.dSoundGuid           = props['dSoundGuid'];
    this.dataFlow             = props['dataFlow'];
    this.state                = props['state'];
    this.defaultConsole       = props['defaultConsole'];
    this.defaultMultimedia    = props['defaultMultimedia'];
    this.defaultCommunication = props['defaultCommunication'];
    this.level                = props['level'] !== undefined? props['level'] : 1.000000;
    this.enable               = props['enable'] !== undefined? props['enable'] : true;
    this.hwlevel              = props['hwlevel'] !== undefined? props['hwlevel'] : -1.000000;
    this.hwenable             = props['hwenable'] !== undefined? props['hwenable'] : 255;
    this.delay                = props['delay'] !== undefined? props['delay'] : 0;
    this.mix                  = props['mix'] !== undefined? props['mix'] : 0;
  }

  /**
<<<<<<< HEAD
   * return: string
=======
   * return: id<string>
>>>>>>> a8ae9016
   *
   * Gets the device ID
   *
   * #### Usage
   *
   * ```javascript
   * var audioDeviceID = device.getID();
   * ```
   */
  getId(): string {
    return this.id;
  }

  /**
<<<<<<< HEAD
   * return: string
=======
   * return: name<string>
>>>>>>> a8ae9016
   *
   * Gets the device name
   *
   * #### Usage
   *
   * ```javascript
   * var audioDeviceName = device.getName();
   * ```
   */
  getName(): string {
    return this.name;
  }

  /**
<<<<<<< HEAD
   * return: string
=======
   * return: dataflow<string>
>>>>>>> a8ae9016
   *
   * Gets whether device is capturing or rendering audio
   *
   * #### Usage
   *
   * ```javascript
<<<<<<< HEAD
   * var audioDeviceName = device.getName();
   * // possible values, "render"/"capture"
=======
   * var audioDataFlow = device.getDataFlow();
   *   //where possible values are "render" or "capture"
>>>>>>> a8ae9016
   * ```
   */
  getDataFlow(): string {
    return this.dataFlow;
  }

  /**
<<<<<<< HEAD
   * return: boolean
=======
   * return: isDefaultDevice<boolean>
>>>>>>> a8ae9016
   *
   * Gets whether audio device is the system default
   *
   * #### Usage
   *
   * ```javascript
   * var audioIsDefaultDevice = audioDevice.isDefaultDevice();
   * ```
   */
  isDefaultDevice(): boolean {
    return (this.defaultConsole && this.defaultMultimedia);
  }

  /**
<<<<<<< HEAD
   * return: number
=======
   * return: appDeviceVolume<number>
>>>>>>> a8ae9016
   *
   * Gets the device audio level in the application
   *
   * #### Usage
   *
   * ```javascript
   * var audioDeviceVolumeLevel = audioDevice.getLevel();
   * ```
   */
  getLevel(): number {
    return this.level;
  }

  /**
<<<<<<< HEAD
   * param: number
   * ```
   * return: AudioDevice
=======
   * param: volume<number>
   * ```
   * return: audioDevice<AudioDevice>, for chaining
>>>>>>> a8ae9016
   * ```
   *
   * Sets the device audio level in the application
   *
   * #### Usage
   *
   * ```javascript
   * audioDevice.setLevel(100);
   * ```
   */
  setLevel(level: number) {
    this.level = level;

    return this;
  }

  /**
<<<<<<< HEAD
   * return: boolean
   *
   * Gets whether audio device is enabled/muted in the application
=======
   * return: isEnabled<boolean>
   *
   * Gets whether audio device is the system default
>>>>>>> a8ae9016
   *
   * #### Usage
   *
   * ```javascript
   * var isAudioDeviceEnabled = audioDevice.isEnabled();
   * ```
   */
  isEnabled(): boolean {
    return this.enable;
  }

  /**
<<<<<<< HEAD
   * param: boolean
   * ```
   * return: AudioDevice (used for chaining)
=======
   * param: enabled<boolean>
   * ```
   * return: audioDevice<AudioDevice>, for chaining
>>>>>>> a8ae9016
   * ```
   *
   * Enables audio device/sets software mute
   *
   * #### Usage
   *
   * ```javascript
<<<<<<< HEAD
   * audioDevice.setLevel(100);
=======
   * audioDevice.setEnabled(true);
>>>>>>> a8ae9016
   * ```
   */
  setEnabled(enabled: boolean) {
    this.enable = enabled;

    return this;
  }

  /**
<<<<<<< HEAD
   * return: number
=======
   * return: systemDeviceVolume<number>
>>>>>>> a8ae9016
   *
   * Gets the device system volume
   *
   * #### Usage
   *
   * ```javascript
<<<<<<< HEAD
   * var appVolumeLevel = audioDevice.getLevel();
=======
   * var systemVolumeLevel = audioDevice.getSystemLevel();
>>>>>>> a8ae9016
   * ```
   */
  getSystemLevel(): number {
    return this.hwlevel;
  }

  /**
<<<<<<< HEAD
   * param: number
   * ```
   * return: AudioDevice (used for chaining)
=======
   * param: volume<number>
   * ```
   * return: audioDevice<AudioDevice>, for chaining
>>>>>>> a8ae9016
   * ```
   *
   * Sets the device system volume
   *
   * #### Usage
   *
   * ```javascript
<<<<<<< HEAD
   * audioDevice.setLevel(100);
=======
   * audioDevice.setSystemLevel(100);
>>>>>>> a8ae9016
   * ```
   */
  setSystemLevel(hwlevel: number) {
    this.hwlevel = hwlevel;

    return this;
  }

  /**
<<<<<<< HEAD
   * return: boolean
=======
   * return: isSystemEnabled<number>
>>>>>>> a8ae9016
   *
   * Gets whether audio device is enabled/muted in the system
   *
   * #### Usage
   *
   * ```javascript
<<<<<<< HEAD
   * var isAudioDeviceEnabled = audioDevice.isEnabled();
=======
   * var systemAudioDeviceEnabled = audioDevice.getSystemEnabled();
>>>>>>> a8ae9016
   * ```
   */
  getSystemEnabled(): number {
    return this.hwenable;
  }

  /**
<<<<<<< HEAD
   * param: boolean
   * ```
   * return: AudioDevice (used for chaining)
=======
   * param: systemEnabled<number>
   * ```
   * return: audioDevice<AudioDevice>, for chaining
>>>>>>> a8ae9016
   * ```
   *
   * Enables audio device/sets software mute
   *
   * #### Usage
   *
   * ```javascript
<<<<<<< HEAD
   * audioDevice.setLevel(100);
=======
   * // you may use the following:
   * //     * AudioDevice.SYSTEM_LEVEL_MUTE (0)
   * //     * AudioDevice.SYSTEM_LEVEL_ENABLE (1)
   * //     * AudioDevice.SYSTEM_MUTE_CHANGE_NOT_ALLOWED (255)
   * audioDevice.setSystemEnabled(AudioDevice.SYSTEM_LEVEL_MUTE);
>>>>>>> a8ae9016
   * ```
   */
  setSystemEnabled(hwenabled: number) {
    this.hwenable = hwenabled;

    return this;
  }

  /**
<<<<<<< HEAD
   * return: number (100 nanoseconds units)
   *
   * Get the loopback capture delay value
=======
   * return: delay<number> (100 nanoseconds in units)
   *
   * Get the loopback capture delay value 
>>>>>>> a8ae9016
   *
   * #### Usage
   *
   * ```javascript
   * var audioDelay = audioDevice.getDelay();
   * ```
   */
  getDelay(): number {
    return this.delay;
  }

  /**
<<<<<<< HEAD
   * param: number (100 nanoseconds units)
   * ```
   * return: AudioDevice (used for chaining)
=======
   * param: delay<number> (100 nanoseconds in units)
   * ```
   * return: audioDevice<AudioDevice>, for chaining
>>>>>>> a8ae9016
   * ```
   *
   * Sets the loopback capture delay value
   *
   * #### Usage
   *
   * ```javascript
<<<<<<< HEAD
   * audioDevice.setLevel(100);
=======
   * audioDevice.setDelay(100);
>>>>>>> a8ae9016
   * ```
   */
  setDelay(delay: number) {
    this.delay = delay;

    return this;
  }

  /**
<<<<<<< HEAD
   * return: string (XML format)
   *
   * Converts the AudioDevice item to XML string
=======
   * return: xmlString<string>
   *
   * Converts the AudioDevice item to XML-formatted string
>>>>>>> a8ae9016
   *
   * #### Usage
   *
   * ```javascript
<<<<<<< HEAD
   * var audioDeviceXMLString = AudioDevice.toString;
=======
   * var audioDeviceXMLString = AudioDevice.toString();
>>>>>>> a8ae9016
   * ```
   */
  toString(): string {
    var device = new JXON();
    device.tag = 'dev';
    device.selfclosing = true;
    device['id']       = this.getId();
    device['level']    = this.getLevel().toFixed(6);
    device['enable']   = this.isEnabled() ? 1 : 0;
    device['hwlevel']  = this.getSystemLevel().toFixed(6);
    device['hwenable'] = this.getSystemEnabled();
    device['delay']    = this.getDelay();
<<<<<<< HEAD

=======
    device['mix']      = this.mix;
    
>>>>>>> a8ae9016
    return XML.parseJSON(device).toString();
  }

  /**
<<<<<<< HEAD
   * param: JXON
   * ```
   * return: AudioDevice
=======
   * param: deviceJXON<JSON>
   * ```
   * return: audioDevice<AudioDevice>
>>>>>>> a8ae9016
   * ```
   *
   * Converts a JSON object into an AudioDevice object
   *
   * #### Usage
   *
   * ```javascript
   * var newAudioDevice = AudioDevice.parse(deviceJSONObj);
   * ```
   */
  static parse(deviceJXON: JXON): AudioDevice {

    var audio: AudioDevice = new AudioDevice({
      id : deviceJXON['id'],
      name : deviceJXON['name'],
      adapter : deviceJXON['adapter'],
      adapterdev : deviceJXON['adapterdev'],
      dataFlow : deviceJXON['DataFlow'],
      state : deviceJXON['State'],
      dSoundGuid : deviceJXON['DSoundGuid'],
      defaultCommunication : (deviceJXON['DefaultCommunication'] === '1'),
      defaultConsole : (deviceJXON['DefaultConsole'] === '1'),
      defaultMultimedia : (deviceJXON['DefaultMultimedia'] === '1')
    });

    audio.setLevel(Number(deviceJXON['level'] !== undefined ? deviceJXON['level'] : 1))
      .setEnabled(deviceJXON['enable'] !== undefined ? deviceJXON['enable'] === '1' : true)
<<<<<<< HEAD
      .setSystemLevel(Number(deviceJXON['hwlevel'] !== undefined ? deviceJXON['hwlevel'] : 1))
      .setSystemEnabled(deviceJXON['hwenable'] !== undefined ? deviceJXON['hwenable'] === '1' : true)
      .setDelay(Number(deviceJXON['delay'] !== undefined ? deviceJXON['delay'] : 1));
=======
      .setSystemLevel(Number(deviceJXON['hwlevel'] !== undefined ? deviceJXON['hwlevel'] : -1))
      .setSystemEnabled(deviceJXON['hwenable'] !== undefined ? deviceJXON['hwenable'] : 255)
      .setDelay(Number(deviceJXON['delay'] !== undefined ? deviceJXON['delay'] : 0)); 
>>>>>>> a8ae9016

    return audio;
  }
}<|MERGE_RESOLUTION|>--- conflicted
+++ resolved
@@ -80,11 +80,7 @@
   }
 
   /**
-<<<<<<< HEAD
-   * return: string
-=======
    * return: id<string>
->>>>>>> a8ae9016
    *
    * Gets the device ID
    *
@@ -99,11 +95,7 @@
   }
 
   /**
-<<<<<<< HEAD
-   * return: string
-=======
    * return: name<string>
->>>>>>> a8ae9016
    *
    * Gets the device name
    *
@@ -118,24 +110,15 @@
   }
 
   /**
-<<<<<<< HEAD
-   * return: string
-=======
    * return: dataflow<string>
->>>>>>> a8ae9016
    *
    * Gets whether device is capturing or rendering audio
    *
    * #### Usage
    *
    * ```javascript
-<<<<<<< HEAD
-   * var audioDeviceName = device.getName();
-   * // possible values, "render"/"capture"
-=======
    * var audioDataFlow = device.getDataFlow();
    *   //where possible values are "render" or "capture"
->>>>>>> a8ae9016
    * ```
    */
   getDataFlow(): string {
@@ -143,11 +126,7 @@
   }
 
   /**
-<<<<<<< HEAD
-   * return: boolean
-=======
    * return: isDefaultDevice<boolean>
->>>>>>> a8ae9016
    *
    * Gets whether audio device is the system default
    *
@@ -162,11 +141,7 @@
   }
 
   /**
-<<<<<<< HEAD
-   * return: number
-=======
    * return: appDeviceVolume<number>
->>>>>>> a8ae9016
    *
    * Gets the device audio level in the application
    *
@@ -181,15 +156,9 @@
   }
 
   /**
-<<<<<<< HEAD
-   * param: number
-   * ```
-   * return: AudioDevice
-=======
    * param: volume<number>
    * ```
    * return: audioDevice<AudioDevice>, for chaining
->>>>>>> a8ae9016
    * ```
    *
    * Sets the device audio level in the application
@@ -207,15 +176,9 @@
   }
 
   /**
-<<<<<<< HEAD
-   * return: boolean
-   *
-   * Gets whether audio device is enabled/muted in the application
-=======
    * return: isEnabled<boolean>
    *
    * Gets whether audio device is the system default
->>>>>>> a8ae9016
    *
    * #### Usage
    *
@@ -228,15 +191,9 @@
   }
 
   /**
-<<<<<<< HEAD
-   * param: boolean
-   * ```
-   * return: AudioDevice (used for chaining)
-=======
    * param: enabled<boolean>
    * ```
    * return: audioDevice<AudioDevice>, for chaining
->>>>>>> a8ae9016
    * ```
    *
    * Enables audio device/sets software mute
@@ -244,11 +201,7 @@
    * #### Usage
    *
    * ```javascript
-<<<<<<< HEAD
-   * audioDevice.setLevel(100);
-=======
    * audioDevice.setEnabled(true);
->>>>>>> a8ae9016
    * ```
    */
   setEnabled(enabled: boolean) {
@@ -258,22 +211,14 @@
   }
 
   /**
-<<<<<<< HEAD
-   * return: number
-=======
    * return: systemDeviceVolume<number>
->>>>>>> a8ae9016
    *
    * Gets the device system volume
    *
    * #### Usage
    *
    * ```javascript
-<<<<<<< HEAD
-   * var appVolumeLevel = audioDevice.getLevel();
-=======
    * var systemVolumeLevel = audioDevice.getSystemLevel();
->>>>>>> a8ae9016
    * ```
    */
   getSystemLevel(): number {
@@ -281,15 +226,9 @@
   }
 
   /**
-<<<<<<< HEAD
-   * param: number
-   * ```
-   * return: AudioDevice (used for chaining)
-=======
    * param: volume<number>
    * ```
    * return: audioDevice<AudioDevice>, for chaining
->>>>>>> a8ae9016
    * ```
    *
    * Sets the device system volume
@@ -297,11 +236,7 @@
    * #### Usage
    *
    * ```javascript
-<<<<<<< HEAD
-   * audioDevice.setLevel(100);
-=======
    * audioDevice.setSystemLevel(100);
->>>>>>> a8ae9016
    * ```
    */
   setSystemLevel(hwlevel: number) {
@@ -311,22 +246,14 @@
   }
 
   /**
-<<<<<<< HEAD
-   * return: boolean
-=======
    * return: isSystemEnabled<number>
->>>>>>> a8ae9016
    *
    * Gets whether audio device is enabled/muted in the system
    *
    * #### Usage
    *
    * ```javascript
-<<<<<<< HEAD
-   * var isAudioDeviceEnabled = audioDevice.isEnabled();
-=======
    * var systemAudioDeviceEnabled = audioDevice.getSystemEnabled();
->>>>>>> a8ae9016
    * ```
    */
   getSystemEnabled(): number {
@@ -334,15 +261,9 @@
   }
 
   /**
-<<<<<<< HEAD
-   * param: boolean
-   * ```
-   * return: AudioDevice (used for chaining)
-=======
    * param: systemEnabled<number>
    * ```
    * return: audioDevice<AudioDevice>, for chaining
->>>>>>> a8ae9016
    * ```
    *
    * Enables audio device/sets software mute
@@ -350,15 +271,11 @@
    * #### Usage
    *
    * ```javascript
-<<<<<<< HEAD
-   * audioDevice.setLevel(100);
-=======
    * // you may use the following:
    * //     * AudioDevice.SYSTEM_LEVEL_MUTE (0)
    * //     * AudioDevice.SYSTEM_LEVEL_ENABLE (1)
    * //     * AudioDevice.SYSTEM_MUTE_CHANGE_NOT_ALLOWED (255)
    * audioDevice.setSystemEnabled(AudioDevice.SYSTEM_LEVEL_MUTE);
->>>>>>> a8ae9016
    * ```
    */
   setSystemEnabled(hwenabled: number) {
@@ -368,15 +285,9 @@
   }
 
   /**
-<<<<<<< HEAD
-   * return: number (100 nanoseconds units)
+   * return: delay<number> (100 nanoseconds in units)
    *
    * Get the loopback capture delay value
-=======
-   * return: delay<number> (100 nanoseconds in units)
-   *
-   * Get the loopback capture delay value 
->>>>>>> a8ae9016
    *
    * #### Usage
    *
@@ -389,15 +300,9 @@
   }
 
   /**
-<<<<<<< HEAD
-   * param: number (100 nanoseconds units)
-   * ```
-   * return: AudioDevice (used for chaining)
-=======
    * param: delay<number> (100 nanoseconds in units)
    * ```
    * return: audioDevice<AudioDevice>, for chaining
->>>>>>> a8ae9016
    * ```
    *
    * Sets the loopback capture delay value
@@ -405,11 +310,7 @@
    * #### Usage
    *
    * ```javascript
-<<<<<<< HEAD
-   * audioDevice.setLevel(100);
-=======
    * audioDevice.setDelay(100);
->>>>>>> a8ae9016
    * ```
    */
   setDelay(delay: number) {
@@ -419,24 +320,14 @@
   }
 
   /**
-<<<<<<< HEAD
-   * return: string (XML format)
-   *
-   * Converts the AudioDevice item to XML string
-=======
    * return: xmlString<string>
    *
    * Converts the AudioDevice item to XML-formatted string
->>>>>>> a8ae9016
-   *
-   * #### Usage
-   *
-   * ```javascript
-<<<<<<< HEAD
-   * var audioDeviceXMLString = AudioDevice.toString;
-=======
+   *
+   * #### Usage
+   *
+   * ```javascript
    * var audioDeviceXMLString = AudioDevice.toString();
->>>>>>> a8ae9016
    * ```
    */
   toString(): string {
@@ -449,25 +340,15 @@
     device['hwlevel']  = this.getSystemLevel().toFixed(6);
     device['hwenable'] = this.getSystemEnabled();
     device['delay']    = this.getDelay();
-<<<<<<< HEAD
-
-=======
     device['mix']      = this.mix;
-    
->>>>>>> a8ae9016
+
     return XML.parseJSON(device).toString();
   }
 
   /**
-<<<<<<< HEAD
-   * param: JXON
-   * ```
-   * return: AudioDevice
-=======
    * param: deviceJXON<JSON>
    * ```
    * return: audioDevice<AudioDevice>
->>>>>>> a8ae9016
    * ```
    *
    * Converts a JSON object into an AudioDevice object
@@ -495,15 +376,9 @@
 
     audio.setLevel(Number(deviceJXON['level'] !== undefined ? deviceJXON['level'] : 1))
       .setEnabled(deviceJXON['enable'] !== undefined ? deviceJXON['enable'] === '1' : true)
-<<<<<<< HEAD
-      .setSystemLevel(Number(deviceJXON['hwlevel'] !== undefined ? deviceJXON['hwlevel'] : 1))
-      .setSystemEnabled(deviceJXON['hwenable'] !== undefined ? deviceJXON['hwenable'] === '1' : true)
-      .setDelay(Number(deviceJXON['delay'] !== undefined ? deviceJXON['delay'] : 1));
-=======
       .setSystemLevel(Number(deviceJXON['hwlevel'] !== undefined ? deviceJXON['hwlevel'] : -1))
       .setSystemEnabled(deviceJXON['hwenable'] !== undefined ? deviceJXON['hwenable'] : 255)
-      .setDelay(Number(deviceJXON['delay'] !== undefined ? deviceJXON['delay'] : 0)); 
->>>>>>> a8ae9016
+      .setDelay(Number(deviceJXON['delay'] !== undefined ? deviceJXON['delay'] : 0));
 
     return audio;
   }
