--- conflicted
+++ resolved
@@ -96,21 +96,6 @@
     return new Promise((resolve, reject) => {
       let scenePrefix = '';
       let scenePromise;
-<<<<<<< HEAD
-      if (typeof value === 'number' || value instanceof Scene) {
-        scenePromise = new Promise((innerResolve, innerReject) => {
-          Scene.getSceneCount().then(sceneCount => {
-            if (typeof value === 'number') {
-              let int = Math.floor(value);
-              if (int > sceneCount || int === 0) {
-                innerReject(Error('Scene not existing.'));
-              } else {
-                scenePrefix = 's:' + (int - 1) + '|';
-                innerResolve();
-              }
-            } else {
-              value.getSceneNumber().then(int => {
-=======
       let checkSplitMode;
 
       checkSplitMode = new Promise(splitPromise => {
@@ -132,9 +117,8 @@
             Scene.getSceneCount().then(sceneCount => {
               if (typeof value === 'number') {
                 let int = Math.floor(value);
->>>>>>> 1d8667f5
                 if (int > sceneCount || int === 0) {
-                  innerReject(Error('Scene not existing.'));
+                innerReject(Error('Scene not existing.'));
                 } else {
                   scenePrefix = 's:' + (int - 1) + '|';
                   innerResolve();
@@ -142,7 +126,7 @@
               } else {
                 value.getSceneNumber().then(int => {
                   if (int > sceneCount || int === 0) {
-                    innerReject(new Error('Scene not existing.'));
+                  innerReject(Error('Scene not existing.'));
                   } else {
                     scenePrefix = 's:' + (int - 1) + '|';
                     innerResolve();
@@ -151,20 +135,11 @@
               }
             });
           });
-<<<<<<< HEAD
-        });
-      } else if (typeof value === 'undefined') {
-        scenePromise = Promise.resolve();
-      } else {
-        scenePromise = Promise.reject(Error('Optional parameter \'scene\' only accepts integers or an XJS.Scene object'))
-      }
-=======
         } else if (typeof value === 'undefined') {
           scenePromise = Promise.resolve();
         } else {
-          scenePromise = Promise.reject(new Error('Optional parameter \'scene\' only accepts integers or an XJS.Scene object'))
+        scenePromise = Promise.reject(Error('Optional parameter \'scene\' only accepts integers or an XJS.Scene object'))
         }
->>>>>>> 1d8667f5
 
         scenePromise.then(() => {
           return iApp.callFunc(scenePrefix + 'additem', this.toXML().toString());
