--- conflicted
+++ resolved
@@ -6,23 +6,6 @@
 import {Addable} from './iaddable';
 import {App as iApp} from '../internal/app';
 
-<<<<<<< HEAD
-export class Game implements Addable {
-
-  private pid: number;
-  private handle: number;
-  private hwnd: number;
-  private gapitype: string;
-  private width: number;
-  private height: number;
-  private flags: number;
-  private wndname: string;
-  private lastframets: number;
-  private fpsRender: number;
-  private fpsCapture: number;
-  private imagename: string;
-  private replace: string;
-=======
 /**
  * The Game Class is the object returned by {@link #system/System System Class'}
  * getGames method. It provides you with methods to fetch the game object's
@@ -46,7 +29,7 @@
  * });
  * ```
  */
-export class Game{
+export class Game implements Addable {
 
   private _pid: number;
   private _handle: number;
@@ -57,7 +40,10 @@
   private _flags: number;
   private _wndname: string;
   private _lastframets: number;
->>>>>>> 1f258c63
+  private fpsRender: number;
+  private fpsCapture: number;
+  private imagename: string;
+  private replace: string;
 
   /**
    * return: number
@@ -187,7 +173,6 @@
   }
 
   /**
-<<<<<<< HEAD
    * Get the FPS Render of the game
    */
   getFpsRender() {
@@ -216,13 +201,11 @@
   }
 
   /**
-=======
    * param: gameJSON<JXON>
    * ```
    * return: Game
    * ```
    *
->>>>>>> 1f258c63
    * Converts a JSON object into a Game object
    *
    * #### Usage
