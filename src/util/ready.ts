--- conflicted
+++ resolved
@@ -3,11 +3,8 @@
 import {setMockVersion} from '../internal/util/version';
 import init from '../internal/init';
 import {Remote} from '../internal/remote'
-<<<<<<< HEAD
 import {Environment} from '../core/environment';
-=======
 import {_subscribeEventManager} from '../core/channelmanager'
->>>>>>> ee93d3e3
 
 let isReady: boolean = false;
 let isInit: boolean = false;
