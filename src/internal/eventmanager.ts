import {exec} from './internal'
<<<<<<< HEAD
import window from '../util/window';
=======
import {Remote} from './remote'
>>>>>>> ee93d3e3

/**
 * Usage:
 *
 * ```
 * EventManager.subscribe('StreamStart', callback);
 * ```
 *
 * OR
 *
 * ```
 * EventManager.subscribe(['StreamStart', 'StreamEnd'], callback);
 * ```
 */
export class EventManager {
  static callbacks = {};
  static _remoteHandlers = {};
  static _proxyHandlers = {};

  static subscribe(event, _cb, id?) {
    return new Promise(resolve => {
      event = event instanceof Array ? event : [event];
      if (Remote.remoteType === 'remote') {
        let message = {
          event,
          id,
          type: 'event-manager'
        }
        event.forEach(_event => {
          if (EventManager._remoteHandlers[_event] === undefined) {
            EventManager._remoteHandlers[_event] = [];
          }

          if (_event === 'OnSceneAddByUser') {
            exec('AppSubscribeEvents');
          } else if (_event.startsWith('itempropchange_')) {
            let itemID = _event.split('_')[1];
            exec('ItemSubscribeEvents', itemID);
          }

          EventManager._remoteHandlers[_event].push(_cb);
        });
        Remote.sendMessage(encodeURIComponent(JSON.stringify(message)))
      } else if (Remote.remoteType === 'proxy') {
        event.forEach(_event => {
          if (EventManager._proxyHandlers[_event] === undefined) {
            EventManager._proxyHandlers[_event] = [];
          }

          if (_event === 'OnSceneAddByUser') {
            exec('AppSubscribeEvents');
          } else if (_event.startsWith('itempropchange_')) {
            let itemID = _event.split('_')[1];
            exec('ItemSubscribeEvents', itemID);
          }

          EventManager._proxyHandlers[_event].push(_cb);
        });
      } else {
        if (event instanceof Array) {
          event.forEach(_event => {
            if (EventManager.callbacks[_event] === undefined) {
              EventManager.callbacks[_event] = [];
            }

            if (_event === 'OnSceneAddByUser') {
              exec('AppSubscribeEvents');
            } else if (_event.startsWith('itempropchange_')) {
              let itemID = _event.split('_')[1];
              exec('ItemSubscribeEvents', itemID);
            }

            EventManager.callbacks[_event].push(_cb);
          });
        }
        resolve(this);
      }
    })
  }

  static _setCallback(message:string) {
    return new Promise(resolve => {
      if (EventManager._proxyHandlers[message[0]] === undefined) {
          EventManager._proxyHandlers[message[0]] = [];
      }
      resolve (EventManager._proxyHandlers[message[0]].push(message[1]))
    })
  }

  static _finalCallback(message:string) {
    return new Promise(resolve => {
      const result = JSON.parse(decodeURIComponent(message))
      if (EventManager._remoteHandlers[result['event']] !== undefined) {
        result['result']['id'] = result['id']
        for (let handler of EventManager._remoteHandlers[result['event']]) {
          handler.apply(this, [result['result']])
        }
      }
    })
  }
}

window.OnMetersUpdate = (evt) => {}

const oldSetEvent = window.SetEvent;
window.SetEvent = (args: string) => {
  let settings = [];
  settings = args.split('&');

  let settingsObj = {};
  settings.map(function(el) {
    let _split = el.split('=');
    settingsObj[_split[0]] = _split[1];
  });

  if (Remote.remoteType === 'proxy') {
    if (EventManager._proxyHandlers[settingsObj['event']] === undefined) return;

    EventManager._proxyHandlers[settingsObj['event']].map(_cb => {
      _cb(settingsObj);
    });
  } else {
    if (EventManager.callbacks[settingsObj['event']] === undefined) return;

    EventManager.callbacks[settingsObj['event']].map(_cb => {
      _cb(settingsObj);
    });
  }

  if(typeof oldSetEvent === 'function') {
    oldSetEvent(args)
  }
}

const oldAppOnEvent = window.AppOnEvent;
window.AppOnEvent = event => {
  if (Remote.remoteType === 'proxy') {
    if (EventManager._proxyHandlers[event] === undefined) return;
    EventManager._proxyHandlers[event].map(_cb => {
      _cb({ event });
    })
  } else {
    if (EventManager.callbacks[event] === undefined) return;

    EventManager.callbacks[event].map(_cb => {
      _cb({ event });
    });
  }
  if (typeof oldAppOnEvent === 'function') {
    oldAppOnEvent(event)
  }
}

const oldOnEvent = window.OnEvent;
window.OnEvent = (event, item, ...eventArgs ) => {
  if (Remote.remoteType === 'proxy') {
    if (EventManager._proxyHandlers[event + '_' + item] === undefined) return;

      EventManager._proxyHandlers[event + '_' + item].map(_cb => {
        _cb(...eventArgs);
      });
  } else {
    if (EventManager.callbacks[event + '_' + item] === undefined) return;

    EventManager.callbacks[event + '_' + item].map(_cb => {
      _cb(...eventArgs);
    });
  }

  if (typeof oldOnEvent === 'function') {
    oldOnEvent(event)
  }
}<|MERGE_RESOLUTION|>--- conflicted
+++ resolved
@@ -1,9 +1,6 @@
 import {exec} from './internal'
-<<<<<<< HEAD
 import window from '../util/window';
-=======
 import {Remote} from './remote'
->>>>>>> ee93d3e3
 
 /**
  * Usage:
