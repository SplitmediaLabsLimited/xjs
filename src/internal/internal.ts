/// <reference path="../../defs/window.d.ts" />

import {Remote} from './remote';
import window from '../util/window';

export var DEBUG: boolean = false;

let _callbacks = {};
let _proxyCallbacks = {};
let _remoteCallbacks = {};
let counter = 0;

/**
* Executes an external function
*/
export function exec(funcName: string, ...args: any[]): Promise<any> {
  return new Promise((resolve, reject) => {

    let callback: Function = null;
    let ret: any = false;

    if (args.length > 0) {
      callback = args[args.length - 1];
      if (callback instanceof Function) {
        args.pop();
      } else {
        callback = null;
      }
    }

    if (DEBUG) {
      console.log([
        'internal.exec("', funcName, '") ', JSON.stringify(args)
      ].join(' '));
    }
    // For Remote, parse message and send to proxy
    if (Remote.remoteType === 'remote') {
      counter++;
      let message = {};

      if (args.length >= 1) {
        message = {
          funcName,
          args,
          asyncId: counter,
          type: 'exec'
        }
      } else {
        message = {
          funcName,
          asyncId: counter,
          type: 'exec'
        }
      }

      Remote.sendMessage(encodeURIComponent(JSON.stringify(message)));
    }

    if (
      window.external &&
      window.external[funcName] &&
      window.external[funcName] instanceof Function
    ) {
      ret = window.external[funcName].apply(this, args);
    }

    // register callback if present
    if (callback !== null) {
      if (Remote.remoteType === 'remote') {
        _remoteCallbacks[counter] = callback;
      } else if (Remote.remoteType === 'proxy') {
        _proxyCallbacks[ret] = callback;
      } else {
        _callbacks[ret] = callback;
      }
    } else { //if Remote and Sync create its callback
      if (Remote.remoteType === 'remote' ) {
        _remoteCallbacks[counter] = result => {
          resolve(result);
        }
      }
    }

    // Sync calls end here for proxy and local
    if (Remote.remoteType === 'proxy' && typeof(ret) !== 'number') {
      if (_proxyCallbacks[ret] !== undefined) {
<<<<<<< HEAD
        let result = _proxyCallbacks[ret].call(this, decodeURIComponent(ret));
        delete _proxyCallbacks[ret];
        resolve(result);
=======
        resolve(_proxyCallbacks[ret].call(this, decodeURIComponent(ret)));
      } else {
        resolve(ret);  
>>>>>>> ef35cb13
      }
    } else if (Remote.remoteType === 'local') {
      resolve(ret);
    }
  })
}

// Only used by remote to use saved callback
export function finalCallback(message) {
  return new Promise(resolve => {
    const result = JSON.parse(message);
    if (typeof(result['asyncId']) === 'number'
      && _remoteCallbacks[result['asyncId']] !== undefined) {
      _remoteCallbacks[result['asyncId']].apply(this, [result['result']]);
      delete _remoteCallbacks[result['asyncId']];
    } else {
      resolve(result['result']);
    }
  })
}

let asyncCallback = window.OnAsyncCallback;
window.OnAsyncCallback = function(asyncID: number, result: string) {
  // Used by proxy to return Async calls
  if (Remote.remoteType === 'proxy') {
    let callback = _proxyCallbacks[asyncID];
    if (callback instanceof Function) {
      callback.call(this, decodeURIComponent(result));
      delete _proxyCallbacks[asyncID];
    }
  } else {
    let callback = _callbacks[asyncID];

    if (callback instanceof Function) {
      callback.call(this, decodeURIComponent(result));
      delete _callbacks[asyncID];
    }
  }

  if(typeof asyncCallback === 'function') {
    asyncCallback(asyncID, result);
  }
}<|MERGE_RESOLUTION|>--- conflicted
+++ resolved
@@ -84,15 +84,11 @@
     // Sync calls end here for proxy and local
     if (Remote.remoteType === 'proxy' && typeof(ret) !== 'number') {
       if (_proxyCallbacks[ret] !== undefined) {
-<<<<<<< HEAD
         let result = _proxyCallbacks[ret].call(this, decodeURIComponent(ret));
         delete _proxyCallbacks[ret];
         resolve(result);
-=======
-        resolve(_proxyCallbacks[ret].call(this, decodeURIComponent(ret)));
       } else {
         resolve(ret);  
->>>>>>> ef35cb13
       }
     } else if (Remote.remoteType === 'local') {
       resolve(ret);
