/// <reference path="../../defs/es6-promise.d.ts" />

import {exec} from './internal';
import {Environment} from '../core/environment';

export class Item {

  private static baseID: string;

  private static MAX_SLOTS: number = 2;
  private static lastSlot: number = Item.MAX_SLOTS - 1;
  private static itemSlotMap: string[] = [];
  private static islockedSourceSlot: boolean = false;

  private static minVersion = '2.8.1603.0401';

  private static versionCompare(version: string): any {
    const parts = version.split('.');
    const comp = (prev, curr, idx) => {
      if ((parts[idx] < curr && prev !== -1) || prev === 1) {
        return 1;
      } else if (parts[idx] > curr || prev === -1) {
        return -1;
      } else {
        return 0;
      }
    }

    return {
      is: {
        lessThan: (compare: string) => {
          let cParts = compare.split('.');
          return cParts.reduce(comp, parts[0]) === 1;
        },
        greaterThan: (compare: string) => {
          let cParts = compare.split('.');
          return cParts.reduce(comp, parts[0]) === -1;
        },
        equalsTo: (compare: string) => {
          let cParts = compare.split('.');
          return cParts.reduce(comp, parts[0]) === 0;
        }
      }
    };
  }

  /** Prepare an item for manipulation */
  static attach(itemID: string): number {
    let slot = Item.itemSlotMap.indexOf(itemID);
    if (slot === -1) {
      slot = ++Item.lastSlot % Item.MAX_SLOTS;
      if (Item.islockedSourceSlot && slot === 0) {
        ++slot; // source cannot attach to first slot
      }
      Item.lastSlot = slot;
      Item.itemSlotMap[slot] = itemID;
      if (!Environment.isSourcePlugin()) {
        exec('SearchVideoItem' +
          (String(slot) === '0' ? '' : (slot + 1)),
          itemID
        );
      } else {
        let hasGlobalSources = Item
          .versionCompare(Environment.getVersion())
          .is
          .greaterThan(Item.minVersion);

        if (hasGlobalSources) {
          exec('AttachVideoItem' + (slot + 1),
            itemID
          );
        } else {
          exec('AttachVideoItem' +
            (String(slot) === '0' ? '' : (slot + 1)),
            itemID
          );
        }
      }
    }
    return slot;
  }

  /** Get an item's local property asynchronously */
  static get(name: string, id?: string): Promise<string> {
    return new Promise(resolve => {
      let slot = id !== undefined && id !== null ? Item.attach(id) : -1;
      let hasGlobalSources = Item
        .versionCompare(Environment.getVersion())
        .is
        .greaterThan(Item.minVersion);

      if (
        (!Environment.isSourcePlugin() && String(slot) === '0') ||
        (
          Environment.isSourcePlugin() &&
          String(slot) === '0' &&
          !hasGlobalSources
        )
      ) {
        slot = -1;
      }

      exec('GetLocalPropertyAsync' +
        (String(slot) === '-1' ? '' : slot + 1),
        name,
        val => {
          resolve(val);
        });
    });
  }

  /** Sets an item's local property */
  static set(name: string, value: string, id?: string): Promise<boolean> {
    return new Promise(resolve => {
      let slot = id !== undefined && id !== null ? Item.attach(id) : -1;
      let hasGlobalSources = Item
        .versionCompare(Environment.getVersion())
        .is
        .greaterThan(Item.minVersion);

      if (
        (!Environment.isSourcePlugin() && String(slot) === '0') ||
        (
          Environment.isSourcePlugin() &&
          String(slot) === '0' &&
          !hasGlobalSources
        )
      ) {
        slot = -1;
      }

      exec('SetLocalPropertyAsync' +
        (String(slot) === '-1' ? '' : slot + 1),
        name,
        value,
        val => {
          resolve(!(Number(val) < 0));
        });
    });
<<<<<<< HEAD
  }

  /** Calls a function defined in an item/source */
  static callFunc(func: string, arg: string): void {
    exec('CallInner', func, arg);
=======
>>>>>>> 6349ec57
  }

  /** helper function to get current source on init */
  static setBaseId(id: string): void {
    Item.baseID = id;
  }

  /** helper function for Source.getCurrentSource() */
  static getBaseId(): string {
    return Item.baseID;
  }
}<|MERGE_RESOLUTION|>--- conflicted
+++ resolved
@@ -137,14 +137,6 @@
           resolve(!(Number(val) < 0));
         });
     });
-<<<<<<< HEAD
-  }
-
-  /** Calls a function defined in an item/source */
-  static callFunc(func: string, arg: string): void {
-    exec('CallInner', func, arg);
-=======
->>>>>>> 6349ec57
   }
 
   /** helper function to get current source on init */
