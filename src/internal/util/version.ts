--- conflicted
+++ resolved
@@ -8,11 +8,8 @@
 export const handlePreStreamDialogFixVersion = '3.1.1707.3101';
 export const globalsrcMinVersion = '2.9'
 export const itemSubscribeEventVersion = '2.9.1608.2301';
-<<<<<<< HEAD
 export const sceneUidMinVersion = '3.0.1704.2101';
-=======
 export const sceneUidAddDeleteVersion = '3.3.1801.1901';
->>>>>>> 435fddd9
 
 export let mockVersion = '';
 
