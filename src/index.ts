--- conflicted
+++ resolved
@@ -10,22 +10,16 @@
 export * from './core/item/item';
 export * from './core/item/camera';
 export * from './core/item/game';
-<<<<<<< HEAD
 export * from './core/item/audio';
-=======
 export * from './core/item/html';
->>>>>>> 1b165d7a
 
 export * from './system/system';
 export * from './system/audio';
 export * from './system/game';
 export * from './system/camera';
-<<<<<<< HEAD
 export * from './system/microphone';
-=======
 
 export * from './context/config';
 export * from './context/source';
 
-export {ready} from './util/ready';
->>>>>>> 1b165d7a
+export {ready} from './util/ready';