--- conflicted
+++ resolved
@@ -14,11 +14,8 @@
 export * from './core/item/game';
 export * from './core/item/audio';
 export * from './core/item/html';
-<<<<<<< HEAD
 export * from './core/item/flash';
-=======
 export * from './core/item/screen';
->>>>>>> cd330aa1
 
 export {KeyingType, ChromaPrimaryColors, ChromaAntiAliasLevel} from './core/item/ichroma';
 
