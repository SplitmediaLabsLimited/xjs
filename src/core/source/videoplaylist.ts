--- conflicted
+++ resolved
@@ -4,15 +4,6 @@
 import {Source} from '../source/source';
 import {Item as iItem} from '../../internal/item';
 import {IO} from '../../util/io';
-<<<<<<< HEAD
-import {ItemConfigurable, IItemConfigurable} from '../items/iconfig';
-
-export class VideoPlaylistSource extends Source implements IItemConfigurable{
-  // ItemConfigurable
-
-  /**
-   * See: {@link #core/IItemConfigurable#loadConfig loadConfig}
-=======
 import {SourceConfigurable, ISourceConfigurable} from './iconfig';
 import {ISourceVideoPlaylist, SourceVideoPlaylist} from './ivideoplaylist';
 
@@ -91,40 +82,23 @@
 
   /**
    * See: {@link #core/ISourceConfigurable#loadConfig loadConfig}
->>>>>>> 1e35a8ba
    */
   loadConfig: () => Promise<any>;
 
   /**
-<<<<<<< HEAD
-   * See: {@link #core/IItemConfigurable#saveConfig saveConfig}
-=======
    * See: {@link #core/ISourceConfigurable#saveConfig saveConfig}
->>>>>>> 1e35a8ba
    */
   saveConfig: (configObj: any) => Promise<VideoPlaylistSource>;
 
   /**
-<<<<<<< HEAD
-   * See: {@link #core/IItemConfigurable#requestSaveConfig requestSaveConfig}
-=======
    * See: {@link #core/ISourceConfigurable#requestSaveConfig requestSaveConfig}
->>>>>>> 1e35a8ba
    */
   requestSaveConfig: (configObj: any) => Promise<VideoPlaylistSource>;
 
   /**
-<<<<<<< HEAD
-   * See: {@link #core/IItemConfigurable#applyConfig applyConfig}
-=======
    * See: {@link #core/ISourceConfigurable#applyConfig applyConfig}
->>>>>>> 1e35a8ba
    */
   applyConfig: (configObj: any) => Promise<VideoPlaylistSource>;
 }
 
-<<<<<<< HEAD
-applyMixins(VideoPlaylistSource, [ItemConfigurable])
-=======
-applyMixins(VideoPlaylistSource, [SourceConfigurable, SourceVideoPlaylist])
->>>>>>> 1e35a8ba
+applyMixins(VideoPlaylistSource, [SourceConfigurable, SourceVideoPlaylist])