--- conflicted
+++ resolved
@@ -1,14 +1,5 @@
 /// <reference path="../../../defs/es6-promise.d.ts" />
 
-<<<<<<< HEAD
-
-import {HtmlItem} from '../items/html';
-
-/**
- * > #### For Deprecation
- * This Class is deprecated and will be removed soon. Please use
- * {@link #core/HtmlItem HtmlItem} instead.
-=======
 import {exec} from '../../internal/internal';
 import {applyMixins} from '../../internal/util/mixin';
 import {Item as iItem} from '../../internal/item';
@@ -46,15 +37,24 @@
  *
  * ```javascript
  * var XJS = require('xjs');
->>>>>>> 6349ec57
  *
- * *This Class extends {@link #core/HtmlItem HtmlItem} Class. Please check
- * HtmlItem Class for the available methods.*
+ * XJS.Scene.getActiveScene().then(function(scene) {
+ *   scene.getSources().then(function(sources) {
+ *     for (var i in sources) {
+ *       if (sources[i] instanceof XJS.HtmlSource) {
+ *         // Manipulate your HTML source here
+ *         sources[i].enableBrowserTransparency(true);
+ *       }
+ *     }
+ *   });
+ * });
+ * ```
+ *
+ *  All methods marked as *Chainable* resolve with the original `HtmlSource`
+ * instance. Also, any audio setting, i.e. volume, mute, stream only
+ * may not be properly reflected in the source unless native browser audio support
+ * is enabled. (Tools menu > General Settings > Advanced tab)
  */
-<<<<<<< HEAD
-export class HtmlSource extends HtmlItem {
-}
-=======
 export class HtmlSource extends Source implements IItemLayout, IItemColor,
   IItemChroma, IItemTransition, IItemConfigurable, IItemAudio, IItemEffect {
 
@@ -1131,5 +1131,4 @@
 }
 
 applyMixins(HtmlSource, [ItemLayout, ItemColor, ItemChroma, ItemTransition,
-  ItemConfigurable, ItemAudio, ItemEffect]);
->>>>>>> 6349ec57
+  ItemConfigurable, ItemAudio, ItemEffect]);