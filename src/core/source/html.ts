/// <reference path="../../../defs/es6-promise.d.ts" />

import {applyMixins} from '../../internal/util/mixin';
import {Source} from '../source/source';
import {Item as iItem} from '../../internal/item';
import {Rectangle} from '../../util/rectangle';
import {exec} from '../../internal/internal';
import {Environment} from '../environment';
import {Item} from '../items/item';
<<<<<<< HEAD
import {ItemConfigurable, IItemConfigurable} from '../items/iconfig';
import {IItemAudio, ItemAudio} from '../items/iaudio';
import {iHtmlSource} from '../source/ihtmlsource'

export class HtmlSource extends Source implements IItemConfigurable, IItemAudio {
  // ItemConfigurable

  /**
   * See: {@link #core/IItemConfigurable#loadConfig loadConfig}
   */
  loadConfig: () => Promise<any>;

  /**
   * See: {@link #core/IItemConfigurable#saveConfig saveConfig}
   */
  saveConfig: (configObj: any) => Promise<HtmlSource>;

  /**
   * See: {@link #core/IItemConfigurable#requestSaveConfig requestSaveConfig}
   */
  requestSaveConfig: (configObj: any) => Promise<HtmlSource>;

  /**
   *
   * See: {@link #core/IItemConfigurable#applyConfig applyConfig}
   */
  applyConfig: (configObj: any) => Promise<HtmlSource>;

  // ItemAudio

  /** See: {@link #core/IItemAudio#getVolume getVolume} */
  getVolume: () => Promise<number>;

  /** See: {@link #core/IItemAudio#isMute isMute} */
  isMute: () => Promise<boolean>;

  /** See: {@link #core/IItemAudio#setVolume setVolume} */
  setVolume: (value: number) => Promise<HtmlSource>;

  /** See: {@link #core/IItemAudio#setMute setMute} */
  setMute: (value: boolean) => Promise<HtmlSource>;

  /** See: {@link #core/IItemAudio#isStreamOnlyAudio isStreamOnlyAudio} */
  isStreamOnlyAudio: () => Promise<boolean>;

  /** See: {@link #core/IItemAudio#setStreamOnlyAudio setStreamOnlyAudio} */
  setStreamOnlyAudio: (value: boolean) => Promise<HtmlSource>;

  /** See: {@link #core/IItemAudio#isAudioAvailable isAudioAvailable} */
  isAudioAvailable: () => Promise<boolean>;

  //iHtmlSource
=======
import {SourceConfigurable, ISourceConfigurable} from './iconfig';
import {IAudio, Audio} from '../source/iaudio';
import {iSourceHtml, ISourceHtml} from '../source/ihtml'

/**
 * The HtmlSource class represents the sources of the html items that
 * has been added to the stage. A single source could have multiple items linked
 * into it and any changes to the source would affect all items linked to it.
 *
 * Each item is represented by the HtmlItem class.
 * See: {@link: #core/HtmlItem Core/HtmlItem}
 *
 * ### Basic Usage
 *
 * ```javascript
 * var xjs = require('xjs');
 *
 * xjs.Scene.getActiveScene().then(function(scene) {
 *   scene.getSources().then(function(sources) {
 *   for (var i in sources) {
 *       if (sources[i] instanceof XJS.HtmlSource) {
 *         // Manipulate your audio device source here
 *         sources[i].setSilenceDetectionEnabled(true);
 *       }
 *     }
 *   })
 * })
 */
export class HtmlSource extends Source implements ISourceConfigurable, IAudio,
  ISourceHtml {

  //iSourceHtml
>>>>>>> 1e35a8ba
  /**
   * return: Promise<boolean>
   *
   * Check if browser is rendered transparent
   */
  isBrowserTransparent: () => Promise<boolean>

  /**
   * param: Promise<boolean>
   * ```
   * return: Promise<HtmlSource>
   * ```
   *
   * Enable or disabled transparency of CEF browser
   *
   * *Chainable.*
   */
  enableBrowserTransparency: (value: boolean) => Promise<HtmlSource>

  /**
   * return: Promise<Rectangle>
   *
   * Gets the custom browser window size (in pixels) for the item, if set,
   * regardless of its layout on the mixer. Returns a (0, 0) Rectangle if no
   * custom size has been set.
   *
   * See also: {@link #util/Rectangle Util/Rectangle}
   */
  getBrowserCustomSize: () => Promise<Rectangle>

  /**
   * param: Promise<Rectangle>
   * ```
<<<<<<< HEAD
   * return: Promise<IHtmlSource>
=======
   * return: Promise<ISourceHtml>
>>>>>>> 1e35a8ba
   * ```
   *
   * Sets the custom browser window size for the item
   * regardless of its layout on the mixer
   *
   * *Chainable.*
   *
   * See also: {@link #util/Rectangle Util/Rectangle}
   */
  setBrowserCustomSize: (value: Rectangle) => Promise<HtmlSource>

  /**
   * return: Promise<boolean>
   *
   * Check if right click events are sent to the item or not.
   *
   * #### Usage
   *
   * ```javascript
   * item.getAllowRightClick().then(function(isRightClickAllowed) {
   *   // The rest of your code here
   * });
   * ```
   */
  getAllowRightClick: () => Promise<boolean>

  /**
   * param: (value:boolean)
   * ```
   * return: Promise<Source>
   * ```
   *
   * Allow or disallow right click events to be sent to the item. Note that
   * you can only catch right click events using `mouseup/mousedown`
   *
   * *Chainable*
   *
   * #### Usage
   *
   * ```javascript
   * item.setAllowRightClick(true).then(function(item) {
   *   // Promise resolves with the same Item instance
   * });
   * ```
   */
  setAllowRightClick: (value: boolean) => Promise<HtmlSource>

  /**
   * return: Promise<string>
   *
   * Gets the javascript commands to be executed on item upon load
   */
  getBrowserJS: () => Promise<string>

  /**
   * param: (js: string, refresh: boolean = false)
   * ```
<<<<<<< HEAD
   * return: Promise<IHtmlSource>
=======
   * return: Promise<ISourceHtml>
>>>>>>> 1e35a8ba
   * ```
   *
   * Sets the javascript commands to be executed on item
   * right upon setting and on load. Optionally set second parameter
   * to true to refresh item (needed to clean previously executed JS code.)
   *
   * *Chainable.*
   */
  setBrowserJS: () => Promise<HtmlSource>

<<<<<<< HEAD

}

applyMixins(HtmlSource, [ItemConfigurable, ItemAudio, iHtmlSource])
=======
  /**
   * return: Promise<boolean>
   *
   * Gets if BrowserJS is enabled and executed on load
   */
  isBrowserJSEnabled: () => Promise<boolean>

  /**
   * param: (value: boolean)
   * ```
   * return: Promise<HtmlSource>
   * ```
   *
   * Enables or disables execution of the set BrowserJs upon load.
   * Note that disabling this will require item to be refreshed
   * in order to remove any BrowserJS previously executed.
   *
   * *Chainable.*
   */
  enableBrowserJS: (value: boolean) => Promise<HtmlSource>

  /**
   * return: Promise<string>
   *
   * Gets the custom CSS applied to the document upon loading
   */
  getCustomCSS: () => Promise<string>

  /**
   * param: (value: string)
   * ```
   * return: Promise<HtmlSource>
   * ```
   *
   * Sets the custom CSS to be applied to the document upon loading
   *
   * *Chainable.*
   */
  setCustomCSS: (value: string) => Promise<HtmlSource>

  /**
   * return: Promise<boolean>
   *
   * Gets if custom CSS is enabled and applied to the document on load
   */
  isCustomCSSEnabled: () => Promise<boolean>

  /**
   * param: (value: boolean)
   * ```
   * return: Promise<HtmlSource>
   * ```
   *
   * Enables or disables application of custom CSS to the document
   *
   * *Chainable.*
   */
  enableCustomCSS: (value: boolean) => Promise<HtmlSource>

  // SourceConfigurable
  /**
   * See: {@link #core/ISourceConfigurable#loadConfig loadConfig}
   */
  loadConfig: () => Promise<any>;

  /**
   * See: {@link #core/ISourceConfigurable#saveConfig saveConfig}
   */
  saveConfig: (configObj: any) => Promise<HtmlSource>;

  /**
   * See: {@link #core/ISourceConfigurable#requestSaveConfig requestSaveConfig}
   */
  requestSaveConfig: (configObj: any) => Promise<HtmlSource>;

  /**
   *
   * See: {@link #core/ISourceConfigurable#applyConfig applyConfig}
   */
  applyConfig: (configObj: any) => Promise<HtmlSource>;

  // ItemAudio

  /** See: {@link #core/IAudio#getVolume getVolume} */
  getVolume: () => Promise<number>;

  /** See: {@link #core/IAudio#isMute isMute} */
  isMute: () => Promise<boolean>;

  /** See: {@link #core/IAudio#setVolume setVolume} */
  setVolume: (value: number) => Promise<HtmlSource>;

  /** See: {@link #core/IAudio#setMute setMute} */
  setMute: (value: boolean) => Promise<HtmlSource>;

  /** See: {@link #core/IAudio#isStreamOnlyAudio isStreamOnlyAudio} */
  isStreamOnlyAudio: () => Promise<boolean>;

  /** See: {@link #core/IAudio#setStreamOnlyAudio setStreamOnlyAudio} */
  setStreamOnlyAudio: (value: boolean) => Promise<HtmlSource>;

  /** See: {@link #core/IAudio#isAudioAvailable isAudioAvailable} */
  isAudioAvailable: () => Promise<boolean>;
}

applyMixins(HtmlSource, [iSourceHtml, SourceConfigurable, Audio])
>>>>>>> 1e35a8ba
<|MERGE_RESOLUTION|>--- conflicted
+++ resolved
@@ -7,60 +7,6 @@
 import {exec} from '../../internal/internal';
 import {Environment} from '../environment';
 import {Item} from '../items/item';
-<<<<<<< HEAD
-import {ItemConfigurable, IItemConfigurable} from '../items/iconfig';
-import {IItemAudio, ItemAudio} from '../items/iaudio';
-import {iHtmlSource} from '../source/ihtmlsource'
-
-export class HtmlSource extends Source implements IItemConfigurable, IItemAudio {
-  // ItemConfigurable
-
-  /**
-   * See: {@link #core/IItemConfigurable#loadConfig loadConfig}
-   */
-  loadConfig: () => Promise<any>;
-
-  /**
-   * See: {@link #core/IItemConfigurable#saveConfig saveConfig}
-   */
-  saveConfig: (configObj: any) => Promise<HtmlSource>;
-
-  /**
-   * See: {@link #core/IItemConfigurable#requestSaveConfig requestSaveConfig}
-   */
-  requestSaveConfig: (configObj: any) => Promise<HtmlSource>;
-
-  /**
-   *
-   * See: {@link #core/IItemConfigurable#applyConfig applyConfig}
-   */
-  applyConfig: (configObj: any) => Promise<HtmlSource>;
-
-  // ItemAudio
-
-  /** See: {@link #core/IItemAudio#getVolume getVolume} */
-  getVolume: () => Promise<number>;
-
-  /** See: {@link #core/IItemAudio#isMute isMute} */
-  isMute: () => Promise<boolean>;
-
-  /** See: {@link #core/IItemAudio#setVolume setVolume} */
-  setVolume: (value: number) => Promise<HtmlSource>;
-
-  /** See: {@link #core/IItemAudio#setMute setMute} */
-  setMute: (value: boolean) => Promise<HtmlSource>;
-
-  /** See: {@link #core/IItemAudio#isStreamOnlyAudio isStreamOnlyAudio} */
-  isStreamOnlyAudio: () => Promise<boolean>;
-
-  /** See: {@link #core/IItemAudio#setStreamOnlyAudio setStreamOnlyAudio} */
-  setStreamOnlyAudio: (value: boolean) => Promise<HtmlSource>;
-
-  /** See: {@link #core/IItemAudio#isAudioAvailable isAudioAvailable} */
-  isAudioAvailable: () => Promise<boolean>;
-
-  //iHtmlSource
-=======
 import {SourceConfigurable, ISourceConfigurable} from './iconfig';
 import {IAudio, Audio} from '../source/iaudio';
 import {iSourceHtml, ISourceHtml} from '../source/ihtml'
@@ -93,7 +39,6 @@
   ISourceHtml {
 
   //iSourceHtml
->>>>>>> 1e35a8ba
   /**
    * return: Promise<boolean>
    *
@@ -127,11 +72,7 @@
   /**
    * param: Promise<Rectangle>
    * ```
-<<<<<<< HEAD
-   * return: Promise<IHtmlSource>
-=======
    * return: Promise<ISourceHtml>
->>>>>>> 1e35a8ba
    * ```
    *
    * Sets the custom browser window size for the item
@@ -189,11 +130,7 @@
   /**
    * param: (js: string, refresh: boolean = false)
    * ```
-<<<<<<< HEAD
-   * return: Promise<IHtmlSource>
-=======
    * return: Promise<ISourceHtml>
->>>>>>> 1e35a8ba
    * ```
    *
    * Sets the javascript commands to be executed on item
@@ -204,12 +141,6 @@
    */
   setBrowserJS: () => Promise<HtmlSource>
 
-<<<<<<< HEAD
-
-}
-
-applyMixins(HtmlSource, [ItemConfigurable, ItemAudio, iHtmlSource])
-=======
   /**
    * return: Promise<boolean>
    *
@@ -315,5 +246,4 @@
   isAudioAvailable: () => Promise<boolean>;
 }
 
-applyMixins(HtmlSource, [iSourceHtml, SourceConfigurable, Audio])
->>>>>>> 1e35a8ba
+applyMixins(HtmlSource, [iSourceHtml, SourceConfigurable, Audio])