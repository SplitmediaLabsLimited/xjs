import {Source} from '../source/source';
import {Item as iItem} from '../../internal/item';
import {Rectangle} from '../../util/rectangle';
<<<<<<< HEAD

export class ImageSource extends Source {
=======
import {XML} from '../../internal/util/xml';

/**
 * The ImageSource class represents the sources of the image items that
 * has been added to the stage. A single source could have multiple items linked
 * into it and any changes to the source would affect all items linked to it.
 *
 * Each item is represented by the ImageItem class.
 * See: {@link: #core/ImageItem Core/ImageItem}
 *
 * ### Basic Usage
 *
 * ```javascript
 * var xjs = require('xjs');
 *
 * xjs.Scene.getActiveScene().then(function(scene) {
 *   scene.getSources().then(function(sources) {
 *   for (var i in sources) {
 *       if (sources[i] instanceof XJS.ImageSource) {
 *         // Manipulate your audio device source here
 *         sources[i].setSilenceDetectionEnabled(true);
 *       }
 *     }
 *   })
 * })
 */
export class ImageSource extends Source {
  /**
   * See: {@link #core/Source#getValue getValue}
   */
  getValue: () => Promise<string | XML>

  /**
   * See: {@link #core/Source#setValue setValue}
   */
  setValue: (value: string | XML) => Promise<ImageSource>
>>>>>>> 1e35a8ba
}<|MERGE_RESOLUTION|>--- conflicted
+++ resolved
@@ -1,10 +1,6 @@
 import {Source} from '../source/source';
 import {Item as iItem} from '../../internal/item';
 import {Rectangle} from '../../util/rectangle';
-<<<<<<< HEAD
-
-export class ImageSource extends Source {
-=======
 import {XML} from '../../internal/util/xml';
 
 /**
@@ -41,5 +37,4 @@
    * See: {@link #core/Source#setValue setValue}
    */
   setValue: (value: string | XML) => Promise<ImageSource>
->>>>>>> 1e35a8ba
 }