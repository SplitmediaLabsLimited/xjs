--- conflicted
+++ resolved
@@ -79,19 +79,7 @@
 
   private _xmlparams: {};
 
-<<<<<<< HEAD
-  private _initEventEmitter() {
-    if (!Environment.isSourcePlugin()) return;
-
-    window.OnSceneLoad = () => {
-      this.getView().then(viewId => {
-        this.emit('scene-load', viewId);
-      })
-    }
-  }
-
-=======
->>>>>>> 975e7c2d
+
   constructor(props?: {}) {
     props = props ? props : {};
 
@@ -340,15 +328,6 @@
    * ```javascript
    * source.setKeepLoaded(true).then(function(source) {
    *   // Promise resolves with same Source instance
-<<<<<<< HEAD
-   *   source.on('scene-load', function(view) {
-   *     // view values:
-   *     // 0 = main view
-   *     // 1 = preview editor
-   *     // 2 = thumbnail preview
-   *   })
-=======
->>>>>>> 975e7c2d
    * });
    * ```
    */
