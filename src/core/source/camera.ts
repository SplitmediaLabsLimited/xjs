/// <reference path="../../../defs/es6-promise.d.ts" />

import {applyMixins} from '../../internal/util/mixin';
import {Source} from '../source/source';
<<<<<<< HEAD

export class CameraSource extends Source {

}
=======
import {IAudio, Audio} from '../source/iaudio';
import {SourceCamera, ISourceCamera} from '../source/icamera';
import {MicrophoneDevice as MicrophoneDevice} from '../../system/microphone';

/**
 * The CameraSource class represents the sources of the camera device items that
 * has been added to the stage. A single source could have multiple items linked
 * into it and any changes to the source would affect all items linked to it.
 *
 * Each item is represented by the CameraItem class.
 * See: {@link: #core/CameraItem Core/CameraItem}
 *
 * ### Basic Usage
 *
 * ```javascript
 * var xjs = require('xjs');
 *
 * xjs.Scene.getActiveScene().then(function(scene) {
 *   scene.getSources().then(function(sources) {
 *   for (var i in sources) {
 *       if (sources[i] instanceof XJS.CameraSource) {
 *         // Manipulate your audio device source here
 *         sources[i].setSilenceDetectionEnabled(true);
 *       }
 *     }
 *   })
 * })
 */
export class CameraSource extends Source implements IAudio, ISourceCamera {
  // Shared with Camera Item
    /**
   * return: Promise<string>
   *
   * Gets the device ID of the underlying camera device.
   */
  getDeviceId: () => Promise<string>

  /**
   * return: Promise<number>
   *
   * Gets audio delay with respect to video feed in milliseconds
   */
  getAudioOffset: () => Promise<number>

  /**
   * param: (value: number)
   *
   * Sets audio delay with respect to video feed in milliseconds
   */
  setAudioOffset: (value: number) => Promise<ISourceCamera>

  /**
   * return: Promise<MicrophoneDevice>
   *
   * Gets the microphone device tied as an audio input,
   * rejected if no microphone device is used
   */
  getAudioInput: () => Promise<MicrophoneDevice>

  /**
   * param: (value: number)
   *
   * Sets the microphone device to be tied as an audio input
   */
  setAudioInput: (value: MicrophoneDevice) => Promise<ISourceCamera>

  /**
   * return: Promise<boolean>
   *
   * Checks if camera feed is paused
   */
  isStreamPaused: () => Promise<boolean>

  /**
   * param: (value: boolean)
   *
   * Sets whether camera feed is paused or not
   */
  setStreamPaused: (value: boolean) => Promise<CameraSource>

  /**
   * return: Promise<boolean>
   *
   * Checks if camera device is a hardware encoder or not. This check may fail
   * if camera device is reinitializing or not present (value defaults to false)
   *
   */
  isHardwareEncoder: () => Promise<boolean>
  /**
   * return: Promise<boolean>
   *
   * Checks if camera device is active and present.
   *
   */
  isActive: () => Promise<boolean>

  /**
   * return: Promise<number>
   *
   * Gets feed capture delay in milliseconds
   */
  getDelay: () => Promise<number>

  /**
   * param: (value: number)
   *
   * Sets feed capture delay in milliseconds, accepts only positive delay
   */
  setDelay: (value: number) => Promise<CameraSource>

  /**
   * return: Promise<boolean>
   *
   * Checks whether deinterlacing is enforced
   */
  isForceDeinterlace: () => Promise<boolean>

  /**
   * param: (value: boolean)
   *
   * Enables or disables forcing of deinterlacing
   */
  setForceDeinterlace: (value: boolean) => Promise<CameraSource>


  // General Audio

  /** See: {@link #core/IAudio#getVolume getVolume} */
  getVolume: () => Promise<number>;

  /** See: {@link #core/IAudio#isMute isMute} */
  isMute: () => Promise<boolean>;

  /** See: {@link #core/IAudio#setVolume setVolume} */
  setVolume: (value: number) => Promise<CameraSource>;

  /** See: {@link #core/IAudio#setMute setMute} */
  setMute: (value: boolean) => Promise<CameraSource>;

  /** See: {@link #core/IAudio#isStreamOnlyAudio isStreamOnlyAudio} */
  isStreamOnlyAudio: () => Promise<boolean>;

  /** See: {@link #core/IAudio#setStreamOnlyAudio setStreamOnlyAudio} */
  setStreamOnlyAudio: (value: boolean) => Promise<CameraSource>;

  /** See: {@link #core/IAudio#isAudioAvailable isAudioAvailable} */
  isAudioAvailable: () => Promise<boolean>;
}

applyMixins(CameraSource, [Audio, SourceCamera])
>>>>>>> 1e35a8ba
<|MERGE_RESOLUTION|>--- conflicted
+++ resolved
@@ -2,12 +2,6 @@
 
 import {applyMixins} from '../../internal/util/mixin';
 import {Source} from '../source/source';
-<<<<<<< HEAD
-
-export class CameraSource extends Source {
-
-}
-=======
 import {IAudio, Audio} from '../source/iaudio';
 import {SourceCamera, ISourceCamera} from '../source/icamera';
 import {MicrophoneDevice as MicrophoneDevice} from '../../system/microphone';
@@ -157,5 +151,4 @@
   isAudioAvailable: () => Promise<boolean>;
 }
 
-applyMixins(CameraSource, [Audio, SourceCamera])
->>>>>>> 1e35a8ba
+applyMixins(CameraSource, [Audio, SourceCamera])