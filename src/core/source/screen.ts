--- conflicted
+++ resolved
@@ -1,9 +1,5 @@
 /// <reference path="../../../defs/es6-promise.d.ts" />
-import {Source} from '../source/source';
 
-<<<<<<< HEAD
-export class ScreenSource extends Source {
-=======
 import {Source} from '../source/source';
 import {Rectangle} from '../../util/rectangle';
 import {ISourceScreen, iSourceScreen} from './iscreen';
@@ -166,5 +162,4 @@
    * the titlebar, menu bar, window border, etc.
    */
   setClientArea: (value: boolean) => Promise<ScreenSource>
->>>>>>> 1e35a8ba
 }