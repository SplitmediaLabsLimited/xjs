/// <reference path="../../../defs/es6-promise.d.ts" />

import {Source} from './source';
import {App as iApp} from '../../internal/app';
import {Item as iItem} from '../../internal/item';
import {
  minVersion,
  versionCompare,
  getVersion,
  globalsrcMinVersion
} from '../../internal/util/version';
import {XML} from '../../internal/util/xml';
import {JSON as JXON} from '../../internal/util/json';
import {Environment} from '../environment';
import {Scene} from '../scene';
import {Logger} from '../../internal/util/logger';

/**
 * ItemTypes is used to define the type of the current Source.
 *
 * Check `getType()` method of {@link #core/Source#getType Core/Source}
 */
export enum ItemTypes {
  UNDEFINED,
  FILE,
  LIVE,
  TEXT,
  BITMAP,
  SCREEN,
  FLASHFILE,
  GAMESOURCE,
  HTML
}

export interface ISource {
  /**
   * return: Promise<ISource>
   *
   * Sets the Source name
   */
  setName(value: string): Promise<ISource>

  /**
   * return: Promise<string>
   *
   * Gets the Source name
   */
  getName(): Promise<string>

  /**
   * return: Promise<ISource>
   *
   * Sets the Source custom name
   */
  setCustomName(string): Promise<ISource>

  /**
   * return: Promise<string>
   *
   * Gets the Source custom name
   */
  getCustomName(): Promise<string>

  /**
   * return: Promise<string|XML>
   *
   * Gets Source main definition
   */
  getValue(): Promise<string|XML>

  /**
   * return: Promise<ISource>
   *
   * Sets Source main definition
   */
  setValue(string): Promise<ISource>

  /**
   * return: Promise<boolean>
   *
   * Check if Source is kept loaded in memory
   */
  getKeepLoaded(): Promise<boolean>

  /**
   * return: Promise<ISource>
   *
   * Set Keep loaded option to ON or OFF
   */
  setKeepLoaded(boolean): Promise<ISource>

  /**
   * return: Promise<string>
   *
   * Get the Source ID
   */
  getId(): Promise<string>

  /**
   * return Promise<ISource>
   *
   * Refreshes Specified Item
   */
  refresh(): Promise<ISource>

  /**
   * return: Promise<ISource[]>
   *
   * Get the item list of the current item instance. This is useful when an item is
   * an instance of a linked item, with multiple other items having the same
   * source.
   */
  getItemList(): Promise<ISource[]>

  /**
   * return: Promise<ItemType>
   *
   * Get the type of the source
   */
  getType(): Promise<number>

}

/**
 * Used by Source and Item to implement methods that are used on both classes
 * More info to be added soon.
 */

export class iSource implements ISource{
  private _id: string;
  private _value: any;
  private _name: string;
  private _cname: string;
  private _keepLoaded: boolean;
  private _globalsrc: boolean;
  private _isItemCall: boolean;
  private _type: ItemTypes;
  private _sceneId: string;
  private _srcId: string;

  private _updateId(id: string) {
    this._id = id;
  }

  setName(value: string): Promise <iSource> {
    if(this._isItemCall) {
      Logger.warn('sourceWarning', 'setName', true)
    }
    return new Promise(resolve => {
      this._name = value;

      if (
        versionCompare(getVersion())
          .is
          .lessThan(minVersion)
      ) {
        iItem.set('prop:name', this._name, this._id).then(() => {
          resolve(this);
        });
      } else {
        iItem.get('itemlist', this._id).then(itemlist => {
          const promiseArray: Promise<boolean>[] = [];
          const itemsArray = itemlist.split(',');

          itemsArray.forEach(itemId => {
            promiseArray.push(new Promise(itemResolve => {
              iItem.wrapSet('prop:name', this._name, itemId, this._srcId, this._updateId)
              .then(() => {
                itemResolve(true);
              });
            }));
          });

          Promise.all(promiseArray).then(() => {
            resolve(this);
          });
        });
      }
    });
  }

  getName(): Promise<string> {
    if(this._isItemCall){
      Logger.warn('sourceWarning', 'getName',  true)
    }
    return new Promise(resolve => {
      iItem.wrapGet('prop:name', this._srcId, this._id, this._updateId)
      .then(val => {
        this._name = String(val);
        resolve(val);
      });
    });
  }

  setCustomName(value: string): Promise<Source> {
    if(this._isItemCall){
      Logger.warn('sourceWarning', 'setCustomName', true)
    }
    return new Promise(resolve => {
      this._cname = value;
      iItem.wrapSet('prop:cname', this._cname, this._id, this._srcId, this._updateId)
      .then(() => {
        resolve(this);
      });
    });
  }

  getCustomName(): Promise<string> {
    if(this._isItemCall){
      Logger.warn('sourceWarning', 'getCustomName', true)
    }
    return new Promise(resolve => {
      iItem.wrapGet('prop:cname', this._srcId, this._id, this._updateId)
      .then(val => {
        resolve(val);
      });
    });
  }

  getValue(): Promise<string | XML> {
    if(this._isItemCall){
      Logger.warn('sourceWarning', 'getValue', true)
    }
    return new Promise(resolve => {
      iItem.wrapGet('prop:srcitem', this._srcId, this._id, this._updateId)
      .then(val => {
        val = (val === 'null') ? '' : val;
        if (val === '') { // don't return XML for null values
          this._value = '';
          resolve(val);
        } else {
          try {
            this._value = XML.parseJSON(JXON.parse(val));
            resolve(this._value);
          } catch (e) {
            // value is not valid XML (it is a string instead)
            this._value = val;
            resolve(val);
          }
        }
      });
    });
  }

  setValue(value: string | XML): Promise<Source> {
    if(this._isItemCall){
      Logger.warn('sourceWarning', 'setValue', true)
    }
    return new Promise(resolve => {
      var val: string = (typeof value === 'string') ?
        <string>value : (<XML>value).toString();
      if (typeof value !== 'string') { // XML
        this._value = JXON.parse(val);
      } else {
        this._value = val;
      }
      iItem.wrapSet('prop:srcitem', val, this._id, this._srcId, this._updateId)
      .then(() => {
        resolve(this);
      });
    });
  }

  getKeepLoaded(): Promise<boolean> {
    if(this._isItemCall){
      Logger.warn('sourceWarning', 'getKeepLoaded', true)
    }
    return new Promise(resolve => {
      iItem.wrapGet('prop:keeploaded', this._srcId, this._id, this._updateId)
      .then(val => {
        this._keepLoaded = (val === '1');
        resolve(this._keepLoaded);
      });
    });
  }

  setKeepLoaded(value: boolean): Promise<Source> {
    if(this._isItemCall){
      Logger.warn('sourceWarning', 'setKeepLoaded', true)
    }
    return new Promise(resolve => {
      this._keepLoaded = value;
      this._globalsrc = value;
      if(versionCompare(getVersion())
        .is
        .lessThan(globalsrcMinVersion)) {
        iItem.set('prop:globalsrc', (this._globalsrc ? '1' : '0'), this._id)
      }
      iItem.wrapSet('prop:keeploaded', (this._keepLoaded ? '1' : '0'),
        this._id, this._srcId, this._updateId)
        .then(() => {
          resolve(this);
        });
    });
  }

  getId(): Promise<string> {
    return new Promise((resolve, reject) => {
      if (this._isItemCall) {
        resolve(this._id)
      } else {
<<<<<<< HEAD
        if (versionCompare(getVersion()).is.lessThan(minVersion)) {
          reject(new Error('Only available on versions above ' + minVersion));
        } else {
          iItem.get('prop:srcid', this._id).then(srcid => {
            resolve(srcid);
          });
        }
=======
        iItem.wrapGet('prop:srcid', this._srcId, this._id, this._updateId)
        .then(srcid => {
          resolve(srcid);
        });
>>>>>>> 6cd935ac
      }
    });
  }

  refresh(): Promise<iSource> {
    return new Promise(resolve => {
      iItem.set('refresh', '', this._id).then(() => {
        resolve(this);
      });
    });
  }

  getItemList(): Promise<iSource[]> {
    return new Promise((resolve, reject) => {
      if (
        versionCompare(getVersion())
          .is
          .lessThan(minVersion)
      ) {
        Scene.searchItemsById(this._id).then(item => {
          const itemArray = [];
          itemArray.push(item);
          resolve(itemArray);
        });
      } else {
        iItem.wrapGet('itemlist', this._srcId, this._id, this._updateId)
        .then(itemlist => {
          const promiseArray: Promise<iSource>[] = [];
          const itemsArray = String(itemlist).split(',');

          itemsArray.forEach(itemId => {
            promiseArray.push(new Promise(itemResolve => {
              Scene.searchItemsById(itemId).then(item => {
                itemResolve(item);
              }).catch(() => itemResolve(null));
            }));
          });

          Promise.all(promiseArray).then(results => {
            resolve(results.filter(res => res !== null));
          });
        });
      }
    })
  }

  getType(): Promise<number> {
    return new Promise(resolve => {
      iItem.wrapGet('prop:type', this._srcId, this._id, this._updateId)
      .then(val => {
        this._type = ItemTypes[ItemTypes[Number(val)]];
        resolve(this._type);
      });
    });
  }

}<|MERGE_RESOLUTION|>--- conflicted
+++ resolved
@@ -299,20 +299,14 @@
       if (this._isItemCall) {
         resolve(this._id)
       } else {
-<<<<<<< HEAD
         if (versionCompare(getVersion()).is.lessThan(minVersion)) {
           reject(new Error('Only available on versions above ' + minVersion));
         } else {
-          iItem.get('prop:srcid', this._id).then(srcid => {
-            resolve(srcid);
-          });
-        }
-=======
         iItem.wrapGet('prop:srcid', this._srcId, this._id, this._updateId)
         .then(srcid => {
-          resolve(srcid);
-        });
->>>>>>> 6cd935ac
+            resolve(srcid);
+          });
+        }
       }
     });
   }
