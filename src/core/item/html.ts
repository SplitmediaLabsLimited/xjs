/// <reference path="../../../defs/es6-promise.d.ts" />

import {exec} from '../../internal/internal';
import {applyMixins} from '../../internal/util/mixin';
import {Item as iItem} from '../../internal/item';
import {App as iApp} from '../../internal/app';
import {ItemLayout, IItemLayout} from './ilayout';
import {ItemColor, IItemColor} from './icolor';
import {ItemChroma, IItemChroma, KeyingType, ChromaPrimaryColors,
  ChromaAntiAliasLevel} from './ichroma';
import {ItemTransition, IItemTransition} from './itransition';
import {ItemConfigurable, IItemConfigurable} from './iconfig';
import {IItemAudio, ItemAudio} from './iaudio';
import {Item} from './item';
import {Scene} from '../scene';
import {Transition} from '../transition';
import {Rectangle} from '../../util/rectangle';
import {Color} from '../../util/color';
import {Environment} from '../environment';

/**
 * The HTMLItem class represents a web page source. This covers both source
 * plugins and non-plugin URLs.
 *
 * Inherits from: {@link #core/Item Core/Item}
 *
 *  All methods marked as *Chainable* resolve with the original `HTMLItem`
 * instance. Also, any audio setting, i.e. volume, mute, stream only
 * may not be properly reflected in the source unless native browser audio support
 * is enabled. (Tools menu > General Settings > Advanced tab)
 */
export class HTMLItem extends Item implements IItemLayout, IItemColor,
  IItemChroma, IItemTransition, IItemConfigurable, IItemAudio {

  /**
   * return: Promise<string>
   *
   * Gets the URL of this webpage source.
   */
  getURL(): Promise<string> {
    return new Promise(resolve => {
      iItem.get('prop:item', this._id).then(url => {
        let _url = String(url).split('*');
        url = _url[0];
        resolve(url);
      });
    });
  }

  /**
   * param: (url: string)
   * ```
   * return: Promise<HTMLItem>
   * ```
   *
   * Sets the URL of this webpage source.
   *
   * *Chainable.*
   */
  setURL(value: string): Promise<HTMLItem> {
    return new Promise((resolve, reject) => {
      iItem.set('prop:item', value, this._id).then(code => {
        if (code) {
          resolve(this);
        } else {
          reject('Invalid value');
        }
      });
    });
  }

  /**
   * return: Promise<string>
   *
   * Gets the javascript commands to be executed on source upon load
   */
  getBrowserJS(): Promise<string> {
    return new Promise(resolve => {
      iItem.get('prop:custom', this._id).then(custom => {
        let customJS = '';
        try {
          let customObject = JSON.parse(custom);
          if (customObject.hasOwnProperty('customJS')) {
            customJS = customObject['customJS'];
          }
        }
        catch(e) {

        }
        resolve(customJS);
      });
    });
  }

  /**
   * param: (js: string, refresh: boolean = false)
   * ```
   * return: Promise<HTMLItem>
   * ```
   *
   * Sets the javascript commands to be executed on source
   * right upon setting and on load. Optionally set second parameter
   * to true to refresh source (needed to clean previously executed JS code.)
   *
   * *Chainable.*
   */
  setBrowserJS(value: string, refresh = false): Promise<HTMLItem> {
    return new Promise((resolve, reject) => {
      let customObject = {};

      iItem.get('prop:custom', this._id).then(custom => {

        let customJS = '';
        let customCSS = '';
        let scriptString = ' ';
        let scriptEnabled = true;
        let cssEnabled = true;

        try {
          customObject = JSON.parse(custom);
          if (customObject.hasOwnProperty('cssEnabled')) {
            cssEnabled = (customObject['cssEnabled'] == 'true');
          }
          if (customObject.hasOwnProperty('scriptEnabled')) {
            scriptEnabled = (customObject['scriptEnabled'] == 'true');
          }
          if (customObject.hasOwnProperty('customCSS')) {
            customCSS = customObject['customCSS'];
          }
        }
        catch (e) {

        }

        customObject['cssEnabled'] = cssEnabled.toString();
        customObject['scriptEnabled'] = scriptEnabled.toString();
        customObject['customCSS'] = customCSS;
        customObject['customJS'] = value;

        if (cssEnabled === true) {
          let cssScript = "var xjsCSSOverwrite = document.createElement('style');xjsCSSOverwrite.id = 'splitmedialabsCSSOverwrite';xjsCSSOverwrite.type = 'text/css';var h = document.querySelector('head');var existing = document.querySelector('head #splitmedialabsCSSOverwrite');if (existing != null)h.removeChild(existing);xjsCSSOverwrite.innerHTML = '" + customCSS.replace(/(\r\n|\n|\r)/gm, '').replace(/\s{2,}/g, ' ').replace(/(\[br\])/gm, '') + "';h.appendChild(xjsCSSOverwrite);";
          scriptString = scriptString + cssScript;
        }
        if (value !== '' && scriptEnabled === true) {
          scriptString = scriptString + value;
        }
        return iItem.set('prop:BrowserJs', scriptString, this._id);
      })
      .then(() => {
        return iItem.set('prop:custom', JSON.stringify(customObject), this._id);
      })
      .then(() => {
        if (refresh) {
          iItem.set('refresh', '', this._id).then(() =>  {
            resolve(this);
          });
        } else {
          resolve(this);
        }
      });
    });
  }

  /**
   * return: Promise<boolean>
   *
   * Gets if BrowserJS is enabled and executed on load
   */
  isBrowserJSEnabled(): Promise<boolean> {
    return new Promise(resolve => {
      iItem.get('prop:custom', this._id).then(custom => {
        let enabled = true;
        try {
          let customObject = JSON.parse(custom);
          if (customObject.hasOwnProperty('scriptEnabled')) {
            enabled = (customObject['scriptEnabled'] == 'true');
          }
        }
        catch(e) {

        }
        resolve(enabled);
      });
    });
  }

  /**
   * param: (value: boolean)
   * ```
   * return: Promise<HTMLItem>
   * ```
   *
   * Enables or disables execution of the set BrowserJs upon load.
   * Note that disabling this will require source to be refreshed
   * in order to remove any BrowserJS previously executed.
   *
   * *Chainable.*
   */
  enableBrowserJS(value: boolean): Promise<HTMLItem> {
    return new Promise((resolve, reject) => {
      let customObject = {};

      iItem.get('prop:custom', this._id).then(custom => {

        let customJS = '';
        let customCSS = '';
        let scriptString = ' ';
        let scriptEnabled = true;
        let cssEnabled = true;

        try {
          customObject = JSON.parse(custom);
          if (customObject.hasOwnProperty('cssEnabled')) {
            cssEnabled = (customObject['cssEnabled'] == 'true');
          }
          if (customObject.hasOwnProperty('customJS')) {
            customJS = customObject['customJS'];
          }
          if (customObject.hasOwnProperty('customCSS')) {
            customCSS = customObject['customCSS'];
          }
        }
        catch(e) {

        }

        customObject['cssEnabled'] = cssEnabled.toString();
        customObject['scriptEnabled'] = value.toString();
        customObject['customJS'] = customJS;
        customObject['customCSS'] = customCSS;

        if (cssEnabled === true) {
          let cssScript =
          'var xjsCSSOverwrite = document.createElement("style");' +
          'xjsCSSOverwrite.id = "splitmedialabsCSSOverwrite";' +
          'xjsCSSOverwrite.type = "text/css";' +
          'var h = document.querySelector("head");' +
          'var existing = document' +
            '.querySelector("head #splitmedialabsCSSOverwrite");' +
          'if (existing != null)h.removeChild(existing);' +
          'xjsCSSOverwrite.innerHTML = "' +
          customCSS.replace(/(\r\n|\n|\r)/gm,'')
            .replace(/\s{2,}/g, ' ').replace(/(\[br\])/gm,'') + '";"' +
          'h.appendChild(xjsCSSOverwrite);';
          scriptString = scriptString + cssScript;
        }
        if (customJS !== '' && value === true) {
          scriptString = scriptString + customJS;
        }
        return iItem.set('prop:BrowserJs', scriptString, this._id);
      })
      .then(() => {
        return iItem.set('prop:custom', JSON.stringify(customObject), this._id);
      })
      .then(() => {
        if (!value) {
          iItem.set('refresh', '', this._id).then(() => {
            resolve(this);
          });
        } else {
          resolve(this);
        }
      });
    });
  }

  /**
   * return: Promise<string>
   *
   * Gets the custom CSS applied to the document upon loading
   */
  getCustomCSS(): Promise<string> {
    return new Promise(resolve => {
      iItem.get('prop:custom', this._id).then(custom => {
        let customCSS = '';
        try {
          let customObject = JSON.parse(custom);
          if (customObject.hasOwnProperty('customCSS')) {
            customCSS = customObject['customCSS'];
          }
        }
        catch(e) {

        }
        resolve(customCSS);
      });
    });
  }

  /**
   * param: (value: string)
   * ```
   * return: Promise<HTMLItem>
   * ```
   *
   * Sets the custom CSS to be applied to the document upon loading
   *
   * *Chainable.*
   */
  setCustomCSS(value: string): Promise<HTMLItem> {
    return new Promise((resolve, reject) => {
      let customObject = {};

      iItem.get('prop:custom', this._id).then(custom => {

        let customJS = '';
        let customCSS = '';
        let scriptString = ' ';
        let scriptEnabled = true;
        let cssEnabled = true;

        try {
          customObject = JSON.parse(custom);
          if (customObject.hasOwnProperty('cssEnabled')) {
            cssEnabled = (customObject['cssEnabled'] == 'true');
          }
          if (customObject.hasOwnProperty('scriptEnabled')) {
            scriptEnabled = (customObject['scriptEnabled'] == 'true');
          }
          if (customObject.hasOwnProperty('customJS')) {
            customJS = customObject['customJS'];
          }
        }
        catch(e) {

        }

        customObject['cssEnabled'] = cssEnabled.toString();
        customObject['scriptEnabled'] = scriptEnabled.toString();
        customObject['customJS'] = customJS;
        customObject['customCSS'] = value;

        if (cssEnabled === true) {
          let cssScript =
          'var xjsCSSOverwrite = document.createElement("style");' +
          'xjsCSSOverwrite.id = "splitmedialabsCSSOverwrite";' +
          'xjsCSSOverwrite.type = "text/css";' +
          'var h = document.querySelector("head");' +
          'var existing = document' +
            '.querySelector("head #splitmedialabsCSSOverwrite");' +
          'if (existing != null)h.removeChild(existing);' +
          'xjsCSSOverwrite.innerHTML = "' +
          value.replace(/(\r\n|\n|\r)/gm,'')
            .replace(/\s{2,}/g, ' ').replace(/(\[br\])/gm,'')+
          '";h.appendChild(xjsCSSOverwrite);';
          scriptString = scriptString + cssScript;
        }
        if (customJS !== '' && scriptEnabled === true) {
          scriptString = scriptString + customJS;
        }
        return iItem.set('prop:BrowserJs', scriptString, this._id);
      })
      .then(() => {
        return iItem.set('prop:custom', JSON.stringify(customObject), this._id);
      })
      .then(() => {
        resolve(this);
      });
    });
  }

  /**
   * return: Promise<boolean>
   *
   * Gets if custom CSS is enabled and applied to the document on load
   */
  isCustomCSSEnabled(): Promise<boolean> {
    return new Promise(resolve => {
      iItem.get('prop:custom', this._id).then(custom => {
        let enabled = true;
        try {
          let customObject = JSON.parse(custom);
          if (customObject.hasOwnProperty('cssEnabled')) {
            enabled = (customObject['cssEnabled'] == 'true');
          }
        }
        catch(e) {

        }
        resolve(enabled);
      });
    });
  }

  /**
   * param: (value: boolean)
   * ```
   * return: Promise<HTMLItem>
   * ```
   *
   * Enables or disables application of custom CSS to the document
   *
   * *Chainable.*
   */
  enableCustomCSS(value: boolean): Promise<HTMLItem> {
    return new Promise((resolve, reject) => {
      let customObject = {};

      iItem.get('prop:custom', this._id).then(custom => {

        let customJS = '';
        let customCSS = '';
        let scriptString = ' ';
        let scriptEnabled = true;
        let cssEnabled = true;

        try {
          customObject = JSON.parse(custom);
          if (customObject.hasOwnProperty('scriptEnabled')) {
            scriptEnabled = (customObject['scriptEnabled'] == 'true');
          }
          if (customObject.hasOwnProperty('customJS')) {
            customJS = customObject['customJS'];
          }
          if (customObject.hasOwnProperty('customCSS')) {
            customCSS = customObject['customCSS'];
          }
        }
        catch(e) {

        }

        customObject['scriptEnabled'] = scriptEnabled.toString();
        customObject['cssEnabled'] = value.toString();
        customObject['customJS'] = customJS;
        customObject['customCSS'] = customCSS;

        if (value === true) {
          let cssScript =
          'var xjsCSSOverwrite = document.createElement("style");' +
          'xjsCSSOverwrite.id = "splitmedialabsCSSOverwrite";' +
          'xjsCSSOverwrite.type = "text/css";' +
          'var h = document.querySelector("head");' +
          'var existing = document' +
            '.querySelector("head #splitmedialabsCSSOverwrite");' +
          'if (existing != null)h.removeChild(existing);' +
          'xjsCSSOverwrite.innerHTML = "' +
          customCSS.replace(/(\r\n|\n|\r)/gm,'')
            .replace(/\s{2,}/g, ' ').replace(/(\[br\])/gm,'') +
          '";h.appendChild(xjsCSSOverwrite);';
          scriptString = scriptString + cssScript;
        }
        if (customJS !== '' && value === scriptEnabled) {
          scriptString = scriptString + customJS;
        }
        return iItem.set('prop:BrowserJs', scriptString, this._id);
      })
      .then(() => {
        return iItem.set('prop:custom', JSON.stringify(customObject), this._id);
      })
      .then(() => {
        if (!value) {
          let cssScript = "var h = document.querySelector('head');var existing3 = document.querySelector('head #splitmedialabsCSSOverwrite');if (existing3 != null)h.removeChild(existing3);";
          if (Environment.isSourcePlugin()) {
            eval(cssScript);
          } else {
            exec('CallInner', 'eval', cssScript);
          }
          resolve(this);
        } else {
          resolve(this);
        }
      });
    });
  }

  /**
   * return: Promise<boolean>
   *
   * Check if browser is rendered transparent
   */
  isBrowserTransparent(): Promise<boolean> {
    return new Promise(resolve => {
      iItem.get('prop:BrowserTransparent', this._id).then(isTransparent => {
        resolve(isTransparent === '1');
      });
    });
  }

  /**
   * param: Promise<boolean>
   * ```
   * return: Promise<HTMLItem>
   * ```
   *
   * Enable or disabled transparency of CEF browser
   *
   * *Chainable.*
   */
  enableBrowserTransparency(value: boolean): Promise<HTMLItem> {
    return new Promise(resolve => {
      iItem.set('prop:BrowserTransparent', (value ? '1' : '0'),
        this._id).then(() => {
          resolve(this);
      });
    });
  }

  /**
   * return: Promise<Rectangle>
   *
   * Gets the custom browser window size (in pixels) for the source, if set,
   * regardless of its layout on the mixer. Returns a (0, 0) Rectangle if no
   * custom size has been set.
   *
   * See also: {@link #util/Rectangle Util/Rectangle}
   */
  getBrowserCustomSize():Promise<Rectangle> {
    return new Promise(resolve => {
      let customSize;
      iItem.get('prop:BrowserSize', this._id).then(val => {
        if (val !== '') {
          var [width, height] = decodeURIComponent(val).split(',');
          customSize = Rectangle.fromDimensions(
            Number(width) / window.devicePixelRatio,
            Number(height) / window.devicePixelRatio
          );
        } else {
          customSize = Rectangle.fromDimensions(0, 0);
        }
        resolve(customSize);
      });
    });
  }

  /**
   * param: Promise<Rectangle>
   * ```
   * return: Promise<HTMLItem>
   * ```
   *
   * Sets the custom browser window size for the source
   * regardless of its layout on the mixer
   *
   * *Chainable.*
   *
   * See also: {@link #util/Rectangle Util/Rectangle}
   */
  setBrowserCustomSize(value: Rectangle): Promise<HTMLItem> {
    return new Promise(resolve => {
      // Set the correct width and height based on the DPI settings
      value.setWidth(value.getWidth() * window.devicePixelRatio);
      value.setHeight(value.getHeight() * window.devicePixelRatio);
<<<<<<< HEAD
      
      iItem.set('prop:BrowserSize', value.toDimensionString(),
        this._id).then(() => {
=======

      iItem.set('prop:BrowserSize', value.toDimensionString(), this._id)
        .then(() => {
>>>>>>> 0d7247cd
          resolve(this);
      });
    });
  }

  // ItemLayout

  /**
   * return: Promise<boolean>
   *
   * Check if Aspect Ratio is set to ON or OFF
   */
  isKeepAspectRatio:        () => Promise<boolean>;

  /**
   * return: Promise<boolean>
   *
   * Check if Position Locked is set to ON or OFF
   */
  isPositionLocked:         () => Promise<boolean>;

  /**
   * return: Promise<boolean>
   *
   * Check if Enhance Resize is Enabled or Disabled
   */
  isEnhancedResizeEnabled:   () => Promise<boolean>;

  /**
   * return: Promise<Rectangle>
   *
   * Get the position of the item
   *
   * See also: {@link #util/Rectangle Util/Rectangle}
   */
  getPosition:              () => Promise<Rectangle>;

  /**
   * return: Promise<number>
   *
   * Get Rotate Y value of the item
   */
  getRotateY:              () => Promise<number>;

  /**
   * return: Promise<number>
   *
   * Get Rotate X value of the item
   */
  getRotateX:              () => Promise<number>;

  /**
   * return: Promise<number>
   *
   * Get Rotate Z value of the item
   */
  getRotateZ:              () => Promise<number>;

  /**
   * param: (value: boolean)
   *
   * Set Aspect Ratio to ON or OFF
   *
   * *Chainable.*
   */
  setKeepAspectRatio:       (value: boolean) => Promise<HTMLItem>;

  /**
   * param: (value: boolean)
   *
   * Set Position Lock to ON or OFF
   *
   * *Chainable.*
   */
  setPositionLocked:        (value: boolean) => Promise<HTMLItem>;

  /**
   * param: (value: boolean)
   *
   * Set Enhance Resize to ON or OFF
   *
   * *Chainable.*
   */
  setEnhancedResizeEnabled:  (value: boolean) => Promise<HTMLItem>;

  /**
   * param: (value: Rectangle)
   *
   * Set Item Position. Relative coordinates (0-1) are required.
   *
   * *Chainable.*
   *
   * #### Usage
   *
   * ```javascript
   * var rect = xjs.Rectangle.fromCoordinates(0, 0, 1, 1);
   * item.setPosition(rect).then(function(item) {
   *   // Promise resolves with same Item instance
   * });
   * ```
   *
   * See also: {@link #util/Rectangle Util/Rectangle}
   */
  setPosition:              (value: Rectangle) => Promise<HTMLItem>;

  /**
   * param: (value: number)
   *
   * Set Rotate Y value of the item
   *
   * *Chainable.*
   */
  setRotateY:              (value: number) => Promise<HTMLItem>;

  /**
   * param: (value: number)
   *
   * Set Rotate X value of the item
   *
   * *Chainable.*
   */
  setRotateX:              (value: number) => Promise<HTMLItem>;

  /**
   * param: (value: number)
   *
   * Set Rotate Z value of the item
   *
   * *Chainable.*
   */
  setRotateZ:              (value: number) => Promise<HTMLItem>;

  // ItemColor

  /**
   * return: Promise<number>
   *
   * Get Item Transparency value
   */
  getTransparency: () => Promise<number>;

  /**
   * return: Promise<number>
   *
   * Get Item Brightness value
   */
  getBrightness:   () => Promise<number>;

  /**
   * return: Promise<number>
   *
   * Get Item Contrast value
   */
  getContrast:     () => Promise<number>;

  /**
   * return: Promise<number>
   *
   * Get Item Hue value
   */
  getHue:          () => Promise<number>;

  /**
   * return: Promise<number>
   *
   * Get Item Saturation value
   */
  getSaturation:   () => Promise<number>;

  /**
   * return: Promise<Color>
   *
   * Get Border Color
   */
  getBorderColor:  () => Promise<Color>;

  /**
   * param: (value: number)
   *
   * Set Item Transparency
   *
   * *Chainable.*
   */
  setTransparency: (value: number) => Promise<HTMLItem>;

  /**
   * param: (value: number)
   *
   * Set Item Brightness
   *
   * *Chainable.*
   */
  setBrightness:   (value: number) => Promise<HTMLItem>;

  /**
   * param: (value: number)
   *
   * Set Item Contrast
   *
   * *Chainable.*
   */
  setContrast:     (value: number) => Promise<HTMLItem>;

  /**
   * param: (value: number)
   *
   * Set Item Hue
   *
   * *Chainable.*
   */
  setHue:          (value: number) => Promise<HTMLItem>;

  /**
   * param: (value: number)
   *
   * Set Item Saturation
   *
   * *Chainable.*
   */
  setSaturation:   (value: number) => Promise<HTMLItem>;

  /**
   * param: (value: Color)
   *
   * Set Border Color
   *
   * *Chainable.*
   */
  setBorderColor:  (value: Color) => Promise<HTMLItem>;

  // ItemChroma
  /**
   * return: Promise<boolean>
   */
  isChromaEnabled: () => Promise<boolean>;
  /**
   * param: (value: boolean)
   *
   * *Chainable.*
   */
  setChromaEnabled: (value: boolean) => Promise<HTMLItem>;
  /**
   * return: Promise<KeyingType>
   */
  getKeyingType: () => Promise<KeyingType>;
  /**
   * param: (value: KeyingType)
   * *Chainable.*
   *
   */
  setKeyingType: (value: KeyingType) => Promise<HTMLItem>;

  // BOTH CHROMA LEGACY AND CHROMA RGB
  /**
   * return: Promise<ChromaAntiAliasLevel>
   */
  getChromaAntiAliasLevel: () => Promise<ChromaAntiAliasLevel>;
  /**
   * param: (value: ChromaAntiAliasLevel)
   *
   * *Chainable.*
   */
  setChromaAntiAliasLevel: (value: ChromaAntiAliasLevel) => Promise<HTMLItem>;

  // CHROMA LEGACY MODE
  /**
   * return: Promise<number>
   */
  getChromaLegacyBrightness: () => Promise<number>;
  /**
   * param: (value: number)
   *
   * *Chainable.*
   */
  setChromaLegacyBrightness: (value: number) => Promise<HTMLItem>;
  /**
   * return: Promise<number>
   */
  getChromaLegacySaturation: () => Promise<number>;
  /**
   * param: (value: number)
   *
   * *Chainable.*
   */
  setChromaLegacySaturation: (value: number) => Promise<HTMLItem>;
  /**
   * return: Promise<number>
   */
  getChromaLegacyHue: () => Promise<number>;
  /**
   * param: (value: number)
   *
   * *Chainable.*
   */
  setChromaLegacyHue: (value: number) => Promise<HTMLItem>;
  /**
   * return: Promise<number>
   */
  getChromaLegacyThreshold: () => Promise<number>;
  /**
   * param: (value: number)
   *
   * *Chainable.*
   */
  setChromaLegacyThreshold: (value: number) => Promise<HTMLItem>;
  /**
   * return: Promise<number>
   */
  getChromaLegacyAlphaSmoothing: () => Promise<number>;
  /**
   * param: (value: number)
   *
   * *Chainable.*
   */
  setChromaLegacyAlphaSmoothing: (value: number) => Promise<HTMLItem>;

  // CHROMA KEY RGB MODE
  /**
   * return: Promise<ChromaPrimaryColors>
   */
  getChromaRGBKeyPrimaryColor: () => Promise<ChromaPrimaryColors>;
  /**
   * param: (value: ChromaPrimaryColors)
   *
   * *Chainable.*
   */
  setChromaRGBKeyPrimaryColor: (value: ChromaPrimaryColors) => Promise<HTMLItem>;
  /**
   * return: Promise<number>
   */
  getChromaRGBKeyThreshold: () => Promise<number>;
  /**
   * param: (value: number)
   *
   * *Chainable.*
   */
  setChromaRGBKeyThreshold: (value: number) => Promise<HTMLItem>;
  /**
   * return: Promise<number>
   */
  getChromaRGBKeyExposure: () => Promise<number>;
  /**
   * param: (value: number)
   *
   * *Chainable.*
   */
  setChromaRGBKeyExposure: (value: number) => Promise<HTMLItem>;

  // COLOR KEY MODE
  /**
   * return: Promise<number>
   */
  getChromaColorKeyThreshold: () => Promise<number>;
  /**
   * param: (value: number)
   *
   * *Chainable.*
   */
  setChromaColorKeyThreshold: (value: number) => Promise<HTMLItem>;
  /**
   * return: Promise<number>
   */
  getChromaColorKeyExposure: () => Promise<number>;
  /**
   * param: (value: number)
   *
   * *Chainable.*
   */
  setChromaColorKeyExposure: (value: number) => Promise<HTMLItem>;
  /**
   * return: Promise<Color>
   */
  getChromaColorKeyColor: () => Promise<Color>;
  /**
   * param: (value: Color)
   *
   * *Chainable.*
   */
  setChromaColorKeyColor: (value: Color) => Promise<HTMLItem>;

  // ItemTransition

  /**
   * return: Promise<boolean>
   *
   * Check if item is visible on stage
   */
  isVisible:         () => Promise<boolean>;

  /**
   * param: (value: boolean)
   *
   * Set item to visible or hidden
   *
   * *Chainable.*
   */
  setVisible:        (value: boolean) => Promise<HTMLItem>;

  /**
   * return: Promise<boolean>
   *
   * Get item's transition type for when visibility is toggled
   */
  getTransition:     () => Promise<Transition>;

  /**
   * param: (value: Transition)
   *
   * Set item's transition type for when visibility is toggled
   *
   * *Chainable.*
   */
  setTransition:     (value: Transition) => Promise<HTMLItem>;

  /**
   * return: Promise<number>
   *
   * Get item's transition time in milliseconds
   */
  getTransitionTime: () => Promise<number>;

  /**
   * param: (value: number)
   *
   * Set item's transition time in milliseconds
   *
   * *Chainable.*
   */
  setTransitionTime: (value: number) => Promise<HTMLItem>;

  // ItemConfigurable

  /**
   * return: Promise<any>
   *
   * Gets the configuration JSON
   */
  loadConfig: () => Promise<any>;

  /**
   * param: config<JSON>
   *
   * Persists a JSON object for configuration. Available to sources only.
   *
   * *Chainable.*
   */
  saveConfig: (configObj: any) => Promise<HTMLItem>;

  /**
   * param: config<JSON>
   *
   * Requests the source to save a configuration. This makes the source emit the save-config event.
   *
   * *Chainable.*
   */
  requestSaveConfig: (configObj: any) => Promise<HTMLItem>;

  /**
   * param: config<JSON>
   *
   * Requests the source to save a configuration. This makes the source emit the apply-config event.
   *
   * *Chainable.*
   */
  applyConfig: (configObj: any) => Promise<HTMLItem>;

  // ItemAudio

  /**
   * return: Promise<number>
   *
   * Get item's volume level expressed as an integer from 0 to 100
   */
  getVolume: () => Promise<number>;

  /**
   * return: Promise<boolean>
   *
   * Check if item's mute option is active
   */
  isMute:   () => Promise<boolean>;

  /**
   * param: value<number>
   *
   * Set volume level of item as an integer from 0 (muted) to 100 (maximum)
   *
   * *Chainable.*
   */
  setVolume: (value: number) => Promise<HTMLItem>;

  /**
   * param: value<boolean>
   *
   * Set item's Mute property to ON or OFF
   *
   * *Chainable.*
   */
  setMute:  (value: boolean) => Promise<HTMLItem>;

  /**
   * return: Promise<boolean>
   *
   * Checks if audio is also output to system sound
   */
  isStreamOnlyEnabled: () => Promise<boolean>;

  /**
   * param: value<boolean>
   *
   * Sets whether audio should also be output to system sound
   *
   * *Chainable.*
   */
  setStreamOnlyEnabled: (value: boolean) => Promise<HTMLItem>;

  /**
   * return: Promise<boolean>
   *
   * Checks if audio is available
   */
  isAudioAvailable: () => Promise<boolean>;
}

applyMixins(HTMLItem, [ItemLayout, ItemColor, ItemChroma, ItemTransition,
  ItemConfigurable, ItemAudio]);<|MERGE_RESOLUTION|>--- conflicted
+++ resolved
@@ -541,15 +541,9 @@
       // Set the correct width and height based on the DPI settings
       value.setWidth(value.getWidth() * window.devicePixelRatio);
       value.setHeight(value.getHeight() * window.devicePixelRatio);
-<<<<<<< HEAD
       
-      iItem.set('prop:BrowserSize', value.toDimensionString(),
-        this._id).then(() => {
-=======
-
       iItem.set('prop:BrowserSize', value.toDimensionString(), this._id)
         .then(() => {
->>>>>>> 0d7247cd
           resolve(this);
       });
     });
