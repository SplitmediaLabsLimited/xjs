--- conflicted
+++ resolved
@@ -742,15 +742,9 @@
    */
   isChromaEnabled: () => Promise<boolean>;
   /**
-<<<<<<< HEAD
    * param: value<boolean>
-=======
-   * param: (value: boolean)
-   *
-   * Enables or disables chroma keying. Use together with `getKeyingType()`.
-   *
-   * *Chainable.*
->>>>>>> 80d5ec5f
+   *
+   * *Chainable.*
    */
   setChromaEnabled: (value: boolean) => Promise<HTMLItem>;
   /**
@@ -758,20 +752,9 @@
    */
   getKeyingType: () => Promise<KeyingType>;
   /**
-<<<<<<< HEAD
    * param: value<KeyingType>
-=======
-   * param: (value: KeyingType)
-   *
-   * Sets the chroma keying scheme to any one of three possible choices: Chroma RGB Key, Color Key, or Legacy Mode.
-   *
-   * *Chainable.*
-   *
-   * After setting the keying type, you may tweak settings specific to that type.
-   * - RGB Key: methods prefixed with `getChromaRGBKey-\*` or `setChromaRGBKey-\*`
-   * - Color Key: methods prefixed with `getChromaColorKey-\*` or `setChromaColorKey-\*`
-   * - Chroma Legacy Mode: methods prefixed with `getChromaLegacy-\*` or `setChromaLegacy-\*`
->>>>>>> 80d5ec5f
+   * *Chainable.*
+   *
    */
   setKeyingType: (value: KeyingType) => Promise<HTMLItem>;
 
@@ -781,15 +764,9 @@
    */
   getChromaAntiAliasLevel: () => Promise<ChromaAntiAliasLevel>;
   /**
-<<<<<<< HEAD
    * param: value<ChromaAntiAliasLevel>
-=======
-   * param: (value: ChromaAntiAliasLevel)
-   *
-   * Sets the antialiasing level for chroma keying.
-   *
-   * *Chainable.*
->>>>>>> 80d5ec5f
+   *
+   * *Chainable.*
    */
   setChromaAntiAliasLevel: (value: ChromaAntiAliasLevel) => Promise<HTMLItem>;
 
@@ -799,15 +776,9 @@
    */
   getChromaLegacyBrightness: () => Promise<number>;
   /**
-<<<<<<< HEAD
-   * param: value<number>
-=======
-   * param: (value: number)
-   *
-   * Sets the brightness setting (0-255). Only relevant when chroma keying is in Legacy mode.
-   *
-   * *Chainable.*
->>>>>>> 80d5ec5f
+   * param: value<number>
+   *
+   * *Chainable.*
    */
   setChromaLegacyBrightness: (value: number) => Promise<HTMLItem>;
   /**
@@ -815,15 +786,9 @@
    */
   getChromaLegacySaturation: () => Promise<number>;
   /**
-<<<<<<< HEAD
-   * param: value<number>
-=======
-   * param: (value: number)
-   *
-   * Sets the saturation setting (0-255).  Only relevant when chroma keying is in Legacy mode.
-   *
-   * *Chainable.*
->>>>>>> 80d5ec5f
+   * param: value<number>
+   *
+   * *Chainable.*
    */
   setChromaLegacySaturation: (value: number) => Promise<HTMLItem>;
   /**
@@ -831,15 +796,9 @@
    */
   getChromaLegacyHue: () => Promise<number>;
   /**
-<<<<<<< HEAD
-   * param: value<number>
-=======
-   * param: (value: number)
-   *
-   * Sets the hue setting (0-180).  Only relevant when chroma keying is in Legacy mode.
-   *
-   * *Chainable.*
->>>>>>> 80d5ec5f
+   * param: value<number>
+   *
+   * *Chainable.*
    */
   setChromaLegacyHue: (value: number) => Promise<HTMLItem>;
   /**
@@ -847,15 +806,9 @@
    */
   getChromaLegacyThreshold: () => Promise<number>;
   /**
-<<<<<<< HEAD
-   * param: value<number>
-=======
-   * param: (value: number)
-   *
-   * Sets the threshold setting (0-255). Only relevant when chroma keying is in Legacy mode.
-   *
-   * *Chainable.*
->>>>>>> 80d5ec5f
+   * param: value<number>
+   *
+   * *Chainable.*
    */
   setChromaLegacyThreshold: (value: number) => Promise<HTMLItem>;
   /**
@@ -863,15 +816,9 @@
    */
   getChromaLegacyAlphaSmoothing: () => Promise<number>;
   /**
-<<<<<<< HEAD
-   * param: value<number>
-=======
-   * param: (value: number)
-   *
-   * Sets the alpha smoothing setting (0-255). Only relevant when chroma keying is in Legacy mode.
-   *
-   * *Chainable.*
->>>>>>> 80d5ec5f
+   * param: value<number>
+   *
+   * *Chainable.*
    */
   setChromaLegacyAlphaSmoothing: (value: number) => Promise<HTMLItem>;
 
@@ -881,15 +828,9 @@
    */
   getChromaRGBKeyPrimaryColor: () => Promise<ChromaPrimaryColors>;
   /**
-<<<<<<< HEAD
    * param: value<ChromaPrimaryColors>
-=======
-   * param: (value: ChromaPrimaryColors)
-   *
-   * Sets the primary color setting for chroma key. Only relevant when chroma keying is in RGB mode.
-   *
-   * *Chainable.*
->>>>>>> 80d5ec5f
+   *
+   * *Chainable.*
    */
   setChromaRGBKeyPrimaryColor: (value: ChromaPrimaryColors) => Promise<HTMLItem>;
   /**
@@ -897,15 +838,9 @@
    */
   getChromaRGBKeyThreshold: () => Promise<number>;
   /**
-<<<<<<< HEAD
-   * param: value<number>
-=======
-   * param: (value: number)
-   *
-   * Sets the threshold setting (0-255). Only relevant when chroma keying is in RGB mode.
-   *
-   * *Chainable.*
->>>>>>> 80d5ec5f
+   * param: value<number>
+   *
+   * *Chainable.*
    */
   setChromaRGBKeyThreshold: (value: number) => Promise<HTMLItem>;
   /**
@@ -913,15 +848,9 @@
    */
   getChromaRGBKeyExposure: () => Promise<number>;
   /**
-<<<<<<< HEAD
-   * param: value<number>
-=======
-   * param: (value: number)
-   *
-   * Sets the exposure setting (0-255). Only relevant when chroma keying is in RGB mode.
-   *
-   * *Chainable.*
->>>>>>> 80d5ec5f
+   * param: value<number>
+   *
+   * *Chainable.*
    */
   setChromaRGBKeyExposure: (value: number) => Promise<HTMLItem>;
 
@@ -931,15 +860,9 @@
    */
   getChromaColorKeyThreshold: () => Promise<number>;
   /**
-<<<<<<< HEAD
-   * param: value<number>
-=======
-   * param: (value: number)
-   *
-   * Sets the threshold setting (0-255). Only relevant when chroma keying is in color key mode.
-   *
-   * *Chainable.*
->>>>>>> 80d5ec5f
+   * param: value<number>
+   *
+   * *Chainable.*
    */
   setChromaColorKeyThreshold: (value: number) => Promise<HTMLItem>;
   /**
@@ -947,15 +870,9 @@
    */
   getChromaColorKeyExposure: () => Promise<number>;
   /**
-<<<<<<< HEAD
-   * param: value<number>
-=======
-   * param: (value: number)
-   *
-   * Sets the exposure setting (0-255). Only relevant when chroma keying is in color key mode.
-   *
-   * *Chainable.*
->>>>>>> 80d5ec5f
+   * param: value<number>
+   *
+   * *Chainable.*
    */
   setChromaColorKeyExposure: (value: number) => Promise<HTMLItem>;
   /**
@@ -963,15 +880,9 @@
    */
   getChromaColorKeyColor: () => Promise<Color>;
   /**
-<<<<<<< HEAD
    * param: value<Color>
-=======
-   * param: (value: Color)
-   *
-   * Sets the color setting for keying in color key mode.
-   *
-   * *Chainable.*
->>>>>>> 80d5ec5f
+   *
+   * *Chainable.*
    */
   setChromaColorKeyColor: (value: Color) => Promise<HTMLItem>;
 
