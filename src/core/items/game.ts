/// <reference path="../../../defs/es6-promise.d.ts" />

import {applyMixins} from '../../internal/util/mixin';
import {Item as iItem} from '../../internal/item';
import {ItemLayout, IItemLayout} from './ilayout';
import {ItemColor, IItemColor} from './icolor';
import {ItemChroma, IItemChroma, KeyingType, ChromaPrimaryColors,
  ChromaAntiAliasLevel} from './ichroma';
import {ItemEffect, IItemEffect, MaskEffect} from './ieffects';
import {ItemTransition, IItemTransition} from './itransition';
import {Transition} from '../transition';
import {Item} from './item';
import {Rectangle} from '../../util/rectangle';
import {Color} from '../../util/color';
import {JSON as JXON} from '../../internal/util/json';
import {XML} from '../../internal/util/xml';
import {Environment} from '../environment';
<<<<<<< HEAD
import {GameSource} from '../source/game'
=======
import {iSourceGame, ISourceGame} from '../source/igame';
>>>>>>> 1e35a8ba

/**
 * The GameItem Class provides methods specifically used for game items and
 * also methods that is shared between Item Classes. The
 * {@link #core/Scene Scene} class' getItems method would automatically return a
 * GameItem object if there's a game item on the specified scene.
 *
 * Inherits from: {@link #core/Item Core/Item}
 *
 * Implements: {@link #core/IItemChroma Core/IItemChroma},
 * {@link #core/IItemColor Core/IItemColor},
 * {@link #core/IItemLayout Core/IItemLayout},
 * {@link #core/IItemTransition Core/IItemTransition},
 * {@link #core/IItemEffect Core/IItemEffect}
 *
 * ### Basic Usage
 *
 * ```javascript
 * var XJS = require('xjs');
 *
 * XJS.Scene.getActiveScene().then(function(scene) {
 *   scene.getItems().then(function(items) {
 *     for (var i in items) {
 *       if (items[i] instanceof XJS.GameItem) {
 *         // Manipulate your game item here
 *         items[i].setOfflineImage(path); // just an example here
 *       }
 *     }
 *   });
 * });
 * ```
 *
 *  All methods marked as *Chainable* resolve with the original `GameItem`
 *  instance.
 */
export class GameItem extends Item implements IItemLayout, IItemColor,
<<<<<<< HEAD
  IItemChroma, IItemTransition, IItemEffect {
=======
  IItemChroma, IItemTransition, IItemEffect, ISourceGame {

  // GameSource
>>>>>>> 1e35a8ba

  /**
   * return: Promise<boolean>
   *
   * Check if Game Special Optimization is currently enabled or not
   */
  isSpecialOptimizationEnabled: () => Promise<boolean>

  /**
   * param: Promise<boolean>
   *
   * Set Game Special Optimization to on or off
   *
   * *Chainable.*
   */
  setSpecialOptimizationEnabled: (value: boolean) => Promise<GameItem>

  /**
   * return: Promise<boolean>
   *
   * Check if Show Mouse is currently enabled or not
   */
  isShowMouseEnabled: () => Promise<boolean>

  /**
   * param: (value: boolean)
   *
   * Set Show Mouse in game to on or off
   *
   * *Chainable.*
   */
  setShowMouseEnabled: (value: boolean) => Promise<GameItem>

  /**
   * param: path<string>
   *
   * Set the offline image of a game item
   *
   * *Chainable.*
   */
  setOfflineImage: (path: string) => Promise<GameItem>

  /**
   * return: Promise<string>
   *
   * Get the offline image of a game item
   */
  getOfflineImage:() => Promise<string>

  // ItemLayout

  /**
   * See: {@link #core/IItemLayout#isKeepAspectRatio isKeepAspectRatio}
   */
  isKeepAspectRatio: () => Promise<boolean>;

  /**
   * See: {@link #core/IItemLayout#isPositionLocked isPositionLocked}
   */
  isPositionLocked: () => Promise<boolean>;

  /**
   * See: {@link #core/IItemLayout#isEnhancedResizeEnabled isEnhancedResizeEnabled}
   */
  isEnhancedResizeEnabled: () => Promise<boolean>;

  /**
   * See: {@link #core/IItemLayout#getCanvasRotate getCanvasRotate}
   */
  getCanvasRotate: () => Promise<number>;

  /**
   * See: {@link #core/IItemLayout#getCropping getCropping}
   */
  getCropping: () => Promise<Object>;

  /**
   * See: {@link #core/IItemLayout#getEnhancedRotate getEnhancedRotate}
   */
  getEnhancedRotate: () => Promise<number>;

  /**
   * See: {@link #core/IItemLayout#getPosition getPosition}
   */
  getPosition: () => Promise<Rectangle>;

  /**
   * See: {@link #core/IItemLayout#getRotateY getRotateY}
   */
  getRotateY: () => Promise<number>;

  /**
   * See: {@link #core/IItemLayout#getRotateX getRotateX}
   */
  getRotateX: () => Promise<number>;

  /**
   * See: {@link #core/IItemLayout#getRotateZ getRotateZ}
   */
  getRotateZ: () => Promise<number>;

  /**
   * See: {@link #core/IItemLayout#setCanvasRotate setCanvasRotate}
   */
  setCanvasRotate: (value: number) => Promise<GameItem>;

  /**
   * See: {@link #core/IItemLayout#setCropping setCropping}
   */
  setCropping: (value: Object) => Promise<GameItem>;

  /**
   * See: {@link #core/IItemLayout#setCroppingEnhanced setCroppingEnhanced}
   */
  setCroppingEnhanced: (value: Object) => Promise<GameItem>;

  /**
   * See: {@link #core/IItemLayout#setEnhancedRotate setEnhancedRotate}
   */
  setEnhancedRotate: (value: number) => Promise<GameItem>;

  /**
   * See: {@link #core/IItemLayout#setKeepAspectRatio setKeepAspectRatio}
   */
  setKeepAspectRatio: (value: boolean) => Promise<GameItem>;

  /**
   * See: {@link #core/IItemLayout#setPositionLocked setPositionLocked}
   */
  setPositionLocked: (value: boolean) => Promise<GameItem>;

  /**
   * See: {@link #core/IItemLayout#setEnhancedResizeEnabled setEnhancedResizeEnabled}
   */
  setEnhancedResizeEnabled: (value: boolean) => Promise<GameItem>;

  /**
   * See: {@link #core/IItemLayout#setPosition setPosition}
   */
  setPosition: (value: Rectangle) => Promise<GameItem>;

  /**
   * See: {@link #core/IItemLayout#setRotateY setRotateY}
   */
  setRotateY: (value: number) => Promise<GameItem>;

  /**
   * See: {@link #core/IItemLayout#setRotateX setRotateX}
   */
  setRotateX: (value: number) => Promise<GameItem>;

  /**
   * See: {@link #core/IItemLayout#setRotateZ setRotateZ}
   */
  setRotateZ: (value: number) => Promise<GameItem>;

  // ItemColor

  /**
   * See: {@link #core/IItemColor#getTransparency getTransparency}
   */
  getTransparency: () => Promise<number>;

  /**
   * See: {@link #core/IItemColor#getBrightness getBrightness}
   */
  getBrightness: () => Promise<number>;

  /**
   * See: {@link #core/IItemColor#getContrast getContrast}
   */
  getContrast: () => Promise<number>;

  /**
   * See: {@link #core/IItemColor#getHue getHue}
   */
  getHue: () => Promise<number>;

  /**
   * See: {@link #core/IItemColor#getSaturation getSaturation}
   */
  getSaturation: () => Promise<number>;

  /**
   * See: {@link #core/IItemColor#getBorderColor getBorderColor}
   */
  getBorderColor: () => Promise<Color>;

  /**
   * See: {@link #core/IItemColor#isFullDynamicColorRange isFullDynamicColorRange}
   */
  isFullDynamicColorRange: () => Promise<boolean>;

  /**
   * See: {@link #core/IItemColor#setTransparency setTransparency}
   */
  setTransparency: (value: number) => Promise<GameItem>;

  /**
   * See: {@link #core/IItemColor#setBrightness setBrightness}
   */
  setBrightness: (value: number) => Promise<GameItem>;

  /**
   * See: {@link #core/IItemColor#setContrast setContrast}
   */
  setContrast: (value: number) => Promise<GameItem>;

  /**
   * See: {@link #core/IItemColor#setHue setHue}
   */
  setHue: (value: number) => Promise<GameItem>;

  /**
   * See: {@link #core/IItemColor#setSaturation setSaturation}
   */
  setSaturation: (value: number) => Promise<GameItem>;

  /**
   * See: {@link #core/IItemColor#setBorderColor setBorderColor}
   */
  setBorderColor: (value: Color) => Promise<GameItem>;

  /**
   * See: {@link #core/IItemColor#setFullDynamicColorRange setFullDynamicColorRange}
   */
  setFullDynamicColorRange: (value: boolean) => Promise<GameItem>;

  // ItemChroma

  /**
   * See: {@link #core/IItemChroma#isChromaEnabled isChromaEnabled}
   */
  isChromaEnabled: () => Promise<boolean>;

  /**
   * See: {@link #core/IItemChroma#setChromaEnabled setChromaEnabled}
   */
  setChromaEnabled: (value: boolean) => Promise<GameItem>;

  /**
   * See: {@link #core/IItemChroma#getKeyingType getKeyingType}
   */
  getKeyingType: () => Promise<KeyingType>;

  /**
   * See: {@link #core/IItemChroma#setKeyingType setKeyingType}
   */
  setKeyingType: (value: KeyingType) => Promise<GameItem>;

  // BOTH CHROMA LEGACY AND CHROMA RGB

  /**
   * See: {@link #core/IItemChroma#getChromaAntiAliasLevel getChromaAntiAliasLevel}
   */
  getChromaAntiAliasLevel: () => Promise<ChromaAntiAliasLevel>;

  /**
   * See: {@link #core/IItemChroma#setChromaAntiAliasLevel setChromaAntiAliasLevel}
   */
  setChromaAntiAliasLevel: (value: ChromaAntiAliasLevel) => Promise<GameItem>;

  // CHROMA LEGACY MODE

  /**
   * See: {@link #core/IItemChroma#getChromaLegacyBrightness getChromaLegacyBrightness}
   */
  getChromaLegacyBrightness: () => Promise<number>;

  /**
   * See: {@link #core/IItemChroma#setChromaLegacyBrightness setChromaLegacyBrightness}
   */
  setChromaLegacyBrightness: (value: number) => Promise<GameItem>;

  /**
   * See: {@link #core/IItemChroma#getChromaLegacySaturation getChromaLegacySaturation}
   */
  getChromaLegacySaturation: () => Promise<number>;

  /**
   * See: {@link #core/IItemChroma#setChromaLegacySaturation setChromaLegacySaturation}
   */
  setChromaLegacySaturation: (value: number) => Promise<GameItem>;

  /**
   * See: {@link #core/IItemChroma#getChromaLegacyHue getChromaLegacyHue}
   */
  getChromaLegacyHue: () => Promise<number>;

  /**
   * See: {@link #core/IItemChroma#setChromaLegacyHue setChromaLegacyHue}
   */
  setChromaLegacyHue: (value: number) => Promise<GameItem>;

  /**
   * See: {@link #core/IItemChroma#getChromaLegacyThreshold getChromaLegacyThreshold}
   */
  getChromaLegacyThreshold: () => Promise<number>;

  /**
   * See: {@link #core/IItemChroma#setChromaLegacyThreshold setChromaLegacyThreshold}
   */
  setChromaLegacyThreshold: (value: number) => Promise<GameItem>;

  /**
   * See: {@link #core/IItemChroma#getChromaLegacyAlphaSmoothing getChromaLegacyAlphaSmoothing}
   */
  getChromaLegacyAlphaSmoothing: () => Promise<number>;

  /**
   * See: {@link #core/IItemChroma#setChromaLegacyAlphaSmoothing setChromaLegacyAlphaSmoothing}
   */
  setChromaLegacyAlphaSmoothing: (value: number) => Promise<GameItem>;

  // CHROMA KEY RGB MODE

  /**
   * See: {@link #core/IItemChroma#getChromaRGBKeyPrimaryColor getChromaRGBKeyPrimaryColor}
   */
  getChromaRGBKeyPrimaryColor: () => Promise<ChromaPrimaryColors>;

  /**
   * See: {@link #core/IItemChroma#setChromaRGBKeyPrimaryColor setChromaRGBKeyPrimaryColor}
   */
  setChromaRGBKeyPrimaryColor: (value: ChromaPrimaryColors) => Promise<GameItem>;

  /**
   * See: {@link #core/IItemChroma#getChromaRGBKeyThreshold getChromaRGBKeyThreshold}
   */
  getChromaRGBKeyThreshold: () => Promise<number>;

  /**
   * See: {@link #core/IItemChroma#setChromaRGBKeyThreshold setChromaRGBKeyThreshold}
   */
  setChromaRGBKeyThreshold: (value: number) => Promise<GameItem>;

  /**
   * See: {@link #core/IItemChroma#getChromaRGBKeyExposure getChromaRGBKeyExposure}
   */
  getChromaRGBKeyExposure: () => Promise<number>;

  /**
   * See: {@link #core/IItemChroma#setChromaRGBKeyExposure setChromaRGBKeyExposure}
   */
  setChromaRGBKeyExposure: (value: number) => Promise<GameItem>;

  // COLOR KEY MODE

  /**
   * See: {@link #core/IItemChroma#getChromaColorKeyThreshold getChromaColorKeyThreshold}
   */
  getChromaColorKeyThreshold: () => Promise<number>;

  /**
   * See: {@link #core/IItemChroma#setChromaColorKeyThreshold setChromaColorKeyThreshold}
   */
  setChromaColorKeyThreshold: (value: number) => Promise<GameItem>;

  /**
   * See: {@link #core/IItemChroma#getChromaColorKeyExposure getChromaColorKeyExposure}
   */
  getChromaColorKeyExposure: () => Promise<number>;

  /**
   * See: {@link #core/IItemChroma#setChromaColorKeyExposure setChromaColorKeyExposure}
   */
  setChromaColorKeyExposure: (value: number) => Promise<GameItem>;

  /**
   * See: {@link #core/IItemChroma#getChromaColorKeyColor getChromaColorKeyColor}
   */
  getChromaColorKeyColor: () => Promise<Color>;

  /**
   * See: {@link #core/IItemChroma#setChromaColorKeyColor setChromaColorKeyColor}
   */
  setChromaColorKeyColor: (value: Color) => Promise<GameItem>;

  // ItemTransition

  /**
   * See: {@link #core/IItemTransition#isVisible isVisible}
   */
  isVisible: () => Promise<boolean>;

  /**
   * See: {@link #core/IItemTransition#setVisible setVisible}
   */
  setVisible: (value: boolean) => Promise<GameItem>;

  /**
   * See: {@link #core/IItemTransition#getTransition getTransition}
   */
  getTransition: () => Promise<Transition>;

  /**
   * See: {@link #core/IItemTransition#setTransition setTransition}
   */
  setTransition: (value: Transition) => Promise<GameItem>;

  /**
   * See: {@link #core/IItemTransition#getTransitionTime getTransitionTime}
   */
  getTransitionTime: () => Promise<number>;

  /**
   * See: {@link #core/IItemTransition#setTransitionTime setTransitionTime}
   */
  setTransitionTime: (value: number) => Promise<GameItem>;

  // ItemEffect

  /** See: {@link #core/IItemEffect#getMaskEffect getMaskEffect} */
  getMaskEffect: () => Promise<MaskEffect>;

  /** See: {@link #core/IItemEffect#setMaskEffect setMaskEffect} */
  setMaskEffect: (value: MaskEffect) => Promise<GameItem>;

  /** See: {@link #core/IItemEffect#getBorderEffectRadius getBorderEffectRadius} */
  getBorderEffectRadius: () => Promise<number>;

  /** See: {@link #core/IItemEffect#setBorderEffectRadius setBorderEffectRadius} */
  setBorderEffectRadius: (value: number) => Promise<GameItem>;

  /** See: {@link #core/IItemEffect#getBorderEffectThickness getBorderEffectThickness} */
  getBorderEffectThickness: () => Promise<number>;

  /** See: {@link #core/IItemEffect#setBorderEffectThickness setBorderEffectThickness} */
  setBorderEffectThickness: (value: number) => Promise<GameItem>;

  /** See: {@link #core/IItemEffect#getBorderEffectOpacity getBorderEffectOpacity} */
  getBorderEffectOpacity: () => Promise<number>;

  /** See: {@link #core/IItemEffect#setBorderEffectOpacity setBorderEffectOpacity} */
  setBorderEffectOpacity: (value: number) => Promise<GameItem>;

  /** See: {@link #core/IItemEffect#getBorderEffectColor getBorderEffectColor} */
  getBorderEffectColor: () => Promise<Color>;

  /** See: {@link #core/IItemEffect#setBorderEffectColor setBorderEffectColor} */
  setBorderEffectColor: (value: Color) => Promise<GameItem>;

  /** See: {@link #core/IItemEffect#getShadowEffectColor getShadowEffectColor} */
  getShadowEffectColor: () => Promise<Color>;

  /** See: {@link #core/IItemEffect#setShadowEffectColor setShadowEffectColor} */
  setShadowEffectColor: (value: Color) => Promise<GameItem>;

  /** See: {@link #core/IItemEffect#getShadowEffectThickness getShadowEffectThickness} */
  getShadowEffectThickness: () => Promise<number>;

  /** See: {@link #core/IItemEffect#setShadowEffectThickness setShadowEffectThickness} */
  setShadowEffectThickness: (value: number) => Promise<GameItem>;

  /** See: {@link #core/IItemEffect#getShadowEffectBlur getShadowEffectBlur} */
  getShadowEffectBlur: () => Promise<number>;

  /** See: {@link #core/IItemEffect#setShadowEffectBlur setShadowEffectBlur} */
  setShadowEffectBlur: (value: number) => Promise<GameItem>;

  /** See: {@link #core/IItemEffect#getShadowEffectOpacity getShadowEffectOpacity} */
  getShadowEffectOpacity: () => Promise<number>;

  /** See: {@link #core/IItemEffect#setShadowEffectOpacity setShadowEffectOpacity} */
  setShadowEffectOpacity: (value: number) => Promise<GameItem>;

  /** See: {@link #core/IItemEffect#getShadowEffectOffsetX getShadowEffectOffsetX} */
  getShadowEffectOffsetX: () => Promise<number>;

  /** See: {@link #core/IItemEffect#setShadowEffectOffsetX setShadowEffectOffsetX} */
  setShadowEffectOffsetX: (value: number) => Promise<GameItem>;

  /** See: {@link #core/IItemEffect#getShadowEffectOffsetY getShadowEffectOffsetY} */
  getShadowEffectOffsetY: () => Promise<number>;

  /** See: {@link #core/IItemEffect#setShadowEffectOffsetY setShadowEffectOffsetY} */
  setShadowEffectOffsetY: (value: number) => Promise<GameItem>;

  /** See: {@link #core/IItemEffect#getFileMask getFileMask} */
  getFileMask: () => Promise<string>;

  /** See: {@link #core/IItemEffect#setFileMask setFileMask} */
  setFileMask: (value: string) => Promise<GameItem>;

  /** See: {@link #core/IItemEffect#isFileMaskingGuideVisible isFileMaskingGuideVisible} */
  isFileMaskingGuideVisible: () => Promise<boolean>;

  /** See: {@link #core/IItemEffect#showFileMaskingGuide showFileMaskingGuide} */
  showFileMaskingGuide: (value: boolean) => Promise<GameItem>;
}

applyMixins(GameItem, [Item, ItemLayout, ItemColor, ItemChroma, ItemTransition,
<<<<<<< HEAD
  ItemEffect]);
=======
  ItemEffect, iSourceGame]);
>>>>>>> 1e35a8ba
<|MERGE_RESOLUTION|>--- conflicted
+++ resolved
@@ -15,11 +15,7 @@
 import {JSON as JXON} from '../../internal/util/json';
 import {XML} from '../../internal/util/xml';
 import {Environment} from '../environment';
-<<<<<<< HEAD
-import {GameSource} from '../source/game'
-=======
 import {iSourceGame, ISourceGame} from '../source/igame';
->>>>>>> 1e35a8ba
 
 /**
  * The GameItem Class provides methods specifically used for game items and
@@ -56,13 +52,9 @@
  *  instance.
  */
 export class GameItem extends Item implements IItemLayout, IItemColor,
-<<<<<<< HEAD
-  IItemChroma, IItemTransition, IItemEffect {
-=======
   IItemChroma, IItemTransition, IItemEffect, ISourceGame {
 
   // GameSource
->>>>>>> 1e35a8ba
 
   /**
    * return: Promise<boolean>
@@ -555,8 +547,4 @@
 }
 
 applyMixins(GameItem, [Item, ItemLayout, ItemColor, ItemChroma, ItemTransition,
-<<<<<<< HEAD
-  ItemEffect]);
-=======
-  ItemEffect, iSourceGame]);
->>>>>>> 1e35a8ba
+  ItemEffect, iSourceGame]);