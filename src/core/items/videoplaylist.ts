/// <reference path="../../../defs/es6-promise.d.ts" />
import {applyMixins} from '../../internal/util/mixin';
import {ItemLayout, IItemLayout} from './ilayout';
import {ItemColor, IItemColor} from './icolor';
import {Item as iItem} from '../../internal/item';
import {ItemChroma, IItemChroma, KeyingType, ChromaPrimaryColors,
  ChromaAntiAliasLevel} from './ichroma';
import {ItemTransition, IItemTransition} from './itransition';
import {SourceConfigurable, ISourceConfigurable} from '../source/iconfig';
import {Item} from './item';
import {Scene} from '../scene';
import {Transition} from '../transition';
import {Rectangle} from '../../util/rectangle';
import {Color} from '../../util/color';
import {Environment} from '../environment';
import {IO} from '../../util/io';
<<<<<<< HEAD
import {ISourceVideoPlaylist, SourceVideoPlaylist} from '../source/ivideoplaylist';
=======
import {CuePoint} from './cuepoint';
import {ItemPlayback, IItemPlayback, ActionAfterPlayback} from './iplayback';
>>>>>>> d0ea9735

/**
 * The VideoPlaylistItem class represents the VideoPlaylist item that has been
 * added to the stage.
 *
 * Inherits from: {@link #core/Item Core/Item}
 *
 * Implements: {@link #core/IItemChroma Core/IItemChroma},
 * {@link #core/IItemColor Core/IItemColor},
 * {@link #core/IItemLayout Core/IItemLayout},
 * {@link #core/IItemTransition Core/IItemTransition},
 * {@link #core/ISourceConfigurable Core/ISourceConfigurable}
 *
 * ### Basic Usage
 *
 * ```javascript
 * var XJS = require('xjs');
 *
 * XJS.Scene.getActiveScene().then(function(scene) {
 *   scene.getItems().then(function(items) {
 *     for (var i in items) {
 *       if (items[i] instanceof XJS.VideoPlaylistItem) {
 *         // Manipulate your VideoPlaylist Item here
 *       }
 *     }
 *   });
 * });
 * ```
 */


export class VideoPlaylistItem extends Item implements IItemLayout,
<<<<<<< HEAD
  IItemColor, IItemChroma, IItemTransition, ISourceConfigurable,
  ISourceVideoPlaylist {

  //Shared with VideoPlaylistSource
  /**
   * See: {@link #core/VideoPlaylistSource#getVideoNowPlaying getVideoNowPlaying}
   */
  getVideoNowPlaying: () => Promise<string>

  /**
   * See: {@link #core/VideoPlaylistSource#setVideoNowPlaying setVideoNowPlaying}
   */
  setVideoNowPlaying: (value:string|number) => Promise<SourceVideoPlaylist>

  /**
   * See: {@link #core/VideoPlaylistSource#getVideoPlaylistSources getVideoPlaylistSources}
   */
  getVideoPlaylistSources: () => Promise<string[]>

  /**
   * See: {@link #core/VideoPlaylistSource#setVideoPlaylistSources setVideoPlaylistSources}
   */
  setVideoPlaylistSources: (fileItems:string[]) => Promise<SourceVideoPlaylist>
=======
  IItemColor, IItemChroma, IItemTransition, IItemConfigurable, IItemPlayback {

    /**
   * return: Promise<string>
   *
   * Gets the now playing video of this VideoPlaylist item.
   *
   */

  getVideoNowPlaying(): Promise<string> {
    return new Promise(resolve => {
      iItem.get('prop:item', this._id).then(playlist => {
        let _playlist = String(playlist).slice(0,playlist.indexOf('*'))
        resolve(_playlist)
      });
    });
  }

  /**
   * param: (value: string|number)
   *
   * return: Promise<VideoPlaylistSource>
   *
   * Sets the now playing video of this VideoPlaylist item.
   *
   * ## Possible Values
   * - STRING - file path
   * - NUMBER - number|within the range of fileplaylist array length
   *
   */

  setVideoNowPlaying(value:string|number): Promise<VideoPlaylistItem> {
    let file: string;
    let _playlist: string[];

    return new Promise((resolve, reject) => {
      iItem.get('prop:FilePlaylist', this._id).then(playlist => {
        _playlist = String(playlist).split('|');
        for (var i = 0; i < _playlist.length; i++){
          _playlist[i] = _playlist[i].slice(0, _playlist[i].indexOf('*'));
        };
        return _playlist;
      }).then(list => {
        if (typeof value === 'string') {
          if(_playlist.indexOf(value) === -1){
            reject(Error('File not found on Playlist.'))
          } else {
            let index = _playlist.indexOf(value);
            file = _playlist[index] + '*' + index;
            iItem.set('prop:item', file, this._id)
            .then(fileplaylist => {
              resolve(this);
            });
          }
        } else if (typeof value === 'number' && value <= _playlist.length) {
          file = (_playlist[value] + '*' + value);
            iItem.set('prop:item', file, this._id)
              .then(function (fileplaylist) {
                resolve(this);
              });
        } else {
          reject(Error('Invalid value.'));
        };
      })
    });

  };

  /**
   * return: Promise<string[]>
   *
   * Gets the file paths of the playlist of this VideoPlaylist item.
   *
   */

  getVideoPlaylistSources(): Promise<string[]> {
    return new Promise(resolve => {
      iItem.get('prop:FilePlaylist', this._id).then(playlist => {
        let _playlist = String(playlist).split('|');
        for (var i = 0; i < _playlist.length; i++){
          _playlist[i] = _playlist[i].slice(0, _playlist[i].indexOf('*'));
        };
        resolve(_playlist);
      });
    });
  };

  /**
   * param: (file: string[])
   *
   * return: Promise<string>
   *
   * Sets the playlist of this VideoPlaylist item according to the specified
   * file paths.
   *
   * This call would replace all the items on the playlist.
   * The now playing item is also set to the first item of the new FilePlaylist.
   *
   */

  setVideoPlaylistSources(fileItems:string[]): Promise<VideoPlaylistItem> {
    let fileString: string;

    let filePromises = fileItems.map((filename) => {
      return IO.getVideoDuration(filename);
    });

    return new Promise((resolve, reject) => {
      Promise.all(filePromises).then(duration => {
        for (var i = 0; i < fileItems.length; i++) {
          if(fileString === undefined){
            fileString = fileItems[i] + '*' + i + '*1*'
            + duration[i] + '*100*0*0*0*0*0|';
          } else {
            fileString += fileItems[i] + '*' + i + '*1*'
            + duration[i] + '*100*0*0*0*0*0';
            if (i+1 < fileItems.length) {
              fileString += '|';
            };
          };
        };
        iItem.set('prop:item', fileItems[0] + '*0', this._id);
        return fileString;
      }).then(fileString => {
        iItem.set('prop:FilePlaylist', fileString, this._id)
        .then(fileplaylist => {
          resolve(this);
        });
      });
    });
  };
>>>>>>> d0ea9735

  // ItemLayout

  /**
   * See: {@link #core/IItemLayout#isKeepAspectRatio isKeepAspectRatio}
   */
  isKeepAspectRatio: () => Promise<boolean>;

  /**
   * See: {@link #core/IItemLayout#isPositionLocked isPositionLocked}
   */
  isPositionLocked: () => Promise<boolean>;

  /**
   * See: {@link #core/IItemLayout#isEnhancedResizeEnabled isEnhancedResizeEnabled}
   */
  isEnhancedResizeEnabled: () => Promise<boolean>;

  /**
   * See: {@link #core/IItemLayout#getCanvasRotate getCanvasRotate}
   */
  getCanvasRotate: () => Promise<number>;

  /**
   * See: {@link #core/IItemLayout#getCropping getCropping}
   */
  getCropping: () => Promise<Object>;

  /**
   * See: {@link #core/IItemLayout#getEnhancedRotate getEnhancedRotate}
   */
  getEnhancedRotate: () => Promise<number>;

  /**
   * See: {@link #core/IItemLayout#getPosition getPosition}
   */
  getPosition: () => Promise<Rectangle>;

  /**
   * See: {@link #core/IItemLayout#getRotateY getRotateY}
   */
  getRotateY: () => Promise<number>;

  /**
   * See: {@link #core/IItemLayout#getRotateX getRotateX}
   */
  getRotateX: () => Promise<number>;

  /**
   * See: {@link #core/IItemLayout#getRotateZ getRotateZ}
   */
  getRotateZ: () => Promise<number>;

  /**
   * See: {@link #core/IItemLayout#setCanvasRotate setCanvasRotate}
   */
  setCanvasRotate: (value: number) => Promise<VideoPlaylistItem>;

  /**
   * See: {@link #core/IItemLayout#setCropping setCropping}
   */
  setCropping: (value: Object) => Promise<VideoPlaylistItem>;

  /**
   * See: {@link #core/IItemLayout#setCroppingEnhanced setCroppingEnhanced}
   */
  setCroppingEnhanced: (value: Object) => Promise<VideoPlaylistItem>;

  /**
   * See: {@link #core/IItemLayout#setEnhancedRotate setEnhancedRotate}
   */
  setEnhancedRotate:        (value: number) => Promise<VideoPlaylistItem>;

  /**
   * See: {@link #core/IItemLayout#setKeepAspectRatio setKeepAspectRatio}
   */
  setKeepAspectRatio: (value: boolean) => Promise<VideoPlaylistItem>;

  /**
   * See: {@link #core/IItemLayout#setPositionLocked setPositionLocked}
   */
  setPositionLocked:        (value: boolean) => Promise<VideoPlaylistItem>;

  /**
   * See: {@link #core/IItemLayout#setEnhancedResizeEnabled setEnhancedResizeEnabled}
   */
  setEnhancedResizeEnabled:  (value: boolean) => Promise<VideoPlaylistItem>;

  /**
   * See: {@link #core/IItemLayout#setPosition setPosition}
   */
  setPosition:              (value: Rectangle) => Promise<VideoPlaylistItem>;

  /**
   * See: {@link #core/IItemLayout#setRotateY setRotateY}
   */
  setRotateY:              (value: number) => Promise<VideoPlaylistItem>;

  /**
   * See: {@link #core/IItemLayout#setRotateX setRotateX}
   */
  setRotateX:              (value: number) => Promise<VideoPlaylistItem>;

  /**
   * See: {@link #core/IItemLayout#setRotateZ setRotateZ}
   */
  setRotateZ:              (value: number) => Promise<VideoPlaylistItem>;

  // ItemColor

  /**
   * See: {@link #core/IItemColor#getTransparency getTransparency}
   */
  getTransparency: () => Promise<number>;

  /**
   * See: {@link #core/IItemColor#getBrightness getBrightness}
   */
  getBrightness: () => Promise<number>;

  /**
   * See: {@link #core/IItemColor#getContrast getContrast}
   */
  getContrast: () => Promise<number>;

  /**
   * See: {@link #core/IItemColor#getHue getHue}
   */
  getHue: () => Promise<number>;

  /**
   * See: {@link #core/IItemColor#getSaturation getSaturation}
   */
  getSaturation: () => Promise<number>;

  /**
   * See: {@link #core/IItemColor#getBorderColor getBorderColor}
   */
  getBorderColor: () => Promise<Color>;

  /**
   * See: {@link #core/IItemColor#isFullDynamicColorRange isFullDynamicColorRange}
   */
  isFullDynamicColorRange: () => Promise<boolean>;

  /**
   * See: {@link #core/IItemColor#setTransparency setTransparency}
   */
  setTransparency: (value: number) => Promise<VideoPlaylistItem>;

  /**
   * See: {@link #core/IItemColor#setBrightness setBrightness}
   */
  setBrightness:   (value: number) => Promise<VideoPlaylistItem>;

  /**
   * See: {@link #core/IItemColor#setContrast setContrast}
   */
  setContrast:     (value: number) => Promise<VideoPlaylistItem>;

  /**
   * See: {@link #core/IItemColor#setHue setHue}
   */
  setHue:          (value: number) => Promise<VideoPlaylistItem>;

  /**
   * See: {@link #core/IItemColor#setSaturation setSaturation}
   */
  setSaturation:   (value: number) => Promise<VideoPlaylistItem>;

  /**
   * See: {@link #core/IItemColor#setBorderColor setBorderColor}
   */
  setBorderColor:  (value: Color) => Promise<VideoPlaylistItem>;

  /**
   * See: {@link #core/IItemColor#setFullDynamicColorRange setFullDynamicColorRange}
   */
  setFullDynamicColorRange: (value: boolean) => Promise<VideoPlaylistItem>;


  // ItemChroma

  /**
   * See: {@link #core/IItemChroma#isChromaEnabled isChromaEnabled}
   */
  isChromaEnabled: () => Promise<boolean>;

  /**
   * See: {@link #core/IItemChroma#setChromaEnabled setChromaEnabled}
   */
  setChromaEnabled: (value: boolean) => Promise<VideoPlaylistItem>;

  /**
   * See: {@link #core/IItemChroma#getKeyingType getKeyingType}
   */
  getKeyingType: () => Promise<KeyingType>;

  /**
   * See: {@link #core/IItemChroma#setKeyingType setKeyingType}
   */
  setKeyingType: (value: KeyingType) => Promise<VideoPlaylistItem>;

  // BOTH CHROMA LEGACY AND CHROMA RGB

  /**
   * See: {@link #core/IItemChroma#getChromaAntiAliasLevel getChromaAntiAliasLevel}
   */
  getChromaAntiAliasLevel: () => Promise<ChromaAntiAliasLevel>;

  /**
   * See: {@link #core/IItemChroma#setChromaAntiAliasLevel setChromaAntiAliasLevel}
   */
  setChromaAntiAliasLevel: (value: ChromaAntiAliasLevel) => Promise<VideoPlaylistItem>;

  // CHROMA LEGACY MODE

  /**
   * See: {@link #core/IItemChroma#getChromaLegacyBrightness getChromaLegacyBrightness}
   */
  getChromaLegacyBrightness: () => Promise<number>;

  /**
   * See: {@link #core/IItemChroma#setChromaLegacyBrightness setChromaLegacyBrightness}
   */
  setChromaLegacyBrightness: (value: number) => Promise<VideoPlaylistItem>;

  /**
   * See: {@link #core/IItemChroma#getChromaLegacySaturation getChromaLegacySaturation}
   */
  getChromaLegacySaturation: () => Promise<number>;

  /**
   * See: {@link #core/IItemChroma#setChromaLegacySaturation setChromaLegacySaturation}
   */
  setChromaLegacySaturation: (value: number) => Promise<VideoPlaylistItem>;

  /**
   * See: {@link #core/IItemChroma#getChromaLegacyHue getChromaLegacyHue}
   */
  getChromaLegacyHue: () => Promise<number>;

  /**
   * See: {@link #core/IItemChroma#setChromaLegacyHue setChromaLegacyHue}
   */
  setChromaLegacyHue: (value: number) => Promise<VideoPlaylistItem>;

  /**
   * See: {@link #core/IItemChroma#getChromaLegacyThreshold getChromaLegacyThreshold}
   */
  getChromaLegacyThreshold: () => Promise<number>;

  /**
   * See: {@link #core/IItemChroma#setChromaLegacyThreshold setChromaLegacyThreshold}
   */
  setChromaLegacyThreshold: (value: number) => Promise<VideoPlaylistItem>;

  /**
   * See: {@link #core/IItemChroma#getChromaLegacyAlphaSmoothing getChromaLegacyAlphaSmoothing}
   */
  getChromaLegacyAlphaSmoothing: () => Promise<number>;

  /**
   * See: {@link #core/IItemChroma#setChromaLegacyAlphaSmoothing setChromaLegacyAlphaSmoothing}
   */
  setChromaLegacyAlphaSmoothing: (value: number) => Promise<VideoPlaylistItem>;

  // CHROMA KEY RGB MODE

  /**
   * See: {@link #core/IItemChroma#getChromaRGBKeyPrimaryColor getChromaRGBKeyPrimaryColor}
   */
  getChromaRGBKeyPrimaryColor: () => Promise<ChromaPrimaryColors>;

  /**
   * See: {@link #core/IItemChroma#setChromaRGBKeyPrimaryColor setChromaRGBKeyPrimaryColor}
   */
  setChromaRGBKeyPrimaryColor: (value: ChromaPrimaryColors) => Promise<VideoPlaylistItem>;

  /**
   * See: {@link #core/IItemChroma#getChromaRGBKeyThreshold getChromaRGBKeyThreshold}
   */
  getChromaRGBKeyThreshold: () => Promise<number>;

  /**
   * See: {@link #core/IItemChroma#setChromaRGBKeyThreshold setChromaRGBKeyThreshold}
   */
  setChromaRGBKeyThreshold: (value: number) => Promise<VideoPlaylistItem>;

  /**
   * See: {@link #core/IItemChroma#getChromaRGBKeyExposure getChromaRGBKeyExposure}
   */
  getChromaRGBKeyExposure: () => Promise<number>;

  /**
   * See: {@link #core/IItemChroma#setChromaRGBKeyExposure setChromaRGBKeyExposure}
   */
  setChromaRGBKeyExposure: (value: number) => Promise<VideoPlaylistItem>;

  // COLOR KEY MODE

  /**
   * See: {@link #core/IItemChroma#getChromaColorKeyThreshold getChromaColorKeyThreshold}
   */
  getChromaColorKeyThreshold: () => Promise<number>;

  /**
   * See: {@link #core/IItemChroma#setChromaColorKeyThreshold setChromaColorKeyThreshold}
   */
  setChromaColorKeyThreshold: (value: number) => Promise<VideoPlaylistItem>;

  /**
   * See: {@link #core/IItemChroma#getChromaColorKeyExposure getChromaColorKeyExposure}
   */
  getChromaColorKeyExposure: () => Promise<number>;

  /**
   * See: {@link #core/IItemChroma#setChromaColorKeyExposure setChromaColorKeyExposure}
   */
  setChromaColorKeyExposure: (value: number) => Promise<VideoPlaylistItem>;

  /**
   * See: {@link #core/IItemChroma#getChromaColorKeyColor getChromaColorKeyColor}
   */
  getChromaColorKeyColor: () => Promise<Color>;

  /**
   * See: {@link #core/IItemChroma#setChromaColorKeyColor setChromaColorKeyColor}
   */
  setChromaColorKeyColor: (value: Color) => Promise<VideoPlaylistItem>;

  // ItemTransition

  /**
   * See: {@link #core/IItemTransition#isVisible isVisible}
   */
  isVisible: () => Promise<boolean>;

  /**
   * See: {@link #core/IItemTransition#setVisible setVisible}
   */
  setVisible:        (value: boolean) => Promise<VideoPlaylistItem>;

  /**
   * See: {@link #core/IItemTransition#getTransition getTransition}
   */
  getTransition: () => Promise<Transition>;

  /**
   * See: {@link #core/IItemTransition#setTransition setTransition}
   */
  setTransition:     (value: Transition) => Promise<VideoPlaylistItem>;

  /**
   * See: {@link #core/IItemTransition#getTransitionTime getTransitionTime}
   */
  getTransitionTime: () => Promise<number>;

  /**
   * See: {@link #core/IItemTransition#setTransitionTime setTransitionTime}
   */
  setTransitionTime: (value: number) => Promise<VideoPlaylistItem>;

  // SourceConfigurable

  /**
   * See: {@link #core/ISourceConfigurable#loadConfig loadConfig}
   */
  loadConfig: () => Promise<any>;

  /**
   * See: {@link #core/ISourceConfigurable#saveConfig saveConfig}
   */
  saveConfig: (configObj: any) => Promise<VideoPlaylistItem>;

  /**
   * See: {@link #core/ISourceConfigurable#requestSaveConfig requestSaveConfig}
   */
  requestSaveConfig: (configObj: any) => Promise<VideoPlaylistItem>;

  /**
   * See: {@link #core/ISourceConfigurable#applyConfig applyConfig}
   */
  applyConfig: (configObj: any) => Promise<VideoPlaylistItem>;

  // ItemPlayback

  /**
   * See: {@link #core/IItemPlayback#isSeekable isSeekable}
   */
  isSeekable: () => Promise<boolean>;

  /**
   * See: {@link #core/IItemPlayback#getPlaybackPosition getPlaybackPosition}
   */
  getPlaybackPosition: () => Promise<number>;

  /**
   * See: {@link #core/IItemPlayback#setPlaybackPosition setPlaybackPosition}
   */
  setPlaybackPosition: (value: number) => Promise<VideoPlaylistItem>;

  /**
   * See: {@link #core/IItemPlayback#getPlaybackDuration getPlaybackDuration}
   */
  getPlaybackDuration: () => Promise<number>;

  /**
   * See: {@link #core/IItemPlayback#isPlaying isPlaying}
   */
  isPlaying: () => Promise<boolean>;

  /**
   * See: {@link #core/IItemPlayback#setPlaying setPlaying}
   */
  setPlaying: (value: boolean) => Promise<VideoPlaylistItem>;

  /**
   * See: {@link #core/IItemPlayback#getPlaybackStartPosition getPlaybackStartPosition}
   */
  getPlaybackStartPosition: () => Promise<number>;

  /**
   * See: {@link #core/IItemPlayback#setPlaybackStartPosition setPlaybackStartPosition}
   */
  setPlaybackStartPosition: (value: number) => Promise<VideoPlaylistItem>;

  /**
   * See: {@link #core/IItemPlayback#getPlaybackEndPosition getPlaybackEndPosition}
   */
  getPlaybackEndPosition: () => Promise<number>;

  /**
   * See: {@link #core/IItemPlayback#setPlaybackEndPosition setPlaybackEndPosition}
   */
  setPlaybackEndPosition: (value: number) => Promise<VideoPlaylistItem>;

  /**
   * See: {@link #core/IItemPlayback#getActionAfterPlayback getActionAfterPlayback}
   */
  getActionAfterPlayback: () => Promise<ActionAfterPlayback>;

  /**
   * See: {@link #core/IItemPlayback#setActionAfterPlayback setActionAfterPlayback}
   */
  setActionAfterPlayback: (value: ActionAfterPlayback) => Promise<VideoPlaylistItem>;

  /**
   * See: {@link #core/IItemPlayback#isAutostartOnSceneLoad isAutostartOnSceneLoad}
   */
  isAutostartOnSceneLoad: () => Promise<boolean>;

  /**
   * See: {@link #core/IItemPlayback#setAutostartOnSceneLoad setAutostartOnSceneLoad}
   */
  setAutostartOnSceneLoad: (value: boolean) => Promise<VideoPlaylistItem>;

  /**
   * See: {@link #core/IItemPlayback#isForceDeinterlace isForceDeinterlace}
   */
  isForceDeinterlace: () => Promise<boolean>;

  /**
   * See: {@link #core/IItemPlayback#setForceDeinterlace setForceDeinterlace}
   */
  setForceDeinterlace: (value: boolean) => Promise<VideoPlaylistItem>;

  /**
   * See: {@link #core/IItemPlayback#isRememberingPlaybackPosition isRememberingPlaybackPosition}
   */
  isRememberingPlaybackPosition: () => Promise<boolean>;

  /**
   * See: {@link #core/IItemPlayback#setRememberingPlaybackPosition setRememberingPlaybackPosition}
   */
  setRememberingPlaybackPosition: (value: boolean) => Promise<VideoPlaylistItem>;

  /**
   * See: {@link #core/IItemPlayback#isShowingPlaybackPosition isShowingPlaybackPosition}
   */
  isShowingPlaybackPosition: () => Promise<boolean>;

  /**
   * See: {@link #core/IItemPlayback#setShowingPlaybackPosition setShowingPlaybackPosition}
   */
  setShowingPlaybackPosition: (value: boolean) => Promise<VideoPlaylistItem>;

  /**
   * See: {@link #core/IItemPlayback#getCuePoints getCuePoints}
   */
  getCuePoints: () => Promise<CuePoint[]>;

  /**
   * See: {@link #core/IItemPlayback#setCuePoints setCuePoints}
   */
  setCuePoints: (value: CuePoint[]) => Promise<VideoPlaylistItem>;

  // Inherited from base class, no need to redefine
  // getValue: () => Promise<string>;
  // setValue: (value: string) => Promise<VideoPlaylistItem>;

  /**
   * See: {@link #core/IItemPlayback#isAudio isAudio}
   */
  isAudio: () => Promise<boolean>;

  /**
   * See: {@link #core/IItemPlayback#isVideo isVideo}
   */
  isVideo: () => Promise<boolean>;
}

applyMixins(VideoPlaylistItem,[ItemLayout, ItemColor, ItemChroma, ItemTransition,
<<<<<<< HEAD
  SourceConfigurable, SourceVideoPlaylist])
=======
  ItemConfigurable, ItemPlayback])
>>>>>>> d0ea9735
<|MERGE_RESOLUTION|>--- conflicted
+++ resolved
@@ -14,12 +14,8 @@
 import {Color} from '../../util/color';
 import {Environment} from '../environment';
 import {IO} from '../../util/io';
-<<<<<<< HEAD
 import {ISourceVideoPlaylist, SourceVideoPlaylist} from '../source/ivideoplaylist';
-=======
-import {CuePoint} from './cuepoint';
 import {ItemPlayback, IItemPlayback, ActionAfterPlayback} from './iplayback';
->>>>>>> d0ea9735
 
 /**
  * The VideoPlaylistItem class represents the VideoPlaylist item that has been
@@ -52,7 +48,6 @@
 
 
 export class VideoPlaylistItem extends Item implements IItemLayout,
-<<<<<<< HEAD
   IItemColor, IItemChroma, IItemTransition, ISourceConfigurable,
   ISourceVideoPlaylist {
 
@@ -76,139 +71,6 @@
    * See: {@link #core/VideoPlaylistSource#setVideoPlaylistSources setVideoPlaylistSources}
    */
   setVideoPlaylistSources: (fileItems:string[]) => Promise<SourceVideoPlaylist>
-=======
-  IItemColor, IItemChroma, IItemTransition, IItemConfigurable, IItemPlayback {
-
-    /**
-   * return: Promise<string>
-   *
-   * Gets the now playing video of this VideoPlaylist item.
-   *
-   */
-
-  getVideoNowPlaying(): Promise<string> {
-    return new Promise(resolve => {
-      iItem.get('prop:item', this._id).then(playlist => {
-        let _playlist = String(playlist).slice(0,playlist.indexOf('*'))
-        resolve(_playlist)
-      });
-    });
-  }
-
-  /**
-   * param: (value: string|number)
-   *
-   * return: Promise<VideoPlaylistSource>
-   *
-   * Sets the now playing video of this VideoPlaylist item.
-   *
-   * ## Possible Values
-   * - STRING - file path
-   * - NUMBER - number|within the range of fileplaylist array length
-   *
-   */
-
-  setVideoNowPlaying(value:string|number): Promise<VideoPlaylistItem> {
-    let file: string;
-    let _playlist: string[];
-
-    return new Promise((resolve, reject) => {
-      iItem.get('prop:FilePlaylist', this._id).then(playlist => {
-        _playlist = String(playlist).split('|');
-        for (var i = 0; i < _playlist.length; i++){
-          _playlist[i] = _playlist[i].slice(0, _playlist[i].indexOf('*'));
-        };
-        return _playlist;
-      }).then(list => {
-        if (typeof value === 'string') {
-          if(_playlist.indexOf(value) === -1){
-            reject(Error('File not found on Playlist.'))
-          } else {
-            let index = _playlist.indexOf(value);
-            file = _playlist[index] + '*' + index;
-            iItem.set('prop:item', file, this._id)
-            .then(fileplaylist => {
-              resolve(this);
-            });
-          }
-        } else if (typeof value === 'number' && value <= _playlist.length) {
-          file = (_playlist[value] + '*' + value);
-            iItem.set('prop:item', file, this._id)
-              .then(function (fileplaylist) {
-                resolve(this);
-              });
-        } else {
-          reject(Error('Invalid value.'));
-        };
-      })
-    });
-
-  };
-
-  /**
-   * return: Promise<string[]>
-   *
-   * Gets the file paths of the playlist of this VideoPlaylist item.
-   *
-   */
-
-  getVideoPlaylistSources(): Promise<string[]> {
-    return new Promise(resolve => {
-      iItem.get('prop:FilePlaylist', this._id).then(playlist => {
-        let _playlist = String(playlist).split('|');
-        for (var i = 0; i < _playlist.length; i++){
-          _playlist[i] = _playlist[i].slice(0, _playlist[i].indexOf('*'));
-        };
-        resolve(_playlist);
-      });
-    });
-  };
-
-  /**
-   * param: (file: string[])
-   *
-   * return: Promise<string>
-   *
-   * Sets the playlist of this VideoPlaylist item according to the specified
-   * file paths.
-   *
-   * This call would replace all the items on the playlist.
-   * The now playing item is also set to the first item of the new FilePlaylist.
-   *
-   */
-
-  setVideoPlaylistSources(fileItems:string[]): Promise<VideoPlaylistItem> {
-    let fileString: string;
-
-    let filePromises = fileItems.map((filename) => {
-      return IO.getVideoDuration(filename);
-    });
-
-    return new Promise((resolve, reject) => {
-      Promise.all(filePromises).then(duration => {
-        for (var i = 0; i < fileItems.length; i++) {
-          if(fileString === undefined){
-            fileString = fileItems[i] + '*' + i + '*1*'
-            + duration[i] + '*100*0*0*0*0*0|';
-          } else {
-            fileString += fileItems[i] + '*' + i + '*1*'
-            + duration[i] + '*100*0*0*0*0*0';
-            if (i+1 < fileItems.length) {
-              fileString += '|';
-            };
-          };
-        };
-        iItem.set('prop:item', fileItems[0] + '*0', this._id);
-        return fileString;
-      }).then(fileString => {
-        iItem.set('prop:FilePlaylist', fileString, this._id)
-        .then(fileplaylist => {
-          resolve(this);
-        });
-      });
-    });
-  };
->>>>>>> d0ea9735
 
   // ItemLayout
 
@@ -722,8 +584,4 @@
 }
 
 applyMixins(VideoPlaylistItem,[ItemLayout, ItemColor, ItemChroma, ItemTransition,
-<<<<<<< HEAD
-  SourceConfigurable, SourceVideoPlaylist])
-=======
-  ItemConfigurable, ItemPlayback])
->>>>>>> d0ea9735
+  SourceConfigurable, SourceVideoPlaylist])