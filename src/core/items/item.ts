/// <reference path="../../../defs/es6-promise.d.ts" />

import {applyMixins} from '../../internal/util/mixin';
import {Rectangle} from '../../util/rectangle';
import {Item as iItem} from '../../internal/item';
import {App as iApp} from '../../internal/app';
import {Environment} from '../environment';
import {JSON as JXON} from '../../internal/util/json';
import {XML} from '../../internal/util/xml';
import {Scene} from '../scene';
import {ItemLayout, IItemLayout} from './ilayout';
import {Source} from '../source/source'
import {
  minVersion,
  versionCompare,
  getVersion
} from '../../internal/util/version';
import {iSource} from '../source/isource';

export enum ItemTypes {
  UNDEFINED,
  FILE,
  LIVE,
  TEXT,
  BITMAP,
  SCREEN,
  FLASHFILE,
  GAMESOURCE,
  HTML
}

export enum ViewTypes {
  MAIN,
  PREVIEW,
  THUMBNAIL
}

/**
 * An `Item` represents an object that is used as a item on the stage.
 * Some possible items are games, microphones, or a webpage.
 *
 * Implements: {@link #core/IItemLayout Core/IItemLayout}
 *
 * ### Basic Usage
 *
 * ```javascript
 * var xjs = require('xjs');
 * var Scene = xjs.Scene.getById(0);
 *
 * Scene.getItems().then(function(items) {
 *   if (items.length === 0) return;
 *
 *   // There's a valid item, let's use that
 *   var item = items[items.length - 1];
 *   return item.setCustomName('ItemTesting');
 * }).then(function(item) {
 *   // Do something else here
 * });
 * ```
 * All methods marked as *Chainable* resolve with the original `Item` instance.
 * This allows you to perform sequential operations correctly:
 * ```javascript
 * var xjs = require('xjs');
 * var Item = xjs.Item;
 *
 * // an item that sets its own properties on load
 * xjs.ready()
 *    .then(Item.getItemList)
 *    .then(function(item) {
 *     return item.setCustomName('MyCustomName');
 *  }).then(function(item) {
 *     return item.setKeepLoaded(true);
 *  }).then(function(item) {
 *     // set more properties here
 *  });
 * ```
 */
<<<<<<< HEAD
export class Item extends Source implements IItemLayout {
=======
export class Item implements IItemLayout {
  protected _id: string;
  protected _srcId: string;
  protected _type: ItemTypes;
  protected _value: any;
  private _name: string;
  private _cname: string;
  private _sceneId: any;
  private _keepLoaded: boolean;
  private _globalsrc: boolean;

  private _xmlparams: {};

>>>>>>> fe18071d
  constructor(props?: {}) {
    super(props)
    this._isItemCall = true;
  }
  /**
   * return: Promise<ItemTypes>
   *
   * Get the type of the item
   *
   * #### Usage
   *
   * ```javascript
   * item.getType().then(function(type) {
   *   // The rest of your code here
   * });
   * ```
   */
  getType(): Promise<ItemTypes> {
    return new Promise(resolve => {
      iItem.get('prop:type', this._id).then(val => {
        this._type = ItemTypes[ItemTypes[Number(val)]];
        resolve(this._type);
      });
    });
  }

  /**
   * return: Promise<string>
   *
   * Get the ID of the item
   *
   * #### Usage
   *
   * ```javascript
   * item.getId().then(function(id) {
   *   // The rest of your code here
   * });
   * ```
   */
  getId(): Promise<string> {
    return new Promise(resolve => {
      resolve(this._id);
    });
  }

  /**
   * return: Promise<number>
   *
   * Get (1-indexed) Scene ID where the item is loaded
   *
   * #### Usage
   *
   * ```javascript
   * item.getSceneId().then(function(id) {
   *   // The rest of your code here
   * });
   * ```
   */
  getSceneId(): Promise<any> {
    return new Promise(resolve => {
      if (this._sceneId === 'i12') {
        resolve('i12');
      } else {
        resolve(Number(this._sceneId) + 1);
      }
    });
  }

  /**
   * return: Promise<ViewTypes>
   *
   * Get the view type of the item
   *
   * #### Usage
   *
   * ```javascript
   * item.getView().then(function(view) {
   *   // view values:
   *   // 0 = main view
   *   // 1 = preview editor
   *   // 2 = thumbnail preview
   * })
   * ```
   */
  getView() {
    return new Promise(resolve => {
      iItem.get('prop:viewid', this._id).then(viewId => {
        let view = ViewTypes.MAIN;
        if (viewId === '1') {
          const preview = iApp.getGlobalProperty('preview_editor_opened')
          view = preview === '1' ? ViewTypes.PREVIEW : ViewTypes.THUMBNAIL;
        }
        resolve(view);
      });
    })
  }

  /**
   * return: XML
   *
   * Convert the Item object to an XML object. Use `toString()` to
   * get the string version of the returned object.
   *
   * #### Usage
   *
   * ```javascript
   * var xml = item.toXML();
   * ```
   */
  toXML(): XML {
    var item: JXON = new JXON();

    for (let prop in this._xmlparams) {
      if (!{}.hasOwnProperty.call(this._xmlparams, prop)) continue;

      item[prop] = this._xmlparams[prop];
    }

    item['tag'] = 'item';
    item['selfclosing'] = true;

    return XML.parseJSON(item);
  }

  /**
   * return: Promise<Item[]>
   *
   * Get the item list of the attached item. This is useful when an item is
   * an instance of a global source, with multiple other items having the same
   * source as the current item.
   *
   * #### Usage
   *
   * ```javascript
   * // item pertains to an actual item instance
   * item.getItemList().then(function(item) {
   *   // This will fetch the item list of the current item
   * }).catch(function(err) {
   *   // Handle the error here. Errors would only occur
   *   // if we try to execute this method on Extension plugins
   * });
   * ```
   */
  getItemList(): Promise<Item[]> {
    return new Promise((resolve, reject) => {
      if (
        versionCompare(getVersion())
          .is
          .lessThan(minVersion)
      ) {
        Scene.searchItemsById(this._id).then(item => {
          const itemArray = [];
          itemArray.push(item);
          resolve(itemArray);
        });
      } else {
        iItem.get('itemlist', this._id).then(itemlist => {
          const promiseArray: Promise<Item>[] = [];
          const itemsArray = itemlist.split(',');

          itemsArray.forEach(itemId => {
            promiseArray.push(new Promise(itemResolve => {
              Scene.searchItemsById(itemId).then(item => {
                itemResolve(item);
              }).catch(() => itemResolve(null));
            }));
          });

          Promise.all(promiseArray).then(results => {
            resolve(results.filter(res => res !== null));
          });
        });
      }
    })
  }

  /**
   *  return: Promise<Item>
   *
   *  Refreshes the specified item.
   *
   *  #### Usage
   *  ```javascript
   *  // Sample 1: let item refresh itself
   *  xjs.Item.getItemList().then(function(item) {
   *    item.refresh(); // execution of JavaScript halts because of refresh
   *  });
   *
   *  // Sample 2: refresh some other item 'otherItem'
   *  otherItem.refresh().then(function(item) {
   *    // further manipulation of other item goes here
   *  });
   *  ```
   */
  refresh(): Promise<Item> {
    return new Promise(resolve => {
      iItem.set('refresh', '', this._id).then(() => {
        resolve(this);
      });
    });
  }

    /**
   * return: Promise<boolean>
   *
   * Removes the video item from the scene.
   *
    *  #### Usage
   *  ```javascript
   *  // let item remove itself
   *  xjs.Item.getItemList().then(function(item) {
   *    item.remove();
   *  });
   */

  remove(): Promise<boolean> {    
     return new Promise(resolve => {
      iItem.set('remove', '', this._id).then((val) => {
        resolve(val);
      });
    });
  }

  /**
   * Duplicate current item. Will duplicate item into the current scene
   */
  duplicate(): Promise<boolean> {
    return new Promise(resolve => {
      iApp.callFunc('additem', this.toXML().toString()).then(() => {
        resolve(true);
      });
    });
  }

  // ItemLayout

  /**
   * See: {@link #core/IItemLayout#isKeepAspectRatio isKeepAspectRatio}
   */
  isKeepAspectRatio: () => Promise<boolean>;

  /**
   * See: {@link #core/IItemLayout#isPositionLocked isPositionLocked}
   */
  isPositionLocked: () => Promise<boolean>;

  /**
   * See: {@link #core/IItemLayout#isEnhancedResizeEnabled isEnhancedResizeEnabled}
   */
  isEnhancedResizeEnabled: () => Promise<boolean>;

  /**
   * See: {@link #core/IItemLayout#getCanvasRotate getCanvasRotate}
   */
  getCanvasRotate: () => Promise<number>;

  /**
   * See: {@link #core/IItemLayout#getCropping getCropping}
   */
  getCropping: () => Promise<Object>;

  /**
   * See: {@link #core/IItemLayout#getEnhancedRotate getEnhancedRotate}
   */
  getEnhancedRotate: () => Promise<number>;

  /**
   * See: {@link #core/IItemLayout#getPosition getPosition}
   */
  getPosition: () => Promise<Rectangle>;

  /**
   * See: {@link #core/IItemLayout#getRotateY getRotateY}
   */
  getRotateY: () => Promise<number>;

  /**
   * See: {@link #core/IItemLayout#getRotateX getRotateX}
   */
  getRotateX: () => Promise<number>;

  /**
   * See: {@link #core/IItemLayout#getRotateZ getRotateZ}
   */
  getRotateZ: () => Promise<number>;

  /**
   * See: {@link #core/IItemLayout#setCanvasRotate setCanvasRotate}
   */
  setCanvasRotate: (value: number) => Promise<Item>;

  /**
   * See: {@link #core/IItemLayout#setCropping setCropping}
   */
  setCropping: (value: Object) => Promise<Item>;

  /**
   * See: {@link #core/IItemLayout#setCroppingEnhanced setCroppingEnhanced}
   */
  setCroppingEnhanced: (value: Object) => Promise<Item>;

  /**
   * See: {@link #core/IItemLayout#setEnhancedRotate setEnhancedRotate}
   */
  setEnhancedRotate: (value: number) => Promise<Item>;

  /**
   * See: {@link #core/IItemLayout#setKeepAspectRatio setKeepAspectRatio}
   */
  setKeepAspectRatio: (value: boolean) => Promise<Item>;

  /**
   * See: {@link #core/IItemLayout#setPositionLocked setPositionLocked}
   */
  setPositionLocked: (value: boolean) => Promise<Item>;

  /**
   * See: {@link #core/IItemLayout#setEnhancedResizeEnabled setEnhancedResizeEnabled}
   */
  setEnhancedResizeEnabled: (value: boolean) => Promise<Item>;

  /**
   * See: {@link #core/IItemLayout#setPosition setPosition}
   */
  setPosition: (value: Rectangle) => Promise<Item>;

  /**
   * See: {@link #core/IItemLayout#setRotateY setRotateY}
   */
  setRotateY: (value: number) => Promise<Item>;

  /**
   * See: {@link #core/IItemLayout#setRotateX setRotateX}
   */
  setRotateX: (value: number) => Promise<Item>;

  /**
   * See: {@link #core/IItemLayout#setRotateZ setRotateZ}
   */
  setRotateZ: (value: number) => Promise<Item>;

  // iSource
  /**
   * param: (value: string)
   * ```
   * return: Promise<Source>
   * ```
   *
   * Sets the name of the item.
   *
   * *Chainable.*
   *
   * #### Usage
   *
   * ```javascript
   * item.setName('newNameHere').then(function(item) {
   *   // Promise resolves with same Item instance when name has been set
   *   return item.getName();
   * }).then(function(name) {
   *   // 'name' should be the updated value by now.
   * });
   * ```
   */
  setName: (value: string) => Promise<Item>

  /**
   * return: Promise<string>
   *
   * Gets the name of the item.
   *
   * #### Usage
   *
   * ```javascript
   * item.getName().then(function(name) {
   *   // Do something with the name
   * });
   * ```
   */
  getName: () => Promise<string>

  /**
   * param: (value: string)
   * ```
   * return: Promise<Source>
   * ```
   *
   * Sets the custom name of the item.
   *
   * The main difference between `setName` and `setCustomName` is that the CustomName
   * can be edited by users using XBC through the bottom panel. `setName` on
   * the other hand would update the item's internal name property.
   *
   * *Chainable.*
   *
   * #### Usage
   *
   * ```javascript
   * item.setCustomName('newNameHere').then(function(item) {
   *   // Promise resolves with same Item instance when custom name has been set
   *   return item.getCustomName();
   * }).then(function(name) {
   *   // 'name' should be the updated value by now.
   * });
   * ```
   */
  setCustomName: () => Promise<Item>

  /**
   * return: Promise<string>
   *
   * Gets the custom name of the item.
   *
   * #### Usage
   *
   * ```javascript
   * item.getCustomName().then(function(name) {
   *   // Do something with the name
   * });
   * ```
   */
  getCustomName: ()  => Promise<string>

  /**
   * return: Promise<string|XML>
   *
   * Gets a special string that refers to the item's main definition.
   *
   * This method can resolve with an XML object, which is an object generated by
   * the framework. Call `toString()` to transform into an XML String. (See the
   * documentation for `setValue` for more details.)
   *
   * #### Usage
   *
   * ```javascript
   * item.getValue().then(function(value) {
   *   // Do something with the value
   * });
   * ```
   */
  getValue: () => Promise<string | XML>

  /**
   * param: (value: string)
   * ```
   * return: Promise<Source>
   * ```
   *
   * Set the item's main definition; this special string defines the item's
   * "identity". Each type of item requires a different format for this value.
   *
   * *Chainable.*
   *
   * **WARNING:**
   * Please do note that using this method COULD break the current item, possibly modifying
   * its type IF you set an invalid string for the current item.
   *
   * #### Possible values by item type
   * - FILE - path/URL
   * - LIVE - Device ID
   * - BITMAP - path
   * - SCREEN - XML string
   * - FLASHFILE - path
   * - GAMESOURCE - XML string
   * - HTML - path/URL or html:<plugin>
   *
   * #### Usage
   *
   * ```javascript
   * item.setValue('@DEVICE:PNP:\\?\USB#VID_046D&amp;PID_082C&amp;MI_02#6&amp;16FD2F8D&amp;0&amp;0002#{65E8773D-8F56-11D0-A3B9-00A0C9223196}\GLOBAL')
   *   .then(function(item) {
   *   // Promise resolves with same Item instance
   * });
   * ```
   */
  setValue: (value: string | XML) => Promise<Item>

  /**
   * return: Promise<boolean>
   *
   * Check if item is kept loaded in memory
   *
   * #### Usage
   *
   * ```javascript
   * item.getKeepLoaded().then(function(isLoaded) {
   *   // The rest of your code here
   * });
   * ```
   */
  getKeepLoaded: () => Promise<boolean>

  /**
   * param: (value: boolean)
   * ```
   * return: Promise<Source>
   * ```
   *
   * Set Keep loaded option to ON or OFF
   *
   * Items with Keep loaded set to ON would emit `scene-load` event each time
   * the active scene switches to the item's current scene.
   *
   * *Chainable.*
   *
   * #### Usage
   *
   * ```javascript
   * item.setKeepLoaded(true).then(function(item) {
   *   // Promise resolves with same Item instance
   * });
   * ```
   */
  setKeepLoaded: (value: boolean) => Promise<Item>

  /**
   * return: Promise<string>
   *
   * Get the Source ID of the item.
   * *Available only on XSplit Broadcaster verions higher than 2.8.1603.0401*
   *
   * #### Usage
   *
   * ```javascript
   * item.getSourceId().then(function(id) {
   *   // The rest of your code here
   * });
   * ```
   */
  getSourceId: () => Promise<string>

}

applyMixins(Item, [iSource, ItemLayout]);<|MERGE_RESOLUTION|>--- conflicted
+++ resolved
@@ -75,23 +75,7 @@
  *  });
  * ```
  */
-<<<<<<< HEAD
 export class Item extends Source implements IItemLayout {
-=======
-export class Item implements IItemLayout {
-  protected _id: string;
-  protected _srcId: string;
-  protected _type: ItemTypes;
-  protected _value: any;
-  private _name: string;
-  private _cname: string;
-  private _sceneId: any;
-  private _keepLoaded: boolean;
-  private _globalsrc: boolean;
-
-  private _xmlparams: {};
-
->>>>>>> fe18071d
   constructor(props?: {}) {
     super(props)
     this._isItemCall = true;
@@ -294,7 +278,7 @@
     });
   }
 
-    /**
+  /**
    * return: Promise<boolean>
    *
    * Removes the video item from the scene.
