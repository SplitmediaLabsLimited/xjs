--- conflicted
+++ resolved
@@ -1,14 +1,9 @@
 /// <reference path="../../defs/es6-promise.d.ts" />
 
 import {App as iApp} from '../internal/app';
-<<<<<<< HEAD
 import {Rectangle as Rectangle} from '../util/rectangle';
-import {JSON as JSON} from '../internal/util/json';
-=======
 import {AudioDevice as AudioDevice} from '../system/audio';
-import {Rectangle as Rectangle} from '../internal/util/rectangle';
 import {JSON as JXON} from '../internal/util/json';
->>>>>>> 1f258c63
 import {XML as XML} from '../internal/util/xml';
 import {exec} from '../internal/internal';
 import {Environment} from './environment';
