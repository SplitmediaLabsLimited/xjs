--- conflicted
+++ resolved
@@ -122,9 +122,6 @@
   }
 
   /**
-<<<<<<< HEAD
-   * return: Promise<Item>
-=======
    * param: scene<number|Scene>
    * ```
    * return: Promise<boolean>
@@ -157,12 +154,13 @@
   }
 
   /**
-   * Searches all scenes for an item by ID. ID search
-   * will return only a maximum of 1 result (IDs are unique).
->>>>>>> 6c63be62
    *
    * Searches all scenes for an item by ID. ID search will return exactly 1 result (IDs are unique) or null.
    * See also: Core/Item
+   * #Return
+   * ```
+   * Item
+   * ```
    *
    * #### Usage
    *
@@ -523,14 +521,14 @@
             return scene.getSceneNumber();
           }
         }).then(id => {
-          if ((Number(id) - 1) === this.id && Environment.isSourceConfig()) {
+          if ((Number(id) - 1) === this._id && Environment.isSourceConfig()) {
             exec('SourcesListOrderSave', ids.join(','));
             resolve(this);
           } else {
             var sceneName: string;
             this.getName().then(name => {
               sceneName = name;
-              return iApp.getAsList('presetconfig:' + this.id);
+              return iApp.getAsList('presetconfig:' + this._id);
             }).then(jsonArr => {
               var newOrder = new JXON();
               newOrder.children = [];
@@ -546,7 +544,7 @@
                 }
 
                 iApp.set(
-                  'presetconfig:' + this.id,
+                  'presetconfig:' + this._id,
                   XML.parseJSON(newOrder).toString()
                 );
               }
