/// <reference path="../../defs/es6-promise.d.ts" />

import {JSON as JXON} from '../internal/util/json';
import {XML} from '../internal/util/xml';
import {App as iApp} from '../internal/app';
import {exec} from '../internal/internal';
import {Environment} from './environment';
import {Source} from './source/source';
import {ItemTypes} from './source/isource';
import {GameSource} from './source/game';
import {CameraSource} from './source/camera';
import {AudioSource} from './source/audio';
import {VideoPlaylistSource} from './source/videoplaylist'
import {HtmlSource} from './source/html';
import {FlashSource} from './source/flash';
import {ScreenSource} from './source/screen';
import {ImageSource} from './source/image';
import {MediaSource} from './source/media';

import {Item, ViewTypes} from './items/item';
import {GameItem} from './items/game';
import {CameraItem} from './items/camera';
import {AudioItem} from './items/audio';
import {VideoPlaylistItem} from './items/videoplaylist'
import {HtmlItem} from './items/html';
import {FlashItem} from './items/flash';
import {ScreenItem} from './items/screen';
import {ImageItem} from './items/image';
import {MediaItem} from './items/media';

import {
  minVersion,
  versionCompare,
  getVersion
} from '../internal/util/version';


export class Scene {
  private _id: number | string;

  private static _maxScenes: number = 12;
  private static _scenePool: Scene[] = [];

  constructor(sceneId: number | string) {
    if (typeof sceneId === 'number') {
      this._id = sceneId - 1;
    } else if (typeof sceneId === 'string') {
      this._id = sceneId;
    }
  };

  private static _initializeScenePool() {
    if (Scene._scenePool.length === 0) {
      for (var i = 0; i < Scene._maxScenes; i++) {
        Scene._scenePool[i] = new Scene(i + 1);
      }
    }
  }

  private static _initializeScenePoolAsync(): Promise<number> {
    return new Promise(resolve => {
      iApp.get('presetcount').then(cnt => {
        Scene._scenePool = [];
        var count = Number(cnt);
        if (versionCompare(getVersion()).is.lessThan(minVersion)) {
          (count > 12) ? Scene._maxScenes = count : Scene._maxScenes = 12;
          for (var i = 0; i < Scene._maxScenes; i++) {
            Scene._scenePool[i] = new Scene(i + 1);
          }
          // Add special scene for preview editor (i12)
          Scene._scenePool.push(new Scene('i12'));
          resolve(Scene._maxScenes);
        } else {
          if ((count + 1) !== Scene._scenePool.length) {
            for (var i = 0; i < count; i++) {
              Scene._scenePool[i] = new Scene(i + 1);
            }
            // Add special scene for preview editor (i12)
            Scene._scenePool.push(new Scene('i12'));
            resolve(count);
          }
        }
      });
    });
  }

  /**
   * return: Promise<number>
   *
   * Get the specific number of scenes loaded.
   * ```javascript
   * var sceneCount;
   * Scene.getSceneCount().then(function(count) {
   *   sceneCount = count;
   * });
   * ```
   */

  static getSceneCount(): Promise<number> {
    return new Promise(resolve => {
      Scene._initializeScenePoolAsync().then(count => {
        resolve(count)
      })
    })
  }

  /**
   * return: Promise<Scene>
   *
   * Get a specific scene object given the scene number.
   *
   * #### Usage
   *
   * ```javascript
   * var scene1;
   * Scene.getById(1).then(function(scene) {
   *   scene1 = scene;
   * });
   * ```
   */
  static getById(sceneNum: any): Promise<Scene> {
    return new Promise((resolve, reject) => {
      Scene._initializeScenePoolAsync().then(cnt => {
        if (sceneNum === 'i12') {
          if (Scene._scenePool[cnt]._id === 'i12') {
            resolve(Scene._scenePool[cnt]);
          } else {
            reject(Error('Invalid parameter'));
          }
        } else {
          try {
            if (sceneNum > cnt || typeof Scene._scenePool[sceneNum - 1] === 'undefined'){
              reject(Error('Invalid parameter'));
            } else {
              resolve(Scene._scenePool[sceneNum - 1]);
            }
          } catch(e) {
            reject(Error('Parameter must be a number'));
          }
        }
      });
    });
  }

  /**
   * return: Promise<Scene[]>
   *
   * Asynchronous function to get a list of scene objects with a specific name.
   *
   * #### Usage
   *
   * ```javascript
   * Scene.getByName('Game').then(function(scenes) {
   *   // manipulate scenes
   * });
   * ```
   */
  static getByName(sceneName: string): Promise<Scene[]> {
    return new Promise(resolve => {
      Scene._initializeScenePoolAsync().then(cnt => {
        let namePromise = Promise.all(Scene._scenePool.map((scene, index) => {
          return iApp.get('presetname:' + index).then(name => {
            if (sceneName === name) {
              return Scene._scenePool[index];
            } else {
              return null;
            }
          });
        }));

        namePromise.then(results => {
          let returnArray = [];
          for (var j = 0; j < results.length; ++j) {
            if (results[j] !== null) {
              returnArray.push(results[j]);
            }
          };
          resolve(returnArray);
        });
      });
    });
  }

  /**
   * return: Promise<Scene>
   *
   * Get the currently active scene. Does not work on source plugins.
   *
   * #### Usage
   *
   * ```javascript
   * var myScene;
   * Scene.getActiveScene().then(function(scene) {
   *   myScene = scene;
   * });
   * ```
   */
  static getActiveScene(): Promise<Scene> {
    return new Promise((resolve, reject) => {
      if (Environment.isSourcePlugin()) {
        reject(Error('Not supported on source plugins'));
      } else {
        iApp.get('preset:0').then(id => {
          return Scene.getById(Number(id) + 1);
        }).then(scene => {
          resolve(scene);
        });
      }
    });
  }

  /**
   * param: scene<number|Scene>
   * ```
   * return: Promise<boolean>
   * ```
   *
   * Change active scene. Does not work on source plugins.
   */
  static setActiveScene(scene: any): Promise<boolean> {
    return new Promise((resolve, reject) => {
      if (Environment.isSourcePlugin()) {
        reject(Error('Not supported on source plugins'));
      } else {
        if (scene instanceof Scene) {
            iApp.set('preset', String(scene._id)).then(res => {
              resolve(res);
            });
        } else if (typeof scene === 'number') {
          if (scene < 1 || !Number['isInteger'](Number(scene))) {
            reject(Error('Invalid parameters. Valid range is greater than 0'));
          } else {
            iApp.set('preset', String(scene - 1)).then(res => {
              resolve(res);
            });
          }
        } else {
          reject(Error('Invalid parameters'));
        }
      }
    });
  }

  /**
   * return: Promise<Item>
   *
   * Searches all scenes for an item by ID. ID search will return exactly 1 result (IDs are unique) or null.
   *
   * See also: {@link #core/Item Core/Item}
   *
   * #### Usage
   *
   * ```javascript
   * Scene.searchItemsById('{10F04AE-6215-3A88-7899-950B12186359}')
   * .then(function(item) {
   *   // result is either an Item or null
   * });
   * ```
   *
   */
  static searchItemsById(id: string): Promise<Item> {
    return new Promise((resolve, reject) => {
      let isID: boolean = /^{[A-F0-9\-]*}$/i.test(id);
      if (!isID) {
        reject(Error('Not a valid ID format for items'));
      } else {
        Scene._initializeScenePoolAsync().then(cnt => {
          let match = null;
          let found = false;
          let promiseArray = []

          let scenePromise = (scene, idx, arr) => new Promise(sceneResolve => {
            if (match === null) {
              scene.getItems().then(items => {
                found = items.some(item => {
                  if (item['_id'] === id.toUpperCase()) {
                    match = item;
                    return true
                  } else {
                    return false
                  }
                })
                if (found ||
                    Number(idx) === arr.length - 1) { // last scene, no match
                    sceneResolve(match);
                  } else {
                    sceneResolve(null);
                  }
              }).catch(err => {
                sceneResolve(null);
              })
            }
          })

          Scene._scenePool.map((scene, idx, arr) => {
            promiseArray.push(scenePromise(scene, idx, arr))
          })

          Promise.all(promiseArray).then(results => {
            resolve(match)
          })
        });
      }
    });
  }

  /**
   * return: Promise<Scene>
   *
   * Searches all scenes for one that contains the given item ID.
   *
   * #### Usage
   *
   * ```javascript
   * Scene.searchScenesByItemId('{10F04AE-6215-3A88-7899-950B12186359}')
   * .then(function(scene) {
   *   // scene contains the item
   * });
   * ```
   *
   */
  static searchScenesByItemId(id: string): Promise<Scene> {
    return new Promise((resolve, reject) => {
      let isID: boolean = /^{[A-F0-9-]*}$/i.test(id);
      if (!isID) {
        reject(Error('Not a valid ID format for items'));

      } else {
        Scene._initializeScenePoolAsync().then(cnt => {
          let match = null;
          let found = false;
          let promiseArray = []

          let scenePromise = (scene, idx, arr) => new Promise(sceneResolve => {
            if (match === null) {
              scene.getItems().then(items => {
                found = items.some(item => {
                  if (item['_id'] === id.toUpperCase()) {
                    match = scene;
                    return true
                  } else {
                    return false
                  }
                })
                if (found ||
                    Number(idx) === arr.length - 1) { // last scene, no match
                    sceneResolve(match);
                  } else {
                    sceneResolve(null);
                  }
              }).catch(err => {
                sceneResolve(null);
              })
            }
          })

          Scene._scenePool.map((scene, idx, arr) => {
            promiseArray.push(scenePromise(scene, idx, arr))
          })

          Promise.all(promiseArray).then(results => {
            resolve(match)
          })

        });
      }
    });
  };

  /**
   * return: Promise<Items[]>
   *
   * Searches all items for an item by name substring. This function
   * compares against custom name first (recommended) before falling back to the
   * name property of the item.
   *
   * #### Usage
   *
   * ```javascript
   * Scene.searchItemsByName('camera')
   * .then(function(items) {
   *   // do something to each item in items array
   * });
   * ```
   *
   * Note: With the XBC 2.9 change, linked items would have the same
   * Name and Custom Name. Changes made on an item would reflect on all
   * linked items.
   *
   */
  static searchItemsByName(param: string): Promise<Item[]> {
    return new Promise(resolve => {
      this.filterItems((item: Item, filterResolve: any) => {
        item.getCustomName().then(cname => {
          if (cname.match(param)) {
            filterResolve(true);
          } else {
            return item.getName();
          }
        }).then(name => {
          if (name !== undefined) {
            if (name.match(param)) {
              filterResolve(true);
            } else {
              return item.getValue();
            }
          }
        }).then(value => {
          if (value !== undefined) {
            if (value.toString().match(param)) {
              filterResolve(true);
            } else {
              filterResolve(false);
            }
          }
        });
      }).then(items => {
        resolve(items);
      });
    });
  };

  /**
   * param: (func: function)
   * ```
   * return: Promise<Item[]>
   * ```
   *
   * Searches all scenes for items that satisfies the provided testing function.
   *
   * #### Usage
   *
   * ```javascript
   * Scene.filterItems(function(item, resolve) {
   *   // We'll only fetch Flash Items by resolving 'true' if the item is an
   *   // instance of FlashItem
   *   resolve((item instanceof FlashItem));
   * }).then(function(items) {
   *   // items would either be an empty array if no Flash items was found,
   *   // or an array of FlashItem objects
   * });
   * ```
   */
  static filterItems(func: any): Promise<Item[]> {
    return new Promise((resolve, reject) => {
      Scene._initializeScenePoolAsync().then(cnt => {
        let matches: Item[] = [];

        if (typeof func === 'function') {
          return Promise.all(Scene._scenePool.map(scene => {
            return new Promise(resolveScene => {
              scene.getItems().then(items => {
                if (items.length === 0) {
                  resolveScene();
                } else {
                  return Promise.all(items.map(item => {
                    return new Promise(resolveItem => {
                      func(item, (checker: boolean) => {
                        if (checker) {
                          matches.push(item);
                        }
                        resolveItem();
                      });
                    });
                  })).then(() => {
                    resolveScene();
                  });
                }
              }).catch(() => {
                resolveScene();
              });
            });
          })).then(() => {
            resolve(matches);
          });
        } else {
          reject(Error('Parameter is not a function'));
        }
      });
    });
  }

  /**
   * param: (func: function)
   * ```
   * return: Promise<Scene[]>
   * ```
   *
   * Searches all scenes for items that satisfies the provided testing
   * function, and then return the scene that contains the item.
   *
   * #### Usage
   *
   * ```javascript
   * Scene.filterScenesByItems(function(item, resolve) {
   *   // We'll only fetch the scenes with flash items by resolving 'true' if
   *   // the item is an instance of FlashItem
   *   resolve((item instanceof FlashItem));
   * }).then(function(scenes) {
   *   // scenes would be an array of all scenes with FlashItem
   * });
   * ```
   */
  static filterScenesByItems(func: any): Promise<Scene[]> {
    return new Promise((resolve, reject) => {
      Scene._initializeScenePoolAsync().then(cnt => {
        let matches: Scene[] = [];
        if (typeof func === 'function') {
          return Promise.all(Scene._scenePool.map(scene => {
            return new Promise(resolveScene => {
              scene.getItems().then(items => {
                if (items.length === 0) {
                  resolveScene();
                } else {
                  return Promise.all(items.map(item => {
                    return new Promise(resolveItem => {
                      func(item, (checker: boolean) => {
                        if (checker) {
                          matches.push(scene);
                        }
                        resolveItem();
                      });
                    });
                  })).then(() => {
                    resolveScene();
                  });
                }
              }).catch(() => resolveScene());
            });
          })).then(() => {
            resolve(matches);
          });
        } else {
          reject(Error('Parameter is not a function'));
        }
      });
    });
  }

  /**
   * return: Promise<Source>
   *
   * Searches all scenes for a source by ID. ID search will return exactly 1
   * result (IDs are unique) or null.
   *
   * See also: {@link #core/Source Core/Source}
   *
   * #### Usage
   *
   * ```javascript
   * Scene.searchSourcesById('{10F04AE-6215-3A88-7899-950B12186359}')
   * .then(function(sources) {
   *   // result would return one instance of the source per scene
   * });
   * ```
   *
   */
  static searchSourcesById(srcId: string): Promise<Source[]> {
    return new Promise((resolve, reject) => {
      let isID: boolean = /^{[A-F0-9\-]*}$/i.test(srcId);
      if (!isID) {
        reject(Error('Not a valid ID format for sources'));
      } else {
        Scene._initializeScenePoolAsync().then(cnt => {
          let match = null;
          let found = false;
          let promiseArray = []

          let scenePromise = (scene, idx, arr) => new Promise(sceneResolve => {
            if (match === null) {
              scene.getSources().then(sources => {
                found = sources.some(source => {
                  if (source['_srcId'] === srcId.toUpperCase()) {
                    match = source;
                    return true
                  } else {
                    return false
                  }
                })
                if (found ||
                    Number(idx) === arr.length - 1) { // last scene, no match
                    sceneResolve(match);
                  } else {
                    sceneResolve(null);
                  }
              }).catch(err => {
                sceneResolve(null);
              })
            }
          })
          Scene._scenePool.map((scene, idx, arr) => {
            promiseArray.push(scenePromise(scene, idx, arr))
          })
          Promise.all(promiseArray).then(results => {
            let finalResults = []
            for (var i = 0; i < results.length; i++) {
              if(results[i] !== null) {
                finalResults.push(results[i])
              }
            }
            resolve(finalResults)
          })
        });
      }
    });
  };

  /**
   * return: Promise<Scene>
   *
   * Searches all scenes for one that contains the given source ID.
   *
   * #### Usage
   *
   * ```javascript
   * Scene.searchScenesBySourceId('{10F04AE-6215-3A88-7899-950B12186359}')
   * .then(function(scenes) {
   *   // scenes that contains the source with matching source id
   * });
   * ```
   *
   */
  static searchScenesBySourceId(srcId: string): Promise<Scene[]> {
    return new Promise((resolve, reject) => {
      let isID: boolean = /^{[A-F0-9-]*}$/i.test(srcId);
      if (!isID) {
        reject(Error('Not a valid ID format for sources'));

      } else {
        Scene._initializeScenePoolAsync().then(cnt => {
          let match = null;
          let found = false;
          let promiseArray = []

          let scenePromise = (scene, idx, arr) => new Promise(sceneResolve => {
            if (match === null) {
              scene.getSources().then(sources => {
                found = sources.some(source => {
<<<<<<< HEAD
                  if (source['_srcid'] === id.toUpperCase()) {
=======
                  if (source['_srcId'] === srcId.toUpperCase()) {
                    console.log(scene)
>>>>>>> d5856b80
                    match = scene;
                    return true
                  } else {
                    return false
                  }
                })
                if (found ||
                    Number(idx) === arr.length - 1) { // last scene, no match
                    sceneResolve(match);
                  } else {
                    sceneResolve(null);
                  }
              }).catch(err => {
                sceneResolve(null);
              })
            }
          })
          Scene._scenePool.map((scene, idx, arr) => {
            promiseArray.push(scenePromise(scene, idx, arr))
          })
          Promise.all(promiseArray).then(results => {
            let finalResults = []
            for (var i = 0; i < results.length; i++) {
              if(results[i] !== null) {
                finalResults.push(results[i])
              }
            }
            resolve(finalResults)
          })

        });
      }
    });
  };

  /**
   * return: Promise<Source[]>
   *
   * Searches all scenes for a source by name substring. This function
   * compares against custom name first (recommended) before falling back to the
   * name property of the source.
   *
   *
   * #### Usage
   *
   * ```javascript
   * Scene.searchSourcesByName('camera').then(function(sources) {
   *   // do something to each source in sources array
   * });
   * ```
   *
   */
  static searchSourcesByName(param: string): Promise<Source[]> {
    return new Promise(resolve => {
      this.filterSources((source: Source, filterResolve: any) => {
        source.getCustomName().then(cname => {
          if (cname.match(param)) {
            filterResolve(true);
          } else {
            return source.getName();
          }
        }).then(name => {
          if (name !== undefined) {
            if (name.match(param)) {
              filterResolve(true);
            } else {
              return source.getValue();
            }
          }
        }).then(value => {
          if (value !== undefined) {
            if (value.toString().match(param)) {
              filterResolve(true);
            } else {
              filterResolve(false);
            }
          }
        });
      }).then(sources => {
        resolve(sources);
      });
    });
  };

  /**
   * param: (func: function)
   * ```
   * return: Promise<Source[]>
   * ```
   *
   * Searches all scenes for sources that satisfies the provided testing function.
   *
   * #### Usage
   *
   * ```javascript
   * Scene.filterSources(function(source, resolve) {
   *   // We'll only fetch Flash Sources by resolving 'true' if the source is
   *   // an instance of FlashSource
   *   resolve((source instanceof FlashSource));
   * }).then(function(sources) {
   *   // sources would either be an empty array if no Flash sources was
   *   // found, or an array of FlashSource objects
   * });
   * ```
   */
  static filterSources(func: any): Promise<Source[]> {
    return new Promise((resolve, reject) => {
      Scene._initializeScenePoolAsync().then(cnt => {
        let matches: Source[] = [];

        if (typeof func === 'function') {
          return Promise.all(Scene._scenePool.map(scene => {
            return new Promise(resolveScene => {
              scene.getSources().then(sources => {
                if (sources.length === 0) {
                  resolveScene();
                } else {
                  return Promise.all(sources.map(source => {
                    return new Promise(resolveSource => {
                      func(source, (checker: boolean) => {
                        if (checker) {
                          matches.push(source);
                        }
                        resolveSource();
                      });
                    });
                  })).then(() => {
                    resolveScene();
                  });
                }
            }).catch(() => {
              resolveScene();
              });
            });
          })).then(() => {
            resolve(matches);
          });
        } else {
          reject(Error('Parameter is not a function'));
        }
      });
    });
  }

  /**
   * param: (func: function)
   * ```
   * return: Promise<Scene[]>
   * ```
   *
   * Searches all scenes for sources that satisfies the provided testing
   * function, and then return the scene that contains the source.
   *
   * #### Usage
   *
   * ```javascript
   * Scene.filterScenesBySources(function(source, resolve) {
   *   // We'll only fetch the scenes with flash sources by resolving 'true'
   *   // if the source is an instance of FlashSource
   *   resolve((source instanceof FlashSource));
   * }).then(function(scenes) {
   *   // scenes would be an array of all scenes with FlashSources
   * });
   * ```
   */
  static filterScenesBySources(func: any): Promise<Scene[]> {
    return new Promise((resolve, reject) => {
      Scene._initializeScenePoolAsync().then(cnt => {
        let matches: Scene[] = [];
        if (typeof func === 'function') {
          return Promise.all(Scene._scenePool.map(scene => {
            return new Promise(resolveScene => {
              scene.getSources().then(sources => {
                if (sources.length === 0) {
                  resolveScene();
                } else {
                  return Promise.all(sources.map(source => {
                    return new Promise(resolveSource => {
                      func(source, (checker: boolean) => {
                        if (checker) {
                          matches.push(scene);
                        }
                        resolveSource();
                      });
                    });
                  })).then(() => {
                    resolveScene();
                  });
                }
              });
            });
          })).then(() => {
            resolve(matches);
          });
        } else {
          reject(Error('Parameter is not a function'));
        }
      });
    });
  }

  /**
   * return: Promise<boolean>

   * Load scenes that are not yet initialized in XSplit Broadcaster.
   *
   * Note: This is only necessary for XSplit version 2.7 and below.
   * Also, for memory saving purposes, this is not called automatically.
   * If your extension wants to manipulate multiple scenes, it is imperative that you call this function.
   * This function is only available to extensions.
   *
   * #### Usage
   *
   * ```javascript
   * Scene.initializeScenes().then(function(val) {
   *   if (val === true) {
   *     // Now you know that all scenes are loaded :)
   *   }
   * })
   * ```
   */
  static initializeScenes(): Promise<boolean> {
    return new Promise((resolve, reject) => {
      if (Environment.isSourcePlugin()) {
        reject(Error('function is not available for source'));
      } else {
        if (versionCompare(getVersion()).is.lessThan(minVersion)) {
          iApp.get('presetcount').then(cnt => {
            if (Number(cnt) < 12) {
              // Insert an empty scene for scene #12
              iApp
                .set('presetconfig:11', '<placement name="Scene 12" defpos="0" />')
                .then(res => {
                  resolve(res);
                });
            } else {
              resolve(true);
            }
          });
        } else {
          resolve(true);
        }
      }
    });
  }

  /**
   * return: Promise<Source[]>
   *
   * Get all unique Sources from the current scene.
   * Total number of Sources returned may be less that total number of Items on
   * the scenes due to `Linked` items only having a single Source.
   * See also: {@link #core/Source Core/Source}
   *
   * #### Usage
   * ```javascript
   * xjs.Scene.getSources().then(function(sources) {
   *   for(var i = 0 ; i < sources.length ; i++) {
   *      if(sources[i] instanceof xjs.HtmlSource) {
   *        // Manipulate HTML Source here
   *      }
   *   }
   * })
   * ```
   */
  getSources(): Promise<Source[]> {
    return new Promise((resolve, reject) => {
      iApp.getAsList('presetconfig:' + this._id).then(jsonArr => {
        var promiseArray: Promise<Source>[] = [];
        let uniqueObj = {};
        let uniqueSrc = [];

        // type checking to return correct Source subtype
        let typePromise = index => new Promise(typeResolve => {
          let source = jsonArr[index];
          let type = Number(source['type']);
          if (type === ItemTypes.GAMESOURCE) {
            typeResolve(new GameSource(source));
          } else if ((type === ItemTypes.HTML || type === ItemTypes.FILE) &&
            source['name'].indexOf('Video Playlist') === 0 &&
            source['FilePlaylist'] !== ''){
            typeResolve(new VideoPlaylistSource(source));
          } else if (type === ItemTypes.HTML) {
            typeResolve(new HtmlSource(source));
          } else if (type === ItemTypes.SCREEN) {
            typeResolve(new ScreenSource(source));
          } else if (type === ItemTypes.BITMAP ||
              type === ItemTypes.FILE &&
              /\.gif$/.test(source['item'])) {
            typeResolve(new ImageSource(source));
          } else if (type === ItemTypes.FILE &&
              /\.(gif|xbs)$/.test(source['item']) === false &&
              /^(rtsp|rtmp):\/\//.test(source['item']) === false) {
            typeResolve(new MediaSource(source));
          } else if (Number(source['type']) === ItemTypes.LIVE &&
            source['item'].indexOf(
              '{33D9A762-90C8-11D0-BD43-00A0C911CE86}') === -1) {
            typeResolve(new CameraSource(source));
          } else if (Number(source['type']) === ItemTypes.LIVE &&
            source['item'].indexOf(
              '{33D9A762-90C8-11D0-BD43-00A0C911CE86}') !== -1) {
            typeResolve(new AudioSource(source));
          } else if (Number(source['type']) === ItemTypes.FLASHFILE) {
            typeResolve(new FlashSource(source));
          } else {
              typeResolve(new Source(source));
          }
        });

        if (Array.isArray(jsonArr)) {
          for (var i = 0; i < jsonArr.length; i++) {
            jsonArr[i]['sceneId'] = this._id;
            promiseArray.push(typePromise(i));
          }
        }
        Promise.all(promiseArray).then(results => {
          for(var h = 0; h< results.length; h++) {
            for(var key in results[h]){
              if(key === '_srcId'){
                uniqueObj[results[h][key]] = results[h]
              }
            }
          }
          for(var j in uniqueObj) {
            if(uniqueObj.hasOwnProperty(j)) {
              uniqueSrc.push(uniqueObj[j])
            }
          }
          resolve(uniqueSrc);
        });
      }).catch(err => {
        reject(err)
      });
    });
  }

  /**
   * return: number
   *
   * Get the 1-indexed scene number of this scene object.
   *
   *
   * #### Usage
   *
   * ```javascript
   * myScene.getSceneNumber().then(function(num) {
   *  console.log('My scene is scene number ' + num);
   * });
   * ```
   */
  getSceneNumber(): Promise<number> {
    return new Promise(resolve => {
      if (typeof this._id === 'number') {
        resolve(Number(this._id) + 1);
      } else {
        resolve(this._id)
      }
    });
  }

  /**
   * return: number
   *
   * Get the name of this scene object.
   *
   *
   * #### Usage
   *
   * ```javascript
   * myScene.getSceneName().then(function(name) {
   *  console.log('My scene is named ' + name);
   * });
   * ```
   */
  getName(): Promise<string> {
    return new Promise(resolve => {
      iApp.get('presetname:' + this._id).then(val => {
        resolve(val);
      });
    });
  }

  /**
   * param: (value: string)
   * Set the name of this scene object. Cannot be set by source plugins.
   *
   * #### Usage
   *
   * ```javascript
   * myScene.setName('Gameplay');
   * ```
   */
  setName(name: string): Promise<boolean> {
    return new Promise((resolve, reject) => {
      if (Environment.isSourcePlugin()) {
        reject(Error('Scene names are readonly for source plugins.'));
      } else {
        iApp.set('presetname:' + this._id, name).then(value => {
          resolve(value);
        });
      }
    });
  }

  /**
   * return: Promise<Item[]>
   *
   * Gets all the items in a specific scene.
   * See also: {@link #core/Item Core/Item}
   *
   * #### Usage
   *
   * ```javascript
   * myScene.getItems().then(function(items) {
   *  // do something to each item in items array
   * });
   * ```
   */
  getItems(): Promise<Item[]> {
    return new Promise((resolve, reject) => {
      iApp.getAsList('presetconfig:' + this._id).then(jsonArr => {
        var promiseArray: Promise<Source>[] = [];

        // type checking to return correct Source subtype
        let typePromise = index => new Promise(typeResolve => {
          let item = jsonArr[index];
          let type = Number(item['type']);
          if (type === ItemTypes.GAMESOURCE) {
            typeResolve(new GameItem(item));
          } else if ((type === ItemTypes.HTML || type === ItemTypes.FILE) &&
            item['name'].indexOf('Video Playlist') === 0 &&
            item['FilePlaylist'] !== '') {
            typeResolve(new VideoPlaylistItem(item));
          } else if (type === ItemTypes.HTML) {
            typeResolve(new HtmlItem(item));
          } else if (type === ItemTypes.SCREEN) {
            typeResolve(new ScreenItem(item));
          } else if (type === ItemTypes.BITMAP ||
            type === ItemTypes.FILE &&
            /\.gif$/.test(item['item'])) {
            typeResolve(new ImageItem(item));
          } else if (type === ItemTypes.FILE &&
            /\.(gif|xbs)$/.test(item['item']) === false &&
            /^(rtsp|rtmp):\/\//.test(item['item']) === false) {
            typeResolve(new MediaItem(item));
          } else if (Number(item['type']) === ItemTypes.LIVE &&
            item['item'].indexOf(
              '{33D9A762-90C8-11D0-BD43-00A0C911CE86}') === -1) {
            typeResolve(new CameraItem(item));
          } else if (Number(item['type']) === ItemTypes.LIVE &&
            item['item'].indexOf(
              '{33D9A762-90C8-11D0-BD43-00A0C911CE86}') !== -1) {
            typeResolve(new AudioItem(item));
          } else if (Number(item['type']) === ItemTypes.FLASHFILE) {
            typeResolve(new FlashItem(item));
          } else {
            typeResolve(new Item(item));
          }
        });

        if (Array.isArray(jsonArr)) {
          for (var i = 0; i < jsonArr.length; i++) {
            jsonArr[i]['sceneId'] = this._id;
            promiseArray.push(typePromise(i));
          }
        }

        Promise.all(promiseArray).then(results => {
          resolve(results);
        });
      }).catch(err => {
        reject(err)
      });
    });
  }

 /**
  * return: Promise<boolean>
  *
  * Checks if a scene is empty.
  *
  * #### Usage
  *
  * ```javascript
  * myScene.isEmpty().then(function(empty) {
  *   if (empty === true) {
  *     console.log('My scene is empty.');
  *   }
  * });
  * ```
  */
  isEmpty(): Promise<boolean> {
    return new Promise(resolve => {
      iApp.get('presetisempty:' + this._id).then(val => {
        resolve(val === '1');
      });
    });
  }

  /**
 * param: Array<Item> | Array<string> (item IDs)
 * ```
 * return: Promise<Scene>
 * ```
 *
 * Sets the item order of the current scene. The first item in the array
 * will be on top (will cover items below it).
 */
  setItemOrder(items: Array<any>): Promise<Scene> {
    return new Promise((resolve, reject) => {
      if (Environment.isSourcePlugin()) {
        reject(Error('not available for source plugins'));
      } else {
        items.reverse();
        let ids = [];
        Scene.getActiveScene().then(scene => {
          if (items.every(el => { return (el instanceof Source || el instanceof Item) })) {
            return new Promise(resolve => {
              let promises = [];
              for (let i in items) {
                promises.push((_i => {
                  return new Promise(resolve => {
                    items[_i].getId().then(id => {
                      ids[_i] = id;
                      resolve(this);
                    });
                  });
                })(i));
              }

              Promise.all(promises).then(() => {
                return scene.getSceneNumber();
              }).then(id => {
                resolve(id);
              });
            });
          } else {
            ids = items;
            return scene.getSceneNumber();
          }
        }).then(id => {
          if ((Number(id) - 1) === this._id &&
            (Environment.isSourceProps() || (Environment.isExtension)) ) {
            exec('SourcesListOrderSave', String(ViewTypes.MAIN), ids.join(','));
            resolve(this);
          } else {
            let sceneName: string;
            this.getName().then(name => {
              sceneName = name;
              return iApp.getAsList('presetconfig:' + this._id);
            }).then(jsonArr => {
              let newOrder = new JXON();
              newOrder.children = [];
              newOrder['tag'] = 'placement';
              newOrder['name'] = sceneName;
              if (Array.isArray(jsonArr)) {
                let attrs = ['name', 'cname', 'item'];
                for (let i = 0; i < jsonArr.length; i++) {
                  for (let a = 0; a < attrs.length; a++) {
                    //This formatting is for json
                    jsonArr[i][attrs[a]] = jsonArr[i][attrs[a]]
                      .replace(/\\/g, '\\\\');
                    jsonArr[i][attrs[a]] = jsonArr[i][attrs[a]]
                      .replace(/"/g, '&quot;');
                  }
                  newOrder.children[ids.indexOf(jsonArr[i]['id'])] = jsonArr[i];
                }

                iApp.set(
                  'presetconfig:' + this._id,
                  //Revert back the formatting from json when transforming to xml
                  XML.parseJSON(newOrder).toString().replace(/\\\\/g, '\\')
                ).then(() => {
                  resolve(this);
                });
              } else {
                reject(Error('Scene does not have any source'));
              }
            });
          }
        });
      }
    });
  }
}<|MERGE_RESOLUTION|>--- conflicted
+++ resolved
@@ -636,12 +636,8 @@
             if (match === null) {
               scene.getSources().then(sources => {
                 found = sources.some(source => {
-<<<<<<< HEAD
-                  if (source['_srcid'] === id.toUpperCase()) {
-=======
                   if (source['_srcId'] === srcId.toUpperCase()) {
                     console.log(scene)
->>>>>>> d5856b80
                     match = scene;
                     return true
                   } else {
