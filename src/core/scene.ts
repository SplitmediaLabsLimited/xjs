/// <reference path="../../defs/es6-promise.d.ts" />

import {JSON as JXON} from '../internal/util/json';
import {XML} from '../internal/util/xml';
import {App as iApp} from '../internal/app';
import {exec} from '../internal/internal';
import {Environment} from './environment';
import {Item, ItemTypes} from './item/item';
import {GameItem} from './item/game';
import {CameraItem} from './item/camera';
import {AudioItem} from './item/audio';
import {HTMLItem} from './item/html';
<<<<<<< HEAD
import {FlashItem} from './item/flash';
=======
import {ScreenItem} from './item/screen';
>>>>>>> cd330aa1

export class Scene {
  private _id: number;

  private static _maxScenes = 12;
  private static _scenePool: Scene[] = [];

  constructor(sceneNum: number) {
    this._id = sceneNum - 1;
  };

  private static _initializeScenePool() {
    if (Scene._scenePool.length === 0) {
      for (var i = 0; i < Scene._maxScenes; i++) {
        Scene._scenePool[i] = new Scene(i + 1);
      }
    }
  }


  /**
   * return: Scene
   *
   * Get a specific scene object given the scene number.
   *
   *
   * #### Usage
   *
   * ```javascript
   * var scene1 = Scene.getById(1);
   * ```
   */
  static getById(sceneNum: number): Scene {
    // initialize if necessary
    Scene._initializeScenePool();

    return Scene._scenePool[sceneNum - 1];
  }

  /**
   * return: Promise<Scene[]>
   *
   * Asynchronous functon to get a list of scene objects with a specific name.
   *
   *
   * #### Usage
   *
   * ```javascript
   * var scenes = Scene.getByName('Game').then(function(scenes) {
   *    // manipulate scenes
   * });
   * ```
   */
  static getByName(sceneName: string): Promise<Scene[]> {
    // initialize if necessary
    Scene._initializeScenePool();

    let namePromise = Promise.all(Scene._scenePool.map((scene, index) => {
      return iApp.get('presetname:' + index).then(name => {
        if (sceneName === name) {
          return Scene._scenePool[index];
        } else {
          return null;
        }
      });
    }));

    return new Promise(resolve => {
      namePromise.then(results => {
        let returnArray = [];
        for (var j = 0; j < results.length; ++j) {
          if (results[j] !== null) {
            returnArray.push(results[j]);
          }
        };
        resolve(returnArray);
      });
    });
  }

  /**
   * return: Promise<Scene>
   *
   * Get the currently active scene.
   *
   *
   * #### Usage
   *
   * ```javascript
   * var myScene = Scene.getActiveScene();
   * ```
   */
  static getActiveScene(): Promise<Scene> {
    return new Promise(resolve => {
      if (Environment.isSourcePlugin()) {
        iApp.get('presetconfig:-1').then(sceneString => {
          let curScene = JXON.parse(sceneString);
          if (curScene.children.length > 0) {
            resolve(Scene.searchSceneWithItemId(curScene.children[0]['id']));
          } else {
            throw new Error('presetconfig cannot fetch current scene');
          }
        });
      } else {
        iApp.get('preset:0').then(id => {
          resolve(Scene.getById(Number(id) + 1));
        });
      }
    });
  }

  /**
   * param: scene<number|Scene>
   * ```
   * return: Promise<boolean>
   * ```
   *
   * Change active scene. Does not work on source plugins.
   */
  static setActiveScene(scene: any): Promise<boolean> {
    return new Promise((resolve, reject) => {
      if (Environment.isSourcePlugin()) {
        reject(Error('Not supported on source plugins'));
      } else {
        if (scene instanceof Scene) {
          scene.getID().then(id => {
            iApp.set('preset', String(id)).then(res => {
              resolve(res);
            });
          });
        } else if (typeof scene === 'number') {
          if (scene < 1 || scene > 12) {
            reject(Error('Invalid parameters. Valid range is 1 to 12.'));
          } else {
            iApp.set('preset', String(scene - 1)).then(res => {
              resolve(res);
            });
          }
        } else {
          reject(Error('Invalid parameters'));
        }
      }
    });
  }

  /**
   * return: Promise<Item>
   *
   * Searches all scenes for an item by ID. ID search will return exactly 1 result (IDs are unique) or null.
   *
   * See also: {@link #core/Item Core/Item}
   *
   * #### Usage
   *
   * ```javascript
   * Scene.searchAllForItemId('{10F04AE-6215-3A88-7899-950B12186359}').then(function(item) {
   *   // item is either an Item or null
   * });
   * ```
   *
   */
  static searchAllForItemId(id: string): Promise<Item> {
    let isID: boolean = /^{[A-F0-9\-]*}$/i.test(id);
    if (!isID) {
      throw new Error('Not a valid ID format for items');
    } else {
      Scene._initializeScenePool();

      return new Promise(resolve => {

        let match = null;
        let found = false;
        Scene._scenePool.forEach((scene, idx, arr) => {
          if (match === null) {
            scene.getItems().then((function(items) {
              found = items.some(item => { // unique ID, so get first result
                if (item['_id'] === id) {
                  match = item;
                  return true;
                } else {
                  return false;
                }
              });
              if (found ||
                Number(this) === arr.length - 1) { // last scene, no match
                resolve(match);
              }
            }).bind(idx));
          }
        });
      });
    }
  };

  /**
   * return: Promise<Scene>
   *
   * Searches all scenes for one that contains the given item ID.
   *
   *
   * #### Usage
   *
   * ```javascript
   * Scene.searchSceneWithItemId('{10F04AE-6215-3A88-7899-950B12186359}').then(function(scene) {
   *   // scene contains the item
   * });
   * ```
   *
   */
  static searchSceneWithItemId(id: string): Promise<Scene> {
    let isID: boolean = /^{[A-F0-9-]*}$/i.test(id);
    if (!isID) {
      throw new Error('Not a valid ID format for items');
    } else {
      Scene._initializeScenePool();

      return new Promise(resolve => {

        let match = null;
        let found = false;
        Scene._scenePool.forEach((scene, idx, arr) => {
          if (match === null) {
            scene.getItems().then(items => {
              found = items.some(item => { // unique ID, so get first result
                if (item['_id'] === id) {
                  match = Scene.getById(idx + 1);
                  return true;
                } else {
                  return false;
                }
              });
              if (found ||
                idx === arr.length - 1) { // last scene, no match
                resolve(match);
              }
            });
          }
        });
      });
    }
  };

  /**
   * return: Promise<Item[]>
   *
   * Searches all scenes for an item by name substring. This function compares
   * against custom name first (recommended) before falling back to the name
   * property of the source.
   *
   *
   * #### Usage
   *
   * ```javascript
   * Scene.searchAllForItemName('camera').then(function(items) {
   *   // do something to each item in items array
   * });
   * ```
   *
   */
  static searchAllForItemName(param: string): Promise<Item[]> {
    Scene._initializeScenePool();
    let matches: Item[] = [];

    return new Promise(resolve => {
      return Promise.all(Scene._scenePool.map(scene => {
        return new Promise(resolveScene => {
          scene.getItems().then(items => {
            if (items.length === 0) {
              resolveScene();
            } else {
              return Promise.all(items.map(item => {
                return new Promise((resolveItem, rejectItem) => {
                  item.getCustomName().then(name => {
                    if (name.match(param)) {
                      matches.push(item);
                      return '';
                    } else {
                      return item.getName();
                    }
                  }).then(name => {
                    if (name.match(param)) {
                      matches.push(item);
                      return '';
                    } else {
                      return item.getValue();
                    }
                  }).then(value => {
                    if (value.toString().match(param)) {
                      matches.push(item);
                    }
                    resolveItem();
                  });
                });
              })).then(() => {
                resolveScene();
              });
            }
          });
        });
      })).then(() => {
        resolve(matches);
      });
    });
  };

  /**
   * return: Promise<boolean>

   * Load scenes that are not yet initialized in XSplit Broadcaster.
   *
   * Note: For memory saving purposes, this is not called automatically.
   * If your extension wants to manipulate multiple scenes, it is imperative that you call this function.
   * This function is only available to extensions.
   *
   * #### Usage
   *
   * ```javascript
   * Scene.initializeScenes().then(function(val) {
   *   if (val === true) {
   *     // Now you know that all scenes are loaded :)
   *   }
   * })
   * ```
   */
  static initializeScenes(): Promise<boolean> {
    return new Promise((resolve, reject) => {
      if (Environment.isSourcePlugin()) {
        reject(Error('function is not available for source'));
      }

      iApp.get('presetcount').then(cnt => {
        if (Number(cnt) !== 12) {
          // Insert an empty scene for scene #12
          iApp
            .set('presetconfig:11', '<placement name="Scene 12" defpos="0" />')
            .then(res => {
              resolve(res);
            });
        } else {
          resolve(true);
        }
      });
    });
  }

  /**
   * return: number
   *
   * Get the 1-indexed scene number of this scene object.
   *
   *
   * #### Usage
   *
   * ```javascript
   * myScene.getSceneNumber().then(function(num) {
   *  console.log('My scene is scene number ' + num);
   * });
   * ```
   */
  getSceneNumber(): Promise<number> {
    return new Promise(resolve => {
      resolve(this._id + 1);
    });
  }

  /**
   * return: number
   *
   * Get the name of this scene object.
   *
   *
   * #### Usage
   *
   * ```javascript
   * myScene.getSceneName().then(function(name) {
   *  console.log('My scene is named ' + name);
   * });
   * ```
   */
  getName(): Promise<string> {
    return new Promise(resolve => {
      iApp.get('presetname:' + this._id).then(val => {
        resolve(val);
      });
    });
  }

  /**
   *
   * Set the name of this scene object. Cannot be set by source plugins.
   *
   * #### Usage
   *
   * ```javascript
   * myScene.setName('Gameplay');
   * ```
   */
  setName(name: string): Promise<boolean> {
    return new Promise((resolve, reject) => {
      if (Environment.isSourcePlugin()) {
        reject(Error('Scene names are readonly for source plugins.'));
      } else {
        iApp.set('presetname:' + this._id, name).then(value => {
          resolve(value);
        });
      }
    });
  }

  /**
   * return: Promise<Item[]>
   *
   * Gets all the items (sources) in a specific scene.
   * See also: {@link #core/Item Core/Item}
   *
   * #### Usage
   *
   * ```javascript
   * myScene.getItems().then(function(items) {
   *  // do something to each item in items array
   * });
   * ```
   */
  getItems(): Promise<Item[]> {
    return new Promise(resolve => {
    iApp.getAsList('presetconfig:' + this._id).then(jsonArr => {
      var promiseArray: Promise<Item>[] = [];

      // type checking to return correct Item subtype
      let typePromise = index => new Promise(typeResolve => {
        let item = jsonArr[index];
        let type = Number(item['type']);
        if (type === ItemTypes.GAMESOURCE) {
          typeResolve(new GameItem(item));
        } else if (type === ItemTypes.HTML) {
          typeResolve(new HTMLItem(item));
<<<<<<< HEAD
=======
        } else if (type === ItemTypes.SCREEN) {
          typeResolve(new ScreenItem(item));
>>>>>>> cd330aa1
        } else if (Number(jsonArr[index]['type']) === ItemTypes.LIVE &&
          jsonArr[index]['item'].indexOf(
            '{33D9A762-90C8-11D0-BD43-00A0C911CE86}') === -1) {
          typeResolve(new CameraItem(jsonArr[index]));
        } else if (Number(jsonArr[index]['type']) === ItemTypes.LIVE &&
          jsonArr[index]['item'].indexOf(
            '{33D9A762-90C8-11D0-BD43-00A0C911CE86}') !== -1) {
          typeResolve(new AudioItem(jsonArr[index]));
        } else if (Number(jsonArr[index]['type']) === ItemTypes.FLASHFILE) {
          typeResolve(new FlashItem(jsonArr[index]));
        } else {
            typeResolve(new Item(jsonArr[index]));
        }
      });

      if (Array.isArray(jsonArr)) {
        for (var i = 0; i < jsonArr.length; i++) {
          jsonArr[i]['sceneID'] = this._id;
          promiseArray.push(typePromise(i));
        }
      }

      Promise.all(promiseArray).then(results => {
        resolve(results);
      });
    });
    });
  }

 /**
  * Checks if a scene is empty.
  *
  * #### Usage
  *
  * ```javascript
  * myScene.isEmpty().then(function(empty) {
  *   if (empty === true) {
  *     console.log('My scene is empty.');
  *   }
  * });
  * ```
  */
  isEmpty(): Promise<boolean> {
    return new Promise(resolve => {
      iApp.get('presetisempty:' + this._id).then(val => {
        resolve(val === '1');
      });
    });
  }

  /**
   * param: Array<Item> | Array<string> (item IDs)
   * ```
   * return: Promise<Scene>
   * ```
   *
   * Sets the item order of the current scene. The first item in the array will
   * be on top (will cover items below it).
   */
  setItemOrder(items: Array<any>): Promise<Scene> {
    return new Promise((resolve, reject) => {
      if (Environment.isSourcePlugin()) {
        reject(Error('not available for source plugins'));
      } else {
        items.reverse();
        let ids = [];
        Scene.getActiveScene().then(scene => {
          if (items.every(el => { return el instanceof Item })) {
            return new Promise(resolve => {
              let promises = [];
              for (let i in items) {
                promises.push((_i => {
                  return new Promise(resolve => {
                    items[_i].getID().then(id => {
                      ids[_i] = id;
                      resolve(this);
                    });
                  });
                })(i));
              }

              Promise.all(promises).then(() => {
                  return scene.getSceneNumber();
                }).then(id => {
                  resolve(id);
                });
            });
          } else {
            ids = items;
            return scene.getSceneNumber();
          }
        }).then(id => {
          if ((Number(id) - 1) === this._id && Environment.isSourceConfig()) {
            exec('SourcesListOrderSave', ids.join(','));
            resolve(this);
          } else {
            let sceneName: string;
            this.getName().then(name => {
              sceneName = name;
              return iApp.getAsList('presetconfig:' + this._id);
            }).then(jsonArr => {
              let newOrder = new JXON();
              newOrder.children = [];
              newOrder['tag'] = 'placement';
              newOrder['name'] = sceneName;
              if (Array.isArray(jsonArr)) {
                let attrs = ['name', 'cname', 'item'];
                for (let i = 0; i < jsonArr.length; i++) {
                  for (let a = 0; a < attrs.length; a++) {
                    jsonArr[i][attrs[a]] = jsonArr[i][attrs[a]]
                      .replace(/([^\\])(\\)([^\\])/g, '$1\\\\$3');
                    jsonArr[i][attrs[a]] = jsonArr[i][attrs[a]]
                      .replace(/"/g, '&quot;');
                  }
                  newOrder.children[ids.indexOf(jsonArr[i]['id'])] = jsonArr[i];
                }

                iApp.set(
                  'presetconfig:' + this._id,
                  XML.parseJSON(newOrder).toString()
                ).then(() => {
                    resolve(this);
                });
              } else {
                reject(Error('Scene does not have any items'));
              }
            });
          }
        });
      }
    });
  }
}<|MERGE_RESOLUTION|>--- conflicted
+++ resolved
@@ -10,11 +10,8 @@
 import {CameraItem} from './item/camera';
 import {AudioItem} from './item/audio';
 import {HTMLItem} from './item/html';
-<<<<<<< HEAD
 import {FlashItem} from './item/flash';
-=======
 import {ScreenItem} from './item/screen';
->>>>>>> cd330aa1
 
 export class Scene {
   private _id: number;
@@ -451,11 +448,8 @@
           typeResolve(new GameItem(item));
         } else if (type === ItemTypes.HTML) {
           typeResolve(new HTMLItem(item));
-<<<<<<< HEAD
-=======
         } else if (type === ItemTypes.SCREEN) {
           typeResolve(new ScreenItem(item));
->>>>>>> cd330aa1
         } else if (Number(jsonArr[index]['type']) === ItemTypes.LIVE &&
           jsonArr[index]['item'].indexOf(
             '{33D9A762-90C8-11D0-BD43-00A0C911CE86}') === -1) {
