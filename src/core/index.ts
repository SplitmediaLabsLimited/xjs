--- conflicted
+++ resolved
@@ -2,9 +2,6 @@
 
 export * from './app';
 export * from '../system/system';
-<<<<<<< HEAD
 export * from '../system/audio';
-export * from '../system/camera';
-=======
 export * from '../system/game';
->>>>>>> e4952ea6
+export * from '../system/camera';