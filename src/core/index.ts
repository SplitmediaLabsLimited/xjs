import '../internal/init';

export * from './app';
<<<<<<< HEAD
export * from '../system/system';
export * from '../system/audio';
=======
export * from '../system/camera';
export * from '../system/system';
>>>>>>> 3371aa50
<|MERGE_RESOLUTION|>--- conflicted
+++ resolved
@@ -1,10 +1,6 @@
 import '../internal/init';
 
 export * from './app';
-<<<<<<< HEAD
 export * from '../system/system';
 export * from '../system/audio';
-=======
-export * from '../system/camera';
-export * from '../system/system';
->>>>>>> 3371aa50
+export * from '../system/camera';